# Makefile to build linux D runtime library libphobos2.a and its unit test
#
# make clean => removes all targets built by the makefile
#
# make zip => creates a zip file of all the sources (not targets)
# referred to by the makefile, including the makefile
#
# make release => makes release build of the library (this is also the
# default target)
#
# make debug => makes debug build of the library
#
# make unittest => builds all unittests (for both debug and release)
# and runs them
#
# make html => makes html documentation
#
# make install => copies library to /usr/lib

# Configurable stuff, usually from the command line
#
# OS can be linux, win32, win32remote, win32wine, osx, or freebsd. If left
# blank, the system will be determined by using uname

QUIET:=@

OS:=
uname_S:=$(shell uname -s)
ifeq (Darwin,$(uname_S))
	OS:=osx
endif
ifeq (Linux,$(uname_S))
	OS:=linux
endif
ifeq (FreeBSD,$(uname_S))
	OS:=freebsd
endif
ifeq (OpenBSD,$(uname_S))
	OS:=openbsd
endif
ifeq (Solaris,$(uname_S))
	OS:=solaris
endif
ifeq (SunOS,$(uname_S))
	OS:=solaris
endif
ifeq (,$(OS))
	$(error Unrecognized or unsupported OS for uname: $(uname_S))
endif

# For now, 32 bit is the default model
ifeq (,$(MODEL))
	MODEL:=32
endif

override PIC:=$(if $(PIC),-fPIC,)

# Configurable stuff that's rarely edited
DRUNTIME_PATH = ../druntime
ZIPFILE = phobos.zip
ROOT_OF_THEM_ALL = generated
ROOT = $(ROOT_OF_THEM_ALL)/$(OS)/$(BUILD)/$(MODEL)
# Documentation-related stuff
DOCSRC = ../d-programming-language.org
WEBSITE_DIR = ../web
DOC_OUTPUT_DIR = $(WEBSITE_DIR)/phobos-prerelease
BIGDOC_OUTPUT_DIR = /tmp
SRC_DOCUMENTABLES = index.d $(addsuffix .d,$(STD_MODULES) $(STD_NET_MODULES) $(STD_DIGEST_MODULES) $(EXTRA_DOCUMENTABLES))
STDDOC = $(DOCSRC)/std.ddoc
BIGSTDDOC = $(DOCSRC)/std_consolidated.ddoc
DDOCFLAGS=-m$(MODEL) -d -c -o- -version=StdDdoc -I$(DRUNTIME_PATH)/import $(DMDEXTRAFLAGS)

# BUILD can be debug or release, but is unset by default; recursive
# invocation will set it. See the debug and release targets below.
BUILD =

# Fetch the makefile name, will use it in recursive calls
MAKEFILE:=$(lastword $(MAKEFILE_LIST))

# Set DRUNTIME name and full path
ifeq (,$(findstring win,$(OS)))
	DRUNTIME = $(DRUNTIME_PATH)/lib/libdruntime-$(OS)$(MODEL).a
else
	DRUNTIME = $(DRUNTIME_PATH)/lib/druntime.lib
endif

# Set CC and DMD
ifeq ($(OS),win32wine)
	CC = wine dmc.exe
	DMD ?= wine dmd.exe
	RUN = wine
else
	ifeq ($(OS),win32remote)
		DMD ?= ssh 206.125.170.138 "cd code/dmd/phobos && dmd"
		CC = ssh 206.125.170.138 "cd code/dmd/phobos && dmc"
	else
		DMD ?= dmd
		ifeq ($(OS),win32)
			CC = dmc
		else
			CC = cc
		endif
	endif
	RUN =
endif

# Set CFLAGS
CFLAGS :=
ifneq (,$(filter cc% gcc% clang% icc% egcc%, $(CC)))
	CFLAGS += -m$(MODEL) $(PIC)
	ifeq ($(BUILD),debug)
		CFLAGS += -g
	else
		CFLAGS += -O3
	endif
endif

# Set DFLAGS
DFLAGS := -I$(DRUNTIME_PATH)/import $(DMDEXTRAFLAGS) -w -d -property -m$(MODEL) $(PIC)
ifeq ($(BUILD),debug)
	DFLAGS += -g -debug
else
	DFLAGS += -O -release
endif

# Set DOTOBJ and DOTEXE
ifeq (,$(findstring win,$(OS)))
	DOTOBJ:=.o
	DOTEXE:=
	PATHSEP:=/
else
	DOTOBJ:=.obj
	DOTEXE:=.exe
	PATHSEP:=$(shell echo "\\")
endif

# Set LINKOPTS
ifeq (,$(findstring win,$(OS)))
    ifeq (freebsd,$(OS))
        LINKOPTS=-L-L$(ROOT)
    else
        LINKOPTS=-L-ldl -L-L$(ROOT)
    endif
else
    LINKOPTS=-L/co $(LIB)
endif

# Set DDOC, the documentation generator
DDOC=$(DMD)

# Set LIB, the ultimate target
ifeq (,$(findstring win,$(OS)))
	LIB = $(ROOT)/libphobos2.a
else
	LIB = $(ROOT)/phobos.lib
endif

################################################################################
MAIN = $(ROOT)/emptymain.d

# Stuff in std/
STD_MODULES = $(addprefix std/, algorithm array ascii base64 bigint		\
        bitmanip compiler complex concurrency container conv		\
        cpuid cstream ctype csv datetime demangle encoding exception	\
        file format functional getopt json math mathspecial md5	\
        metastrings mmfile numeric outbuffer parallelism path perf		\
<<<<<<< HEAD
        process process2 random range regex regexp signals socket socketstream	\
=======
        process random range regex signals socket socketstream	\
>>>>>>> f8e26734
        stdint stdio stdiobase stream string syserror system traits		\
        typecons typetuple uni uri utf uuid variant xml zip zlib)

STD_NET_MODULES = $(addprefix std/net/, isemail curl)

STD_DIGEST_MODULES = $(addprefix std/digest/, digest crc md ripemd sha)

# OS-specific D modules
EXTRA_MODULES_LINUX := $(addprefix std/c/linux/, linux socket)
EXTRA_MODULES_OSX := $(addprefix std/c/osx/, socket)
EXTRA_MODULES_FREEBSD := $(addprefix std/c/freebsd/, socket)
EXTRA_MODULES_WIN32 := $(addprefix std/c/windows/, com stat windows		\
		winsock) $(addprefix std/windows/, charset iunknown syserror)
ifeq (,$(findstring win,$(OS)))
	EXTRA_DOCUMENTABLES:=$(EXTRA_MODULES_LINUX)
else
	EXTRA_DOCUMENTABLES:=$(EXTRA_MODULES_WIN32)
endif

# Other D modules that aren't under std/
EXTRA_DOCUMENTABLES += $(addprefix etc/c/,curl sqlite3 zlib) $(addprefix	\
std/c/, fenv locale math process stdarg stddef stdio stdlib string	\
time wcharh)
EXTRA_MODULES += $(EXTRA_DOCUMENTABLES) $(addprefix			\
	std/internal/digest/, sha_SSSE3 ) $(addprefix \
	std/internal/math/, biguintcore biguintnoasm biguintx86	\
	gammafunction errorfunction) $(addprefix std/internal/, \
	processinit uni uni_tab)

# Aggregate all D modules relevant to this build
D_MODULES = crc32 $(STD_MODULES) $(EXTRA_MODULES) $(STD_NET_MODULES) $(STD_DIGEST_MODULES)
# Add the .d suffix to the module names
D_FILES = $(addsuffix .d,$(D_MODULES))
# Aggregate all D modules over all OSs (this is for the zip file)
ALL_D_FILES = $(addsuffix .d, $(D_MODULES) \
$(EXTRA_MODULES_LINUX) $(EXTRA_MODULES_OSX) $(EXTRA_MODULES_FREEBSD) $(EXTRA_MODULES_WIN32)) \
	std/internal/windows/advapi32.d \
	std/windows/registry.d std/c/linux/pthread.d std/c/linux/termios.d \
	std/c/linux/tipc.d std/net/isemail.d std/net/curl.d

# C files to be part of the build
C_MODULES = $(addprefix etc/c/zlib/, adler32 compress crc32 deflate	\
	gzclose gzlib gzread gzwrite infback inffast inflate inftrees trees uncompr zutil)
C_FILES = $(addsuffix .c,$(C_MODULES))
# C files that are not compiled (right now only zlib-related)
C_EXTRAS = $(addprefix etc/c/zlib/, algorithm.txt ChangeLog crc32.h	\
deflate.h example.c inffast.h inffixed.h inflate.h inftrees.h		\
linux.mak minigzip.c osx.mak README trees.h win32.mak zconf.h		\
win64.mak \
gzguts.h zlib.3 zlib.h zutil.h)
# Aggregate all C files over all OSs (this is for the zip file)
ALL_C_FILES = $(C_FILES) $(C_EXTRAS)

OBJS = $(addsuffix $(DOTOBJ),$(addprefix $(ROOT)/,$(C_MODULES)))

################################################################################
# Rules begin here
################################################################################

ifeq ($(BUILD),)
# No build was defined, so here we define release and debug
# targets. BUILD is not defined in user runs, only by recursive
# self-invocations. So the targets in this branch are accessible to
# end users.
release :
	$(MAKE) --no-print-directory -f $(MAKEFILE) OS=$(OS) MODEL=$(MODEL) BUILD=release
debug :
	$(MAKE) --no-print-directory -f $(MAKEFILE) OS=$(OS) MODEL=$(MODEL) BUILD=debug
unittest :
	$(MAKE) --no-print-directory -f $(MAKEFILE) OS=$(OS) MODEL=$(MODEL) BUILD=debug unittest
	$(MAKE) --no-print-directory -f $(MAKEFILE) OS=$(OS) MODEL=$(MODEL) BUILD=release unittest
else
# This branch is normally taken in recursive builds. All we need to do
# is set the default build to $(BUILD) (which is either debug or
# release) and then let the unittest depend on that build's unittests.
$(BUILD) : $(LIB)
unittest : $(addsuffix $(DOTEXE),$(addprefix $(ROOT)/unittest/,$(D_MODULES)))
endif

################################################################################

$(ROOT)/%$(DOTOBJ) : %.c
	@[ -d $(dir $@) ] || mkdir -p $(dir $@) || [ -d $(dir $@) ]
	$(CC) -c $(CFLAGS) $< -o$@

$(LIB) : $(OBJS) $(ALL_D_FILES) $(DRUNTIME)
	$(DMD) $(DFLAGS) -lib -of$@ $(DRUNTIME) $(D_FILES) $(OBJS)

ifeq (osx,$(OS))
# Build fat library that combines the 32 bit and the 64 bit libraries
libphobos2.a : generated/osx/release/32/libphobos2.a generated/osx/release/64/libphobos2.a
	lipo generated/osx/release/32/libphobos2.a generated/osx/release/64/libphobos2.a -create -output generated/osx/release/libphobos2.a
endif

$(addprefix $(ROOT)/unittest/,$(DISABLED_TESTS)) :
	@echo Testing $@ - disabled

$(ROOT)/unittest/%$(DOTEXE) : %.d $(LIB) $(ROOT)/emptymain.d
	@echo Testing $@
	$(QUIET)$(DMD) $(DFLAGS) -unittest $(LINKOPTS) $(subst /,$(PATHSEP),"-of$@") \
	 	$(ROOT)/emptymain.d $<
# make the file very old so it builds and runs again if it fails
	@touch -t 197001230123 $@
# run unittest in its own directory
	$(QUIET)$(RUN) $@
# succeeded, render the file new again
	@touch $@

# Disable implicit rule
%$(DOTEXE) : %$(DOTOBJ)

$(ROOT)/emptymain.d : $(ROOT)/.directory
	@echo 'void main(){}' >$@

$(ROOT)/.directory :
	mkdir -p $(ROOT) || exists $(ROOT)
	touch $@

clean :
	rm -rf $(ROOT_OF_THEM_ALL) $(ZIPFILE) $(DOC_OUTPUT_DIR)

zip :
	zip $(ZIPFILE) $(MAKEFILE) $(ALL_D_FILES) $(ALL_C_FILES) win32.mak win64.mak

install : release
	sudo cp $(LIB) /usr/lib/

$(DRUNTIME) :
	$(MAKE) -C $(DRUNTIME_PATH) -f posix.mak MODEL=$(MODEL)

###########################################################
# html documentation

HTMLS=$(addprefix $(DOC_OUTPUT_DIR)/, $(subst /,_,$(subst .d,.html,	\
	$(SRC_DOCUMENTABLES))))
BIGHTMLS=$(addprefix $(BIGDOC_OUTPUT_DIR)/, $(subst /,_,$(subst	\
	.d,.html, $(SRC_DOCUMENTABLES))))

$(DOC_OUTPUT_DIR)/. :
	mkdir -p $@

$(DOC_OUTPUT_DIR)/std_%.html : std/%.d $(STDDOC)
	$(DDOC) $(DDOCFLAGS)  $(STDDOC) -Df$@ $<

$(DOC_OUTPUT_DIR)/std_c_%.html : std/c/%.d $(STDDOC)
	$(DDOC) $(DDOCFLAGS)  $(STDDOC) -Df$@ $<

$(DOC_OUTPUT_DIR)/std_c_linux_%.html : std/c/linux/%.d $(STDDOC)
	$(DDOC) $(DDOCFLAGS)  $(STDDOC) -Df$@ $<

$(DOC_OUTPUT_DIR)/std_c_windows_%.html : std/c/windows/%.d $(STDDOC)
	$(DDOC) $(DDOCFLAGS) -Df$@ $<

$(DOC_OUTPUT_DIR)/std_net_%.html : std/net/%.d $(STDDOC)
	$(DDOC) $(DDOCFLAGS)  $(STDDOC) -Df$@ $<

$(DOC_OUTPUT_DIR)/std_digest_%.html : std/digest/%.d $(STDDOC)
	$(DDOC) $(DDOCFLAGS)  $(STDDOC) -Df$@ $<

$(DOC_OUTPUT_DIR)/etc_c_%.html : etc/c/%.d $(STDDOC)
	$(DDOC) $(DDOCFLAGS)  $(STDDOC) -Df$@ $<

$(DOC_OUTPUT_DIR)/%.html : %.d $(STDDOC)
	$(DDOC) $(DDOCFLAGS)  $(STDDOC) -Df$@ $<

html : $(DOC_OUTPUT_DIR)/. $(HTMLS) $(STYLECSS_TGT)

rsync-prerelease : html
	rsync -avz $(DOC_OUTPUT_DIR)/ d-programming@digitalmars.com:data/phobos-prerelease/
	rsync -avz $(WEBSITE_DIR)/ d-programming@digitalmars.com:data/phobos-prerelase/

html_consolidated :
	$(DDOC) $(DDOCFLAGS) -Df$(DOCSRC)/std_consolidated_header.html $(DOCSRC)/std_consolidated_header.dd
	$(DDOC) $(DDOCFLAGS) -Df$(DOCSRC)/std_consolidated_footer.html $(DOCSRC)/std_consolidated_footer.dd
	$(MAKE) DOC_OUTPUT_DIR=$(BIGDOC_OUTPUT_DIR) STDDOC=$(BIGSTDDOC) html -j 8
	cat $(DOCSRC)/std_consolidated_header.html $(BIGHTMLS)	\
	$(DOCSRC)/std_consolidated_footer.html > $(DOC_OUTPUT_DIR)/std_consolidated.html
<|MERGE_RESOLUTION|>--- conflicted
+++ resolved
@@ -164,11 +164,7 @@
         cpuid cstream ctype csv datetime demangle encoding exception	\
         file format functional getopt json math mathspecial md5	\
         metastrings mmfile numeric outbuffer parallelism path perf		\
-<<<<<<< HEAD
-        process process2 random range regex regexp signals socket socketstream	\
-=======
-        process random range regex signals socket socketstream	\
->>>>>>> f8e26734
+        process process2 random range regex signals socket socketstream	\
         stdint stdio stdiobase stream string syserror system traits		\
         typecons typetuple uni uri utf uuid variant xml zip zlib)
 
