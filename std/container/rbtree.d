/**
This module implements a red-black tree container.

This module is a submodule of $(MREF std, container).

Source: $(PHOBOSSRC std/container/rbtree.d)

Copyright: Red-black tree code copyright (C) 2008- by Steven Schveighoffer. Other code
copyright 2010- Andrei Alexandrescu. All rights reserved by the respective holders.

License: Distributed under the Boost Software License, Version 1.0.
(See accompanying file LICENSE_1_0.txt or copy at $(HTTP
boost.org/LICENSE_1_0.txt)).

Authors: Steven Schveighoffer, $(HTTP erdani.com, Andrei Alexandrescu)
*/
module std.container.rbtree;

///
@safe pure unittest
{
    import std.algorithm.comparison : equal;
    import std.container.rbtree;

    auto rbt = redBlackTree(3, 1, 4, 2, 5);
    assert(rbt.front == 1);
    assert(equal(rbt[], [1, 2, 3, 4, 5]));

    rbt.removeKey(1, 4);
    assert(equal(rbt[], [2, 3, 5]));

    rbt.removeFront();
    assert(equal(rbt[], [3, 5]));

    rbt.insert([1, 2, 4]);
    assert(equal(rbt[], [1, 2, 3, 4, 5]));

    // Query bounds in O(log(n))
    assert(rbt.lowerBound(3).equal([1, 2]));
    assert(rbt.equalRange(3).equal([3]));
    assert(rbt.upperBound(3).equal([4, 5]));

    // A Red Black tree with the highest element at front:
    import std.range : iota;
    auto maxTree = redBlackTree!"a > b"(iota(5));
    assert(equal(maxTree[], [4, 3, 2, 1, 0]));

    // adding duplicates will not add them, but return 0
    auto rbt2 = redBlackTree(1, 3);
    assert(rbt2.insert(1) == 0);
    assert(equal(rbt2[], [1, 3]));
    assert(rbt2.insert(2) == 1);

    // however you can allow duplicates
    auto ubt = redBlackTree!true([0, 1, 0, 1]);
    assert(equal(ubt[], [0, 0, 1, 1]));
}

import std.format;
import std.functional : binaryFun;

public import std.container.util;

version (StdUnittest) debug = RBDoChecks;

//debug = RBDoChecks;

/*
 * Implementation for a Red Black node for use in a Red Black Tree (see below)
 *
 * this implementation assumes we have a marker Node that is the parent of the
 * root Node.  This marker Node is not a valid Node, but marks the end of the
 * collection.  The root is the left child of the marker Node, so it is always
 * last in the collection.  The marker Node is passed in to the setColor
 * function, and the Node which has this Node as its parent is assumed to be
 * the root Node.
 *
 * A Red Black tree should have O(lg(n)) insertion, removal, and search time.
 */
struct RBNode(V)
{
    /*
     * Convenience alias
     */
    alias Node = RBNode*;

    private Node _left;
    private Node _right;
    private Node _parent;

    private this(Node left, Node right, Node parent, V value)
    {
        this._left = left;
        this._right = right;
        this._parent = parent;
        this.value = value;
    }

    /**
     * The value held by this node
     */
    V value;

    /**
     * Enumeration determining what color the node is.  Null nodes are assumed
     * to be black.
     */
    enum Color : byte
    {
        Red,
        Black
    }

    /**
     * The color of the node.
     */
    Color color;

    /**
     * Get the left child
     */
    @property inout(RBNode)* left() inout return scope
    {
        return _left;
    }

    /**
     * Get the right child
     */
    @property inout(RBNode)* right() inout return scope
    {
        return _right;
    }

    /**
     * Get the parent
     */
    @property inout(RBNode)* parent() inout return scope
    {
        return _parent;
    }

    /**
     * Set the left child.  Also updates the new child's parent node.  This
     * does not update the previous child.
     *
     * $(RED Warning: If the node this is called on is a local variable, a stack pointer can be
     * escaped through `newNode.parent`. It's marked `@trusted` only for backwards compatibility.)
     *
     * Returns newNode
     */
    @property Node left(return scope Node newNode) @trusted
    {
        _left = newNode;
        if (newNode !is null)
            newNode._parent = &this;
        return newNode;
    }

    /**
     * Set the right child.  Also updates the new child's parent node.  This
     * does not update the previous child.
     *
     * $(RED Warning: If the node this is called on is a local variable, a stack pointer can be
     * escaped through `newNode.parent`. It's marked `@trusted` only for backwards compatibility.)
     *
     * Returns newNode
     */
    @property Node right(return scope Node newNode) @trusted
    {
        _right = newNode;
        if (newNode !is null)
            newNode._parent = &this;
        return newNode;
    }

    // assume _left is not null
    //
    // performs rotate-right operation, where this is T, _right is R, _left is
    // L, _parent is P:
    //
    //      P         P
    //      |   ->    |
    //      T         L
    //     / \       / \
    //    L   R     a   T
    //   / \           / \
    //  a   b         b   R
    //
    /**
     * Rotate right.  This performs the following operations:
     *  - The left child becomes the parent of this node.
     *  - This node becomes the new parent's right child.
     *  - The old right child of the new parent becomes the left child of this
     *    node.
     */
    Node rotateR()
    in
    {
        assert(_left !is null, "left node must not be null");
    }
    do
    {
        // sets _left._parent also
        if (isLeftNode)
            parent.left = _left;
        else
            parent.right = _left;
        Node tmp = _left._right;

        // sets _parent also
        _left.right = &this;

        // sets tmp._parent also
        left = tmp;

        return &this;
    }

    // assumes _right is non null
    //
    // performs rotate-left operation, where this is T, _right is R, _left is
    // L, _parent is P:
    //
    //      P           P
    //      |    ->     |
    //      T           R
    //     / \         / \
    //    L   R       T   b
    //       / \     / \
    //      a   b   L   a
    //
    /**
     * Rotate left.  This performs the following operations:
     *  - The right child becomes the parent of this node.
     *  - This node becomes the new parent's left child.
     *  - The old left child of the new parent becomes the right child of this
     *    node.
     */
    Node rotateL()
    in
    {
        assert(_right !is null, "right node must not be null");
    }
    do
    {
        // sets _right._parent also
        if (isLeftNode)
            parent.left = _right;
        else
            parent.right = _right;
        Node tmp = _right._left;

        // sets _parent also
        _right.left = &this;

        // sets tmp._parent also
        right = tmp;
        return &this;
    }


    /**
     * Returns true if this node is a left child.
     *
     * Note that this should always return a value because the root has a
     * parent which is the marker node.
     */
    @property bool isLeftNode() const
    in
    {
        assert(_parent !is null, "parent must not be null");
    }
    do
    {
        return _parent._left is &this;
    }

    /**
     * Set the color of the node after it is inserted.  This performs an
     * update to the whole tree, possibly rotating nodes to keep the Red-Black
     * properties correct.  This is an O(lg(n)) operation, where n is the
     * number of nodes in the tree.
     *
     * end is the marker node, which is the parent of the topmost valid node.
     */
    void setColor(Node end)
    {
        // test against the marker node
        if (_parent !is end)
        {
            if (_parent.color == Color.Red)
            {
                Node cur = &this;
                while (true)
                {
                    // because root is always black, _parent._parent always exists
                    if (cur._parent.isLeftNode)
                    {
                        // parent is left node, y is 'uncle', could be null
                        Node y = cur._parent._parent._right;
                        if (y !is null && y.color == Color.Red)
                        {
                            cur._parent.color = Color.Black;
                            y.color = Color.Black;
                            cur = cur._parent._parent;
                            if (cur._parent is end)
                            {
                                // root node
                                cur.color = Color.Black;
                                break;
                            }
                            else
                            {
                                // not root node
                                cur.color = Color.Red;
                                if (cur._parent.color == Color.Black)
                                    // satisfied, exit the loop
                                    break;
                            }
                        }
                        else
                        {
                            if (!cur.isLeftNode)
                                cur = cur._parent.rotateL();
                            cur._parent.color = Color.Black;
                            cur = cur._parent._parent.rotateR();
                            cur.color = Color.Red;
                            // tree should be satisfied now
                            break;
                        }
                    }
                    else
                    {
                        // parent is right node, y is 'uncle'
                        Node y = cur._parent._parent._left;
                        if (y !is null && y.color == Color.Red)
                        {
                            cur._parent.color = Color.Black;
                            y.color = Color.Black;
                            cur = cur._parent._parent;
                            if (cur._parent is end)
                            {
                                // root node
                                cur.color = Color.Black;
                                break;
                            }
                            else
                            {
                                // not root node
                                cur.color = Color.Red;
                                if (cur._parent.color == Color.Black)
                                    // satisfied, exit the loop
                                    break;
                            }
                        }
                        else
                        {
                            if (cur.isLeftNode)
                                cur = cur._parent.rotateR();
                            cur._parent.color = Color.Black;
                            cur = cur._parent._parent.rotateL();
                            cur.color = Color.Red;
                            // tree should be satisfied now
                            break;
                        }
                    }
                }

            }
        }
        else
        {
            //
            // this is the root node, color it black
            //
            color = Color.Black;
        }
    }

    /**
     * Remove this node from the tree.  The 'end' node is used as the marker
     * which is root's parent.  Note that this cannot be null!
     *
     * Returns the next highest valued node in the tree after this one, or end
     * if this was the highest-valued node.
     */
    Node remove(Node end) return
    {
        //
        // remove this node from the tree, fixing the color if necessary.
        //
        Node x;
        Node ret = next;

        // if this node has 2 children
        if (_left !is null && _right !is null)
        {
            //
            // normally, we can just swap this node's and y's value, but
            // because an iterator could be pointing to y and we don't want to
            // disturb it, we swap this node and y's structure instead.  This
            // can also be a benefit if the value of the tree is a large
            // struct, which takes a long time to copy.
            //
            Node yp, yl, yr;
            Node y = ret; // y = next
            yp = y._parent;
            yl = y._left;
            yr = y._right;
            auto yc = y.color;
            auto isyleft = y.isLeftNode;

            //
            // replace y's structure with structure of this node.
            //
            if (isLeftNode)
                _parent.left = y;
            else
                _parent.right = y;
            //
            // need special case so y doesn't point back to itself
            //
            y.left = _left;
            if (_right is y)
                y.right = &this;
            else
                y.right = _right;
            y.color = color;

            //
            // replace this node's structure with structure of y.
            //
            left = yl;
            right = yr;
            if (_parent !is y)
            {
                if (isyleft)
                    yp.left = &this;
                else
                    yp.right = &this;
            }
            color = yc;
        }

        // if this has less than 2 children, remove it
        if (_left !is null)
            x = _left;
        else
            x = _right;

        bool deferedUnlink = false;
        if (x is null)
        {
            // pretend this is a null node, defer unlinking the node
            x = &this;
            deferedUnlink = true;
        }
        else if (isLeftNode)
            _parent.left = x;
        else
            _parent.right = x;

        // if the color of this is black, then it needs to be fixed
        if (color == color.Black)
        {
            // need to recolor the tree.
            while (x._parent !is end && x.color == Node.Color.Black)
            {
                if (x.isLeftNode)
                {
                    // left node
                    Node w = x._parent._right;
                    if (w.color == Node.Color.Red)
                    {
                        w.color = Node.Color.Black;
                        x._parent.color = Node.Color.Red;
                        x._parent.rotateL();
                        w = x._parent._right;
                    }
                    Node wl = w.left;
                    Node wr = w.right;
                    if ((wl is null || wl.color == Node.Color.Black) &&
                            (wr is null || wr.color == Node.Color.Black))
                    {
                        w.color = Node.Color.Red;
                        x = x._parent;
                    }
                    else
                    {
                        if (wr is null || wr.color == Node.Color.Black)
                        {
                            // wl cannot be null here
                            wl.color = Node.Color.Black;
                            w.color = Node.Color.Red;
                            w.rotateR();
                            w = x._parent._right;
                        }

                        w.color = x._parent.color;
                        x._parent.color = Node.Color.Black;
                        w._right.color = Node.Color.Black;
                        x._parent.rotateL();
                        x = end.left; // x = root
                    }
                }
                else
                {
                    // right node
                    Node w = x._parent._left;
                    if (w.color == Node.Color.Red)
                    {
                        w.color = Node.Color.Black;
                        x._parent.color = Node.Color.Red;
                        x._parent.rotateR();
                        w = x._parent._left;
                    }
                    Node wl = w.left;
                    Node wr = w.right;
                    if ((wl is null || wl.color == Node.Color.Black) &&
                            (wr is null || wr.color == Node.Color.Black))
                    {
                        w.color = Node.Color.Red;
                        x = x._parent;
                    }
                    else
                    {
                        if (wl is null || wl.color == Node.Color.Black)
                        {
                            // wr cannot be null here
                            wr.color = Node.Color.Black;
                            w.color = Node.Color.Red;
                            w.rotateL();
                            w = x._parent._left;
                        }

                        w.color = x._parent.color;
                        x._parent.color = Node.Color.Black;
                        w._left.color = Node.Color.Black;
                        x._parent.rotateR();
                        x = end.left; // x = root
                    }
                }
            }
            x.color = Node.Color.Black;
        }

        if (deferedUnlink)
        {
            //
            // unlink this node from the tree
            //
            if (isLeftNode)
                _parent.left = null;
            else
                _parent.right = null;
        }

        // clean references to help GC
        // https://issues.dlang.org/show_bug.cgi?id=12915
        _left = _right = _parent = null;

        return ret;
    }

    /**
     * Return the leftmost descendant of this node.
     */
    @property inout(RBNode)* leftmost() inout return
    {
        inout(RBNode)* result = &this;
        while (result._left !is null)
            result = result._left;
        return result;
    }

    /**
     * Return the rightmost descendant of this node
     */
    @property inout(RBNode)* rightmost() inout return
    {
        inout(RBNode)* result = &this;
        while (result._right !is null)
            result = result._right;
        return result;
    }

    /**
     * Returns the next valued node in the tree.
     *
     * You should never call this on the marker node, as it is assumed that
     * there is a valid next node.
     */
    @property inout(RBNode)* next() inout return
    {
        inout(RBNode)* n = &this;
        if (n.right is null)
        {
            while (!n.isLeftNode)
                n = n._parent;
            return n._parent;
        }
        else
            return n.right.leftmost;
    }

    /**
     * Returns the previous valued node in the tree.
     *
     * You should never call this on the leftmost node of the tree as it is
     * assumed that there is a valid previous node.
     */
    @property inout(RBNode)* prev() inout return
    {
        inout(RBNode)* n = &this;
        if (n.left is null)
        {
            while (n.isLeftNode)
                n = n._parent;
            return n._parent;
        }
        else
            return n.left.rightmost;
    }

    Node dup(scope Node delegate(V v) alloc)
    {
        //
        // duplicate this and all child nodes
        //
        // The recursion should be lg(n), so we shouldn't have to worry about
        // stack size.
        //
        Node copy = alloc(value);
        copy.color = color;
        if (_left !is null)
            copy.left = _left.dup(alloc);
        if (_right !is null)
            copy.right = _right.dup(alloc);
        return copy;
    }

    Node dup()
    {
        Node copy = new RBNode!V(null, null, null, value);
        copy.color = color;
        if (_left !is null)
            copy.left = _left.dup();
        if (_right !is null)
            copy.right = _right.dup();
        return copy;
    }
}

//constness checks
@safe pure unittest
{
    const RBNode!int n;
    static assert(is(typeof(n.leftmost)));
    static assert(is(typeof(n.rightmost)));
    static assert(is(typeof(n.next)));
    static assert(is(typeof(n.prev)));
}

private struct RBRange(N)
{
    alias Node = N;
    alias Elem = typeof(Node.value);

    private Node _begin;
    private Node _end;

    private this(Node b, Node e)
    {
        _begin = b;
        _end = e;
    }

    /**
     * Returns `true` if the range is _empty
     */
    @property bool empty() const
    {
        return _begin is _end;
    }

    /**
     * Returns the first element in the range
     */
    ref @property Elem front()
    {
        return _begin.value;
    }

    /**
     * Returns the last element in the range
     */
    ref @property Elem back()
    {
        return _end.prev.value;
    }

    /**
     * pop the front element from the range
     *
     * Complexity: amortized $(BIGOH 1)
     */
    void popFront()
    {
        _begin = _begin.next;
    }

    /**
     * pop the back element from the range
     *
     * Complexity: amortized $(BIGOH 1)
     */
    void popBack()
    {
        _end = _end.prev;
    }

    /**
     * Trivial _save implementation, needed for `isForwardRange`.
     */
    @property RBRange save()
    {
        return this;
    }
}

/**
 * Implementation of a $(LINK2 https://en.wikipedia.org/wiki/Red%E2%80%93black_tree,
 * red-black tree) container.
 *
 * All inserts, removes, searches, and any function in general has complexity
 * of $(BIGOH lg(n)).
 *
 * To use a different comparison than $(D "a < b"), pass a different operator string
 * that can be used by $(REF binaryFun, std,functional), or pass in a
 * function, delegate, functor, or any type where $(D less(a, b)) results in a `bool`
 * value.
 *
 * Note that less should produce a strict ordering.  That is, for two unequal
 * elements `a` and `b`, $(D less(a, b) == !less(b, a)). $(D less(a, a)) should
 * always equal `false`.
 *
 * Care should also be taken to not modify elements in the tree (e.g. via `front` /
 * `back`, which return by `ref`) in a way which would affect the order defined by
 * the `less` predicate.
 *
 * If `allowDuplicates` is set to `true`, then inserting the same element more than
 * once continues to add more elements.  If it is `false`, duplicate elements are
 * ignored on insertion.  If duplicates are allowed, then new elements are
 * inserted after all existing duplicate elements.
 */
final class RedBlackTree(T, alias less = "a < b", bool allowDuplicates = false)
if (is(typeof((ref const T a) => binaryFun!less(a, a))))
{
    import std.meta : allSatisfy;
    import std.range : Take;
    import std.range.primitives : isInputRange, walkLength;
    import std.traits : isIntegral, isDynamicArray, isImplicitlyConvertible;

    alias _less = binaryFun!less;

    version (StdUnittest)
    {
        static if (is(typeof(less) == string))
        {
            private enum doUnittest = is(byte : T) && isIntegral!T && (less == "a < b" || less == "a > b");
        }
        else
            enum doUnittest = false;

        // note, this must be final so it does not affect the vtable layout
        bool arrayEqual(T[] arr)
        {
            if (walkLength(this[]) == arr.length)
            {
                foreach (v; arr)
                {
                    if (!(v in this))
                        return false;
                }
                return true;
            }
            return false;
        }
    }
    else
    {
        private enum doUnittest = false;
    }

    /**
      * Element type for the tree
      */
    alias Elem = T;

    // used for convenience
    private alias RBNode = .RBNode!Elem;
    private alias Node = RBNode.Node;

    private Node   _end;
    private Node   _begin;
    private size_t _length;

    private void _setup()
    {
        //Make sure that _setup isn't run more than once.
        assert(!_end, "Setup must only be run once");
        _begin = _end = allocate();
    }

    static private Node allocate()
    {
        return new RBNode;
    }

    static private Node allocate(Elem v)
    {
        return new RBNode(null, null, null, v);
    }

    /**
     * The range types for `RedBlackTree`
     */
    alias Range = RBRange!(RBNode*);
    alias ConstRange = RBRange!(const(RBNode)*); /// Ditto
    alias ImmutableRange = RBRange!(immutable(RBNode)*); /// Ditto

    static if (doUnittest) @safe pure unittest
    {
        import std.algorithm.comparison : equal;
        import std.range.primitives;
        auto ts = new RedBlackTree(1, 2, 3, 4, 5);
        assert(ts.length == 5);
        auto r = ts[];

        static if (less == "a < b")
            auto vals = [1, 2, 3, 4, 5];
        else
            auto vals = [5, 4, 3, 2, 1];
        assert(equal(r, vals));

        assert(r.front == vals.front);
        assert(r.back != r.front);
        auto oldfront = r.front;
        auto oldback = r.back;
        r.popFront();
        r.popBack();
        assert(r.front != r.back);
        assert(r.front != oldfront);
        assert(r.back != oldback);
        assert(ts.length == 5);
    }

    // find a node based on an element value
    private inout(RBNode)* _find(Elem e) inout
    {
        static if (allowDuplicates)
        {
            inout(RBNode)* cur = _end.left;
            inout(RBNode)* result = null;
            while (cur)
            {
                if (_less(cur.value, e))
                    cur = cur.right;
                else if (_less(e, cur.value))
                    cur = cur.left;
                else
                {
                    // want to find the left-most element
                    result = cur;
                    cur = cur.left;
                }
            }
            return result;
        }
        else
        {
            inout(RBNode)* cur = _end.left;
            while (cur)
            {
                if (_less(cur.value, e))
                    cur = cur.right;
                else if (_less(e, cur.value))
                    cur = cur.left;
                else
                    return cur;
            }
            return null;
        }
    }

    /* add an element to the tree, returns the node added, or the existing node
     * if it has already been added and allowDuplicates is false
     * Returns:
     *   true if node was added
     */
    private bool _add(return scope Elem n)
    {
        Node result;
        static if (!allowDuplicates)
            bool added = true;

        if (!_end.left)
        {
            result = allocate(n);
            (() @trusted { _end.left = _begin = result; }) ();
        }
        else
        {
            Node newParent = _end.left;
            Node nxt;
            while (true)
            {
                if (_less(n, newParent.value))
                {
                    nxt = newParent.left;
                    if (nxt is null)
                    {
                        //
                        // add to right of new parent
                        //
                        result = allocate(n);
                        (() @trusted { newParent.left = result; }) ();
                        break;
                    }
                }
                else
                {
                    static if (!allowDuplicates)
                    {
                        if (!_less(newParent.value, n))
                        {
                            result = newParent;
                            added = false;
                            break;
                        }
                    }
                    nxt = newParent.right;
                    if (nxt is null)
                    {
                        //
                        // add to right of new parent
                        //
                        result = allocate(n);
                        (() @trusted { newParent.right = result; }) ();
                        break;
                    }
                }
                newParent = nxt;
            }
            if (_begin.left)
                _begin = _begin.left;
        }
        static if (allowDuplicates)
        {
            result.setColor(_end);
            debug(RBDoChecks)
                check();
            ++_length;
            return true;
        }
        else
        {
            if (added)
            {
                ++_length;
                result.setColor(_end);
            }
            debug(RBDoChecks)
                check();
            return added;
        }
    }


    /**
     * Check if any elements exist in the container.  Returns `false` if at least
     * one element exists.
     */
    @property bool empty() const // pure, nothrow, @safe, @nogc: are inferred
    {
        return _end.left is null;
    }

    /++
        Returns the number of elements in the container.

        Complexity: $(BIGOH 1).
    +/
    @property size_t length() const
    {
        return _length;
    }

    /**
     * Duplicate this container.  The resulting container contains a shallow
     * copy of the elements.
     *
     * Complexity: $(BIGOH n)
     */
    @property RedBlackTree dup()
    {
        return new RedBlackTree(_end.dup(), _length);
    }

    static if (doUnittest) @safe pure unittest
    {
        import std.algorithm.comparison : equal;
        auto ts = new RedBlackTree(1, 2, 3, 4, 5);
        assert(ts.length == 5);
        auto ts2 = ts.dup;
        assert(ts2.length == 5);
        assert(equal(ts[], ts2[]));
        ts2.insert(cast(Elem) 6);
        assert(!equal(ts[], ts2[]));
        assert(ts.length == 5 && ts2.length == 6);
    }

    /**
     * Fetch a range that spans all the elements in the container.
     *
     * Complexity: $(BIGOH 1)
     */
    Range opSlice()
    {
        return Range(_begin, _end);
    }

    /// Ditto
    ConstRange opSlice() const
    {
        return ConstRange(_begin, _end);
    }

    /// Ditto
    ImmutableRange opSlice() immutable
    {
        return ImmutableRange(_begin, _end);
    }

    /**
     * The front element in the container
     *
     * Complexity: $(BIGOH 1)
     */
    ref inout(Elem) front() inout
    {
        return _begin.value;
    }

    /**
     * The last element in the container
     *
     * Complexity: $(BIGOH log(n))
     */
    ref inout(Elem) back() inout
    {
        return _end.prev.value;
    }

    /++
        `in` operator. Check to see if the given element exists in the
        container.

       Complexity: $(BIGOH log(n))
     +/
    bool opBinaryRight(string op)(Elem e) const
    if (op == "in")
    {
        return _find(e) !is null;
    }

    static if (doUnittest) @safe pure unittest
    {
        auto ts = new RedBlackTree(1, 2, 3, 4, 5);
        assert(cast(Elem) 3 in ts);
        assert(cast(Elem) 6 !in ts);
    }

    /**
     * Compares two trees for equality.
     *
     * Complexity: $(BIGOH n)
     */
    override bool opEquals(Object rhs)
    {
        import std.algorithm.comparison : equal;

        RedBlackTree that = cast(RedBlackTree) rhs;
        if (that is null) return false;

        // If there aren't the same number of nodes, we can't be equal.
        if (this._length != that._length) return false;

        auto thisRange = this[];
        auto thatRange = that[];
        return equal!((Elem a, Elem b) => !_less(a,b) && !_less(b,a))
                     (thisRange, thatRange);
    }

    static if (doUnittest) @system unittest
    {
        auto t1 = new RedBlackTree(1,2,3,4);
        auto t2 = new RedBlackTree(1,2,3,4);
        auto t3 = new RedBlackTree(1,2,3,5);
        auto t4 = new RedBlackTree(1,2,3,4,5);
        auto o = new Object();

        assert(t1 == t1);
        assert(t1 == t2);
        assert(t1 != t3);
        assert(t1 != t4);
        assert(t1 != o);  // pathological case, must not crash
    }

    /**
     * Generates a hash for the tree. Note that with a custom comparison function
     * it may not hold that if two rbtrees are equal, the hashes of the trees
     * will be equal.
     */
    override size_t toHash() nothrow @safe
    {
        size_t hash = cast(size_t) 0x6b63_616c_4264_6552UL;
        foreach (ref e; this[])
            // As in boost::hash_combine
            // https://www.boost.org/doc/libs/1_55_0/doc/html/hash/reference.html#boost.hash_combine
            hash += .hashOf(e) + 0x9e3779b9 + (hash << 6) + (hash >>> 2);
        return hash;
    }

    static if (doUnittest) @system unittest
    {
        auto t1 = new RedBlackTree(1,2,3,4);
        auto t2 = new RedBlackTree(1,2,3,4);
        auto t3 = new RedBlackTree(1,2,3,5);
        auto t4 = new RedBlackTree(1,2,3,4,5);

        assert(t1.toHash() == t2.toHash);

        assert(t1.toHash() != t3.toHash);
        assert(t2.toHash() != t3.toHash);

        assert(t3.toHash() != t4.toHash);
        assert(t1.toHash() != t4.toHash);

        // empty tree
        auto t5 = new RedBlackTree();
        auto t6 = new RedBlackTree();

        assert(t5.toHash() == t6.toHash());

        auto t7 = new RedBlackTree!string("red", "black");
        auto t8 = new RedBlackTree!string("white", "black");
        auto t9 = new RedBlackTree!string("red", "black");

        assert(t7.toHash() == t9.toHash());
        assert(t7.toHash() != t8.toHash());

        static struct MyInt
        {
            int x;

          @safe:

            this(int init_x)
            {
                x = init_x;
            }

            size_t toHash() const nothrow
            {
                return typeid(x).getHash(&x) ^ 0xF0F0_F0F0;
            }

            int opCmp(const MyInt that) const
            {
                return (x > that.x) - (x < that.x);
            }

            bool opEquals(const MyInt that) const
            {
                return (this.x == that.x);
            }
        }

        auto rbt1 = new RedBlackTree!MyInt(MyInt(1), MyInt(2), MyInt(3), MyInt(4));
        auto rbt2 = new RedBlackTree!MyInt(MyInt(1), MyInt(2), MyInt(3), MyInt(4));

        assert(rbt1.toHash() == rbt2.toHash());
        assert(rbt1.toHash() != t1.toHash());

        auto rbt3 = new RedBlackTree!MyInt(MyInt(4), MyInt(2), MyInt(3), MyInt(4));

        assert(rbt1.toHash() != rbt3.toHash());

        class MyInt2
        {
            int x;

            this(int init_x)
            {
                x = init_x;
            }

            override size_t toHash() const @safe nothrow
            {
                return typeid(x).getHash(&x) ^ 0xF0F0_F0F0;
            }

            int opCmp(const MyInt2 that) const
            {
                return (x > that.x) - (x < that.x);
            }

            bool opEquals(const MyInt2 that) const
            {
                return (this.x == that.x);
            }
        }

        static bool nullSafeLess(scope const MyInt2 a, scope const MyInt2 b)
        {
            return a is null ? b !is null : (b !is null && a < b);
        }

        auto rbt4 = new RedBlackTree!MyInt2(new MyInt2(1), new MyInt2(9), new MyInt2(3), new MyInt2(42));
        auto rbt5 = new RedBlackTree!MyInt2(new MyInt2(1), new MyInt2(9), new MyInt2(3), new MyInt2(42));
        auto rbt6 = new RedBlackTree!(MyInt2, nullSafeLess)(new MyInt2(9), new MyInt2(3), new MyInt2(42));
        auto rbt7 = new RedBlackTree!(MyInt2, nullSafeLess)(null);

        assert(rbt6.toHash() != rbt5.toHash());
        assert(rbt6.toHash() != rbt4.toHash());
        assert(rbt6.toHash() != rbt7.toHash());
        assert(rbt4.toHash() == rbt5.toHash());

        auto rbt8 = new RedBlackTree!(MyInt2, nullSafeLess)(null, new MyInt2(9), null, new MyInt2(42));
        auto rbt9 = new RedBlackTree!(MyInt2, nullSafeLess)(null, new MyInt2(9), null, new MyInt2(42));
        auto rbt10 = new RedBlackTree!(MyInt2, nullSafeLess)(new MyInt2(94), null, new MyInt2(147));

        assert(rbt8.toHash() == rbt9.toHash());
        assert(rbt8.toHash() != rbt10.toHash());
    }

    /**
     * Removes all elements from the container.
     *
     * Complexity: $(BIGOH 1)
     */
    void clear()
    {
        _end.left = null;
        _begin = _end;
        _length = 0;
    }

    static if (doUnittest) @safe pure unittest
    {
        auto ts = new RedBlackTree(1,2,3,4,5);
        assert(ts.length == 5);
        ts.clear();
        assert(ts.empty && ts.length == 0);
    }

    /**
     * Insert a single element in the container.  Note that this does not
     * invalidate any ranges currently iterating the container.
     *
     * Returns: The number of elements inserted.
     *
     * Complexity: $(BIGOH log(n))
     */
    size_t stableInsert(Stuff)(Stuff stuff)
    if (isImplicitlyConvertible!(Stuff, Elem))
    {
        static if (allowDuplicates)
        {
            _add(stuff);
            return 1;
        }
        else
        {
            return _add(stuff);
        }
    }

    /**
     * Insert a range of elements in the container.  Note that this does not
     * invalidate any ranges currently iterating the container.
     *
     * Returns: The number of elements inserted.
     *
     * Complexity: $(BIGOH m * log(n))
     */
    size_t stableInsert(Stuff)(scope Stuff stuff)
    if (isInputRange!Stuff &&
        isImplicitlyConvertible!(ElementType!Stuff, Elem))
    {
        size_t result = 0;
        static if (allowDuplicates)
        {
            foreach (e; stuff)
            {
                ++result;
                _add(e);
            }
        }
        else
        {
            foreach (e; stuff)
            {
                result += _add(e);
            }
        }
        return result;
    }

    /// ditto
    alias insert = stableInsert;

    static if (doUnittest) @safe pure unittest
    {
        auto ts = new RedBlackTree(2,1,3,4,5,2,5);
        static if (allowDuplicates)
        {
            assert(ts.length == 7);
            assert(ts.stableInsert(cast(Elem[])[7, 8, 6, 9, 10, 8]) == 6);
            assert(ts.length == 13);
            assert(ts.stableInsert(cast(Elem) 11) == 1 && ts.length == 14);
            assert(ts.stableInsert(cast(Elem) 7) == 1 && ts.length == 15);

            static if (less == "a < b")
                assert(ts.arrayEqual([1,2,2,3,4,5,5,6,7,7,8,8,9,10,11]));
            else
                assert(ts.arrayEqual([11,10,9,8,8,7,7,6,5,5,4,3,2,2,1]));
        }
        else
        {
            assert(ts.length == 5);
            Elem[] elems = [7, 8, 6, 9, 10, 8];
            assert(ts.stableInsert(elems) == 5);
            assert(ts.length == 10);
            assert(ts.stableInsert(cast(Elem) 11) == 1 && ts.length == 11);
            assert(ts.stableInsert(cast(Elem) 7) == 0 && ts.length == 11);

            static if (less == "a < b")
                assert(ts.arrayEqual([1,2,3,4,5,6,7,8,9,10,11]));
            else
                assert(ts.arrayEqual([11,10,9,8,7,6,5,4,3,2,1]));
        }
    }

    /**
     * Remove an element from the container and return its value.
     *
     * Complexity: $(BIGOH log(n))
     */
    Elem removeAny()
    {
        scope(success)
            --_length;
        auto n = _begin;
        auto result = n.value;
        _begin = n.remove(_end);
        debug(RBDoChecks)
            check();
        return result;
    }

    static if (doUnittest) @safe pure unittest
    {
        auto ts = new RedBlackTree(1,2,3,4,5);
        assert(ts.length == 5);
        auto x = ts.removeAny();
        assert(ts.length == 4);
        Elem[] arr;
        foreach (Elem i; 1 .. 6)
            if (i != x) arr ~= i;
        assert(ts.arrayEqual(arr));
    }

    /**
     * Remove the front element from the container.
     *
     * Complexity: $(BIGOH log(n))
     */
    void removeFront()
    {
        scope(success)
            --_length;
        _begin = _begin.remove(_end);
        debug(RBDoChecks)
            check();
    }

    /**
     * Remove the back element from the container.
     *
     * Complexity: $(BIGOH log(n))
     */
    void removeBack()
    {
        scope(success)
            --_length;
        auto lastnode = _end.prev;
        if (lastnode is _begin)
            _begin = _begin.remove(_end);
        else
            lastnode.remove(_end);
        debug(RBDoChecks)
            check();
    }

    static if (doUnittest) @safe pure unittest
    {
        auto ts = new RedBlackTree(1,2,3,4,5);
        assert(ts.length == 5);
        ts.removeBack();
        assert(ts.length == 4);

        static if (less == "a < b")
            assert(ts.arrayEqual([1,2,3,4]));
        else
            assert(ts.arrayEqual([2,3,4,5]));

        ts.removeFront();
        assert(ts.arrayEqual([2,3,4]) && ts.length == 3);
    }

    /++
        Removes the given range from the container.

        Returns: A range containing all of the elements that were after the
                 given range.

        Complexity: $(BIGOH m * log(n)) (where m is the number of elements in
                    the range)
     +/
    Range remove(Range r)
    {
        auto b = r._begin;
        auto e = r._end;
        if (_begin is b)
            _begin = e;
        while (b !is e)
        {
            b = b.remove(_end);
            --_length;
        }
        debug(RBDoChecks)
            check();
        return Range(e, _end);
    }

    static if (doUnittest) @safe pure unittest
    {
        import std.algorithm.comparison : equal;
        auto ts = new RedBlackTree(1,2,3,4,5);
        assert(ts.length == 5);
        auto r = ts[];
        r.popFront();
        r.popBack();
        assert(ts.length == 5);
        auto r2 = ts.remove(r);
        assert(ts.length == 2);
        assert(ts.arrayEqual([1,5]));

        static if (less == "a < b")
            assert(equal(r2, [5]));
        else
            assert(equal(r2, [1]));
    }

    /++
        Removes the given `Take!Range` from the container

        Returns: A range containing all of the elements that were after the
                 given range.

        Complexity: $(BIGOH m * log(n)) (where m is the number of elements in
                    the range)
     +/
    Range remove(Take!Range r)
    {
        immutable isBegin = (r.source._begin is _begin);
        auto b = r.source._begin;

        while (!r.empty)
        {
            r.popFront();
            b = b.remove(_end);
            --_length;
        }

        if (isBegin)
            _begin = b;

        return Range(b, _end);
    }

    static if (doUnittest) @safe pure unittest
    {
        import std.algorithm.comparison : equal;
        import std.range : take;
        auto ts = new RedBlackTree(1,2,3,4,5);
        auto r = ts[];
        r.popFront();
        assert(ts.length == 5);
        auto r2 = ts.remove(take(r, 0));

        static if (less == "a < b")
        {
            assert(equal(r2, [2,3,4,5]));
            auto r3 = ts.remove(take(r, 2));
            assert(ts.arrayEqual([1,4,5]) && ts.length == 3);
            assert(equal(r3, [4,5]));
        }
        else
        {
            assert(equal(r2, [4,3,2,1]));
            auto r3 = ts.remove(take(r, 2));
            assert(ts.arrayEqual([5,2,1]) && ts.length == 3);
            assert(equal(r3, [2,1]));
        }
    }

    /++
       Removes elements from the container that are equal to the given values
       according to the less comparator. One element is removed for each value
       given which is in the container. If `allowDuplicates` is true,
       duplicates are removed only if duplicate values are given.

       Returns: The number of elements removed.

       Complexity: $(BIGOH m log(n)) (where m is the number of elements to remove)

       Example:
--------------------
auto rbt = redBlackTree!true(0, 1, 1, 1, 4, 5, 7);
rbt.removeKey(1, 4, 7);
assert(equal(rbt[], [0, 1, 1, 5]));
rbt.removeKey(1, 1, 0);
assert(equal(rbt[], [5]));
--------------------
      +/
    size_t removeKey(U...)(U elems)
    if (allSatisfy!(isImplicitlyConvertibleToElem, U))
    {
        Elem[U.length] toRemove = [elems];
        return removeKey(toRemove[]);
    }

    /++ Ditto +/
    size_t removeKey(U)(scope U[] elems)
    if (isImplicitlyConvertible!(U, Elem))
    {
        immutable lenBefore = length;

        foreach (e; elems)
        {
            auto beg = _firstGreaterEqual(e);
            if (beg is _end || _less(e, beg.value))
                // no values are equal
                continue;
            immutable isBegin = (beg is _begin);
            beg = beg.remove(_end);
            if (isBegin)
                _begin = beg;
            --_length;
        }

        return lenBefore - length;
    }

    /++ Ditto +/
    size_t removeKey(Stuff)(Stuff stuff)
    if (isInputRange!Stuff &&
        isImplicitlyConvertible!(ElementType!Stuff, Elem) &&
        !isDynamicArray!Stuff)
    {
        import std.array : array;
        //We use array in case stuff is a Range from this RedBlackTree - either
        //directly or indirectly.
        return removeKey(array(stuff));
    }

    //Helper for removeKey.
    private template isImplicitlyConvertibleToElem(U)
    {
        enum isImplicitlyConvertibleToElem = isImplicitlyConvertible!(U, Elem);
    }

    static if (doUnittest) @safe pure unittest
    {
        import std.algorithm.comparison : equal;
        import std.range : take;
        auto rbt = new RedBlackTree(5, 4, 3, 7, 2, 1, 7, 6, 2, 19, 45);

        //The cast(Elem) is because these tests are instantiated with a variety
        //of numeric types, and the literals are all int, which is not always
        //implicitly convertible to Elem (e.g. short).
        static if (allowDuplicates)
        {
            assert(rbt.length == 11);
            assert(rbt.removeKey(cast(Elem) 4) == 1 && rbt.length == 10);
            assert(rbt.arrayEqual([1,2,2,3,5,6,7,7,19,45]) && rbt.length == 10);

            assert(rbt.removeKey(cast(Elem) 6, cast(Elem) 2, cast(Elem) 1) == 3);
            assert(rbt.arrayEqual([2,3,5,7,7,19,45]) && rbt.length == 7);

            assert(rbt.removeKey(cast(Elem)(42)) == 0 && rbt.length == 7);
            assert(rbt.removeKey(take(rbt[], 3)) == 3 && rbt.length == 4);

            static if (less == "a < b")
                assert(equal(rbt[], [7,7,19,45]));
            else
                assert(equal(rbt[], [7,5,3,2]));
        }
        else
        {
            assert(rbt.length == 9);
            assert(rbt.removeKey(cast(Elem) 4) == 1 && rbt.length == 8);
            assert(rbt.arrayEqual([1,2,3,5,6,7,19,45]));

            assert(rbt.removeKey(cast(Elem) 6, cast(Elem) 2, cast(Elem) 1) == 3);
            assert(rbt.arrayEqual([3,5,7,19,45]) && rbt.length == 5);

            assert(rbt.removeKey(cast(Elem)(42)) == 0 && rbt.length == 5);
            assert(rbt.removeKey(take(rbt[], 3)) == 3 && rbt.length == 2);

            static if (less == "a < b")
                assert(equal(rbt[], [19,45]));
            else
                assert(equal(rbt[], [5,3]));
        }
    }

    // find the first node where the value is > e
    private inout(RBNode)* _firstGreater(Elem e) inout
    {
        // can't use _find, because we cannot return null
        auto cur = _end.left;
        inout(RBNode)* result = _end;
        while (cur)
        {
            if (_less(e, cur.value))
            {
                result = cur;
                cur = cur.left;
            }
            else
                cur = cur.right;
        }
        return result;
    }

    // find the first node where the value is >= e
    private inout(RBNode)* _firstGreaterEqual(Elem e) inout
    {
        // can't use _find, because we cannot return null.
        auto cur = _end.left;
        inout(RBNode)* result = _end;
        while (cur)
        {
            if (_less(cur.value, e))
                cur = cur.right;
            else
            {
                result = cur;
                cur = cur.left;
            }

        }
        return result;
    }

    /**
     * Get a range from the container with all elements that are > e according
     * to the less comparator
     *
     * Complexity: $(BIGOH log(n))
     */
    Range upperBound(Elem e)
    {
        return Range(_firstGreater(e), _end);
    }

    /// Ditto
    ConstRange upperBound(Elem e) const
    {
        return ConstRange(_firstGreater(e), _end);
    }

    /// Ditto
    ImmutableRange upperBound(Elem e) immutable
    {
        return ImmutableRange(_firstGreater(e), _end);
    }

    /**
     * Get a range from the container with all elements that are < e according
     * to the less comparator
     *
     * Complexity: $(BIGOH log(n))
     */
    Range lowerBound(Elem e)
    {
        return Range(_begin, _firstGreaterEqual(e));
    }

    /// Ditto
    ConstRange lowerBound(Elem e) const
    {
        return ConstRange(_begin, _firstGreaterEqual(e));
    }

    /// Ditto
    ImmutableRange lowerBound(Elem e) immutable
    {
        return ImmutableRange(_begin, _firstGreaterEqual(e));
    }

    /**
     * Get a range from the container with all elements that are == e according
     * to the less comparator
     *
     * Complexity: $(BIGOH log(n))
     */
    auto equalRange(this This)(Elem e)
    {
        auto beg = _firstGreaterEqual(e);
        alias RangeType = RBRange!(typeof(beg));
        if (beg is _end || _less(e, beg.value))
            // no values are equal
            return RangeType(beg, beg);
        static if (allowDuplicates)
        {
            return RangeType(beg, _firstGreater(e));
        }
        else
        {
            // no sense in doing a full search, no duplicates are allowed,
            // so we just get the next node.
            return RangeType(beg, beg.next);
        }
    }

    /**
     * Returns a static array of 3 ranges `r` such that `r[0]` is the
     * same as the result of `lowerBound(value)`, `r[1]` is the same
     * as the result of $(D equalRange(value)), and `r[2]` is the same
     * as the result of $(D upperBound(value)).
     *
     * Complexity: $(BIGOH log(n))
     */
    auto trisect(this This)(Elem e)
    {
        auto equalRange = this.equalRange(e);
        alias RangeType = typeof(equalRange);
        RangeType[3] result = [
            RangeType(_begin, equalRange._begin),
            equalRange,
            RangeType(equalRange._end, _end)
        ];
        return result;
    }

    static if (doUnittest) @safe pure unittest
    {
        import std.algorithm.comparison : equal;
        auto ts = new RedBlackTree(1, 2, 3, 4, 5);
        auto rl = ts.lowerBound(3);
        auto ru = ts.upperBound(3);
        auto re = ts.equalRange(3);

        static if (less == "a < b")
        {
            assert(equal(rl, [1,2]));
            assert(equal(ru, [4,5]));
        }
        else
        {
            assert(equal(rl, [5,4]));
            assert(equal(ru, [2,1]));
        }

        assert(equal(re, [3]));
    }

    debug(RBDoChecks)
    {
        /*
         * Print the tree.  This prints a sideways view of the tree in ASCII form,
         * with the number of indentations representing the level of the nodes.
         * It does not print values, only the tree structure and color of nodes.
         */
        void printTree(Node n, int indent = 0)
        {
            import std.stdio : write, writeln;
            if (n !is null)
            {
                printTree(n.right, indent + 2);
                for (int i = 0; i < indent; i++)
                    write(".");
                writeln(n.color == n.color.Black ? "B" : "R");
                printTree(n.left, indent + 2);
            }
            else
            {
                for (int i = 0; i < indent; i++)
                    write(".");
                writeln("N");
            }
            if (indent is 0)
                writeln();
        }

        /*
         * Check the tree for validity.  This is called after every add or remove.
         * This should only be enabled to debug the implementation of the RB Tree.
         */
        void check() @trusted
        {
            //
            // check implementation of the tree
            //
            int recurse(Node n, string path)
            {
                import std.stdio : writeln;
                if (n is null)
                    return 1;
                if (n.parent.left !is n && n.parent.right !is n)
                    throw new Exception("Node at path " ~ path ~ " has inconsistent pointers");
                Node next = n.next;
                static if (allowDuplicates)
                {
                    if (next !is _end && _less(next.value, n.value))
                        throw new Exception("ordering invalid at path " ~ path);
                }
                else
                {
                    if (next !is _end && !_less(n.value, next.value))
                        throw new Exception("ordering invalid at path " ~ path);
                }
                if (n.color == n.color.Red)
                {
                    if ((n.left !is null && n.left.color == n.color.Red) ||
                            (n.right !is null && n.right.color == n.color.Red))
                        throw new Exception("Node at path " ~ path ~ " is red with a red child");
                }

                int l = recurse(n.left, path ~ "L");
                int r = recurse(n.right, path ~ "R");
                if (l != r)
                {
                    writeln("bad tree at:");
                    debug printTree(n);
                    throw new Exception(
                        "Node at path " ~ path ~ " has different number of black nodes on left and right paths"
                    );
                }
                return l + (n.color == n.color.Black ? 1 : 0);
            }

            try
            {
                recurse(_end.left, "");
            }
            catch (Exception e)
            {
                debug printTree(_end.left, 0);
                throw e;
            }
        }
    }

    /**
      Formats the RedBlackTree into a sink function. For more info see $(D
      std.format.formatValue). Note that this only is available when the
      element type can be formatted. Otherwise, the default toString from
      Object is used.
     */
    static if (is(typeof((){FormatSpec!(char) fmt; formatValue((const(char)[]) {}, ConstRange.init, fmt);})))
    {
        void toString(scope void delegate(const(char)[]) sink, scope const ref FormatSpec!char fmt) const
        {
            sink("RedBlackTree(");
            sink.formatValue(this[], fmt);
            sink(")");
        }
    }

    /**
     * Constructor. Pass in an array of elements, or individual elements to
     * initialize the tree with.
     */
    this(Elem[] elems...)
    {
        _setup();
        stableInsert(elems);
    }

    /**
     * Constructor. Pass in a range of elements to initialize the tree with.
     */
    this(Stuff)(Stuff stuff)
    if (isInputRange!Stuff && isImplicitlyConvertible!(ElementType!Stuff, Elem))
    {
        _setup();
        stableInsert(stuff);
    }

    ///
    this()
    {
        _setup();
    }

    private this(Node end, size_t length)
    {
        _end = end;
        _begin = end.leftmost;
        _length = length;
    }
}

//Verify Example for removeKey.
@safe pure unittest
{
    import std.algorithm.comparison : equal;
    auto rbt = redBlackTree!true(0, 1, 1, 1, 4, 5, 7);
    rbt.removeKey(1, 4, 7);
    assert(equal(rbt[], [0, 1, 1, 5]));
    rbt.removeKey(1, 1, 0);
    assert(equal(rbt[], [5]));
}

//Tests for removeKey
@safe pure unittest
{
    import std.algorithm.comparison : equal;
    {
        auto rbt = redBlackTree(["hello", "world", "foo", "bar"]);
        assert(equal(rbt[], ["bar", "foo", "hello", "world"]));
        assert(rbt.removeKey("hello") == 1);
        assert(equal(rbt[], ["bar", "foo", "world"]));
        assert(rbt.removeKey("hello") == 0);
        assert(equal(rbt[], ["bar", "foo", "world"]));
        assert(rbt.removeKey("hello", "foo", "bar") == 2);
        assert(equal(rbt[], ["world"]));
        assert(rbt.removeKey(["", "world", "hello"]) == 1);
        assert(rbt.empty);
    }

    {
        auto rbt = redBlackTree([1, 2, 12, 27, 4, 500]);
        assert(equal(rbt[], [1, 2, 4, 12, 27, 500]));
        assert(rbt.removeKey(1u) == 1);
        assert(equal(rbt[], [2, 4, 12, 27, 500]));
        assert(rbt.removeKey(cast(byte) 1) == 0);
        assert(equal(rbt[], [2, 4, 12, 27, 500]));
        assert(rbt.removeKey(1, 12u, cast(byte) 27) == 2);
        assert(equal(rbt[], [2, 4, 500]));
        assert(rbt.removeKey([cast(short) 0, cast(short) 500, cast(short) 1]) == 1);
        assert(equal(rbt[], [2, 4]));
    }
}

@safe pure unittest
{
    void test(T)()
    {
        auto rt1 = new RedBlackTree!(T, "a < b", false)();
        auto rt2 = new RedBlackTree!(T, "a < b", true)();
        auto rt3 = new RedBlackTree!(T, "a > b", false)();
        auto rt4 = new RedBlackTree!(T, "a > b", true)();
    }

    test!long();
    test!ulong();
    test!int();
    test!uint();
    test!short();
    test!ushort();
    test!byte();
    test!byte();
}

// https://issues.dlang.org/show_bug.cgi?id=19626
@safe pure unittest
{
    enum T { a, b }
    alias t = RedBlackTree!T;
}

import std.range.primitives : isInputRange, ElementType;
import std.traits : isArray, isSomeString;

/++
    Convenience function for creating a `RedBlackTree!E` from a list of
    values.

    Params:
        allowDuplicates =  Whether duplicates should be allowed (optional, default: false)
        less = predicate to sort by (optional)
        elems = elements to insert into the rbtree (variadic arguments)
        range = range elements to insert into the rbtree (alternative to elems)
  +/
auto redBlackTree(E)(E[] elems...)
{
    return new RedBlackTree!E(elems);
}

/++ Ditto +/
auto redBlackTree(bool allowDuplicates, E)(E[] elems...)
{
    return new RedBlackTree!(E, "a < b", allowDuplicates)(elems);
}

/++ Ditto +/
auto redBlackTree(alias less, E)(E[] elems...)
if (is(typeof(binaryFun!less(E.init, E.init))))
{
    return new RedBlackTree!(E, less)(elems);
}

/++ Ditto +/
auto redBlackTree(alias less, bool allowDuplicates, E)(E[] elems...)
if (is(typeof(binaryFun!less(E.init, E.init))))
{
    //We shouldn't need to instantiate less here, but for some reason,
    //dmd can't handle it if we don't (even though the template which
    //takes less but not allowDuplicates works just fine).
    return new RedBlackTree!(E, binaryFun!less, allowDuplicates)(elems);
}

/++ Ditto +/
auto redBlackTree(Stuff)(Stuff range)
if (isInputRange!Stuff && !isArray!(Stuff))
{
    return new RedBlackTree!(ElementType!Stuff)(range);
}

/++ Ditto +/
auto redBlackTree(bool allowDuplicates, Stuff)(Stuff range)
if (isInputRange!Stuff && !isArray!(Stuff))
{
    return new RedBlackTree!(ElementType!Stuff, "a < b", allowDuplicates)(range);
}

/++ Ditto +/
auto redBlackTree(alias less, Stuff)(Stuff range)
if ( is(typeof(binaryFun!less((ElementType!Stuff).init, (ElementType!Stuff).init)))
    && isInputRange!Stuff && !isArray!(Stuff))
{
    return new RedBlackTree!(ElementType!Stuff, less)(range);
}

/++ Ditto +/
auto redBlackTree(alias less, bool allowDuplicates, Stuff)(Stuff range)
if ( is(typeof(binaryFun!less((ElementType!Stuff).init, (ElementType!Stuff).init)))
    && isInputRange!Stuff && !isArray!(Stuff))
{
    //We shouldn't need to instantiate less here, but for some reason,
    //dmd can't handle it if we don't (even though the template which
    //takes less but not allowDuplicates works just fine).
    return new RedBlackTree!(ElementType!Stuff, binaryFun!less, allowDuplicates)(range);
}

///
@safe pure unittest
{
    import std.range : iota;

    auto rbt1 = redBlackTree(0, 1, 5, 7);
    auto rbt2 = redBlackTree!string("hello", "world");
    auto rbt3 = redBlackTree!true(0, 1, 5, 7, 5);
    auto rbt4 = redBlackTree!"a > b"(0, 1, 5, 7);
    auto rbt5 = redBlackTree!("a > b", true)(0.1, 1.3, 5.9, 7.2, 5.9);

    // also works with ranges
    auto rbt6 = redBlackTree(iota(3));
    auto rbt7 = redBlackTree!true(iota(3));
    auto rbt8 = redBlackTree!"a > b"(iota(3));
    auto rbt9 = redBlackTree!("a > b", true)(iota(3));
}

//Combinations not in examples.
@system pure unittest
{
    auto rbt1 = redBlackTree!(true, string)("hello", "hello");
    auto rbt2 = redBlackTree!((a, b){return a < b;}, double)(5.1, 2.3);
    auto rbt3 = redBlackTree!("a > b", true, string)("hello", "world");
}

//Range construction.
@safe pure unittest
{
    import std.algorithm.comparison : equal;
    import std.range : iota;
    auto rbt = new RedBlackTree!(int, "a > b")(iota(5));
    assert(equal(rbt[], [4, 3, 2, 1, 0]));
}


// construction with arrays
@safe pure unittest
{
    import std.algorithm.comparison : equal;

    auto rbt = redBlackTree!"a > b"([0, 1, 2, 3, 4]);
    assert(equal(rbt[], [4, 3, 2, 1, 0]));

    auto rbt2 = redBlackTree!"a > b"(["a", "b"]);
    assert(equal(rbt2[], ["b", "a"]));

    auto rbt3 = redBlackTree!"a > b"([1, 2]);
    assert(equal(rbt3[], [2, 1]));

    auto rbt4 = redBlackTree([0, 1, 7, 5]);
    assert(equal(rbt4[], [0, 1, 5, 7]));

    auto rbt5 = redBlackTree(["hello", "world"]);
    assert(equal(rbt5[], ["hello", "world"]));

    auto rbt6 = redBlackTree!true([0, 1, 5, 7, 5]);
    assert(equal(rbt6[], [0, 1, 5, 5, 7]));

    auto rbt7 = redBlackTree!"a > b"([0, 1, 5, 7]);
    assert(equal(rbt7[], [7, 5, 1, 0]));

    auto rbt8 = redBlackTree!("a > b", true)([0.1, 1.3, 5.9, 7.2, 5.9]);
    assert(equal(rbt8[], [7.2, 5.9, 5.9, 1.3, 0.1]));
}

// convenience wrapper range construction
@safe pure unittest
{
    import std.algorithm.comparison : equal;
    import std.range : chain, iota;

    auto rbt = redBlackTree(iota(3));
    assert(equal(rbt[], [0, 1, 2]));

    auto rbt2 = redBlackTree!"a > b"(iota(2));
    assert(equal(rbt2[], [1, 0]));

    auto rbt3 = redBlackTree(chain([0, 1], [7, 5]));
    assert(equal(rbt3[], [0, 1, 5, 7]));

    auto rbt4 = redBlackTree(chain(["hello"], ["world"]));
    assert(equal(rbt4[], ["hello", "world"]));

    auto rbt5 = redBlackTree!true(chain([0, 1], [5, 7, 5]));
    assert(equal(rbt5[], [0, 1, 5, 5, 7]));

    auto rbt6 = redBlackTree!("a > b", true)(chain([0.1, 1.3], [5.9, 7.2, 5.9]));
    assert(equal(rbt6[], [7.2, 5.9, 5.9, 1.3, 0.1]));
}

@safe pure unittest
{
    import std.array : array;

    auto rt1 = redBlackTree(5, 4, 3, 2, 1);
    assert(rt1.length == 5);
    assert(array(rt1[]) == [1, 2, 3, 4, 5]);

    auto rt2 = redBlackTree!"a > b"(1.1, 2.1);
    assert(rt2.length == 2);
    assert(array(rt2[]) == [2.1, 1.1]);

    auto rt3 = redBlackTree!true(5, 5, 4);
    assert(rt3.length == 3);
    assert(array(rt3[]) == [4, 5, 5]);

    auto rt4 = redBlackTree!string("hello", "hello");
    assert(rt4.length == 1);
    assert(array(rt4[]) == ["hello"]);
}

@system unittest
{
    import std.conv : to;

    auto rt1 = redBlackTree!string();
    assert(rt1.to!string == "RedBlackTree([])");

    auto rt2 = redBlackTree!string("hello");
    assert(rt2.to!string == "RedBlackTree([\"hello\"])");

    auto rt3 = redBlackTree!string("hello", "world", "!");
    assert(rt3.to!string == "RedBlackTree([\"!\", \"hello\", \"world\"])");

    // type deduction can be done automatically
    auto rt4 = redBlackTree(["hello"]);
    assert(rt4.to!string == "RedBlackTree([\"hello\"])");
}

//constness checks
@safe pure unittest
{
    const rt1 = redBlackTree(5,4,3,2,1);
    void allQualifiers() pure nothrow @safe @nogc {
        assert(!rt1.empty);
        assert(rt1.length == 5);
        assert(5 in rt1);
    }
    allQualifiers();

    static assert(is(typeof(rt1.upperBound(3).front) == const(int)));
    import std.algorithm.comparison : equal;
    assert(rt1.upperBound(3).equal([4, 5]));
    assert(rt1.lowerBound(3).equal([1, 2]));
    assert(rt1.equalRange(3).equal([3]));
    assert(rt1[].equal([1, 2, 3, 4, 5]));

    auto t = rt1.trisect(3);
    assert(t[0].equal(rt1.lowerBound(3)));
    assert(t[1].equal(rt1.equalRange(3)));
    assert(t[2].equal(rt1.upperBound(3)));
}

//immutable checks
@safe pure unittest
{
    immutable rt1 = redBlackTree(5,4,3,2,1);
    static assert(is(typeof(rt1.empty)));
    static assert(is(typeof(rt1.length)));
    static assert(is(typeof(5 in rt1)));

    static assert(is(typeof(rt1.upperBound(3).front) == immutable(int)));
    import std.algorithm.comparison : equal;
    assert(rt1.upperBound(2).equal([3, 4, 5]));
}

// https://issues.dlang.org/show_bug.cgi?id=15941
@safe pure unittest
{
    class C {}
    RedBlackTree!(C, "cast(void*)a < cast(void*) b") tree;
}

// const/immutable elements (https://issues.dlang.org/show_bug.cgi?id=17519)
@safe pure unittest
{
    RedBlackTree!(immutable int) t1;
    RedBlackTree!(const int) t2;

    import std.algorithm.iteration : map;
    static struct S { int* p; }
    auto t3 = new RedBlackTree!(immutable S, (a, b) => *a.p < *b.p);
    t3.insert([1, 2, 3].map!(x => immutable S(new int(x))));
    static assert(!__traits(compiles, *t3.front.p = 4));
    assert(*t3.front.p == 1);
}

// make sure the comparator can be a delegate
@safe pure unittest
{
    import std.algorithm.comparison : equal;

    auto t = new RedBlackTree!(int, delegate(a, b) => a > b);
    t.insert([1, 3, 5, 4, 2]);
    assert(t[].equal([5, 4, 3, 2, 1]));
}

<<<<<<< HEAD
// struct with move constructor
@safe unittest
{
    static struct S {
        int i;
        this(S s) { this.i = s.i; }
        this(int i) { this.i = i; }
        int opCmp(ref const S other) const @safe nothrow  { return i - other.i; }
    }

    auto tree = new RedBlackTree!(S, "a.i < b.i", false);
    tree.insert(S(0));
=======
// should support `less` predicate taking `ref const`
@safe pure unittest
{
    struct S
    {
        int* value;
    }

    cast(void) new RedBlackTree!(S, (ref const S a, ref const S b) => a.value > b.value);
>>>>>>> aef5fcad
}<|MERGE_RESOLUTION|>--- conflicted
+++ resolved
@@ -2269,7 +2269,17 @@
     assert(t[].equal([5, 4, 3, 2, 1]));
 }
 
-<<<<<<< HEAD
+// should support `less` predicate taking `ref const`
+@safe pure unittest
+{
+    struct S
+    {
+        int* value;
+    }
+
+    cast(void) new RedBlackTree!(S, (ref const S a, ref const S b) => a.value > b.value);
+}
+
 // struct with move constructor
 @safe unittest
 {
@@ -2282,15 +2292,4 @@
 
     auto tree = new RedBlackTree!(S, "a.i < b.i", false);
     tree.insert(S(0));
-=======
-// should support `less` predicate taking `ref const`
-@safe pure unittest
-{
-    struct S
-    {
-        int* value;
-    }
-
-    cast(void) new RedBlackTree!(S, (ref const S a, ref const S b) => a.value > b.value);
->>>>>>> aef5fcad
 }