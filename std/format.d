--- conflicted
+++ resolved
@@ -588,7 +588,6 @@
     Replace parameters which are pointer returning functions of the form
     `returnsPtr()` by `*returnsPtr()`.
  */
-<<<<<<< HEAD
 uint formattedRead(R, Char)(ref R r, const(Char)[] fmt)
 {
     auto spec = FormatSpec!Char(fmt);
@@ -608,7 +607,8 @@
 /// ditto
 uint formattedRead(R, Char, T, S...)(ref R r, const(Char)[] fmt, ref T arg, auto ref S args)
     if (!is(T : const(S*), S))
-=======
+
+/// ditto
 uint formattedRead(alias fmt, R, S...)(ref R r, auto ref S args)
 if (isSomeString!(typeof(fmt)))
 {
@@ -619,7 +619,7 @@
 
 /// ditto
 uint formattedRead(R, Char, S...)(ref R r, const(Char)[] fmt, auto ref S args)
->>>>>>> 4a1733e7
+
 {
     import std.typecons : isTuple;
 
