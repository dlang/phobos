--- conflicted
+++ resolved
@@ -146,27 +146,7 @@
     // POSIX API declarations.
     version (Posix)
     {
-<<<<<<< HEAD
         import core.sys.posix.unistd : getEnvironPtr = environ;
-=======
-        version (Darwin)
-        {
-            extern(C) char*** _NSGetEnviron() @nogc nothrow;
-            const(char**) getEnvironPtr() @trusted @nogc nothrow
-            {
-                return *_NSGetEnviron;
-            }
-        }
-        else
-        {
-            // Made available by the C runtime:
-            extern(C) extern __gshared const char** environ;
-            const(char**) getEnvironPtr() @trusted @nogc nothrow
-            {
-                return environ;
-            }
-        }
->>>>>>> d767448e
 
         @system unittest
         {
