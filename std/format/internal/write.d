--- conflicted
+++ resolved
@@ -178,10 +178,6 @@
         auto raw = (ref val) @trusted {
             return (cast(const char*) &val)[0 .. val.sizeof];
         }(val);
-<<<<<<< HEAD
-
-=======
->>>>>>> bb48a248
         import std.range.primitives : put;
         if (needToSwapEndianess(f))
             foreach_reverse (c; raw)
@@ -192,31 +188,6 @@
         return;
     }
 
-<<<<<<< HEAD
-    ulong arg = val;
-    const bool zero = arg == 0;
-    bool negative = false;
-    static if (isSigned!U)
-    {
-        if (f.spec != 'x' && f.spec != 'X' && f.spec != 'b' && f.spec != 'o' && f.spec != 'u')
-        {
-            if (val < 0)
-            {
-                negative = true;
-                import std.math.algebraic : abs;
-                arg = cast(ulong) abs(val);
-            }
-        }
-    }
-    arg &= Unsigned!U.max;
-
-    formatValueImplUlong!(Writer, Char)(w, arg, zero, negative, f);
-}
-
-// TODO: factor out parts of this function that doesn’t depend on `Writer` and `Char` to reduce template bloat further
-private void formatValueImplUlong(Writer, Char)(auto ref Writer w, ulong arg, in bool zero, in bool negative,
-                                                scope const ref FormatSpec!Char f) // avoids code duplication
-=======
     static if (isSigned!U)
     {
         const bool negative = f.spec != 'x' && f.spec != 'X' && f.spec != 'b' && f.spec != 'o' && f.spec != 'u' && val < 0;
@@ -234,7 +205,6 @@
 
 // Helper function for `formatValueImpl` that avoids template bloat
 private void formatValueImplUlong(Writer, Char)(auto ref Writer w, ulong arg, in bool negative, scope const ref FormatSpec!Char f)
->>>>>>> bb48a248
 {
     immutable uint base =
     f.spec == 'x' || f.spec == 'X' || f.spec == 'a' || f.spec == 'A' ? 16 :
@@ -249,10 +219,7 @@
     enforceFmt(base > 0,
                "incompatible format character for integral argument: %" ~ f.spec);
 
-<<<<<<< HEAD
-=======
     const bool zero = arg == 0;
->>>>>>> bb48a248
     char[64] digits = void;
     size_t pos = digits.length - 1;
     do
