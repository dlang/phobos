--- conflicted
+++ resolved
@@ -279,15 +279,12 @@
  */
 struct File
 {
-    package struct Impl
+    private struct Impl
     {
         FILE * handle = null; // Is null iff this Impl is closed by another File
         uint refs = uint.max / 2;
         bool isPipe;
     }
-<<<<<<< HEAD
-    package Impl * p;
-=======
     private Impl* _p;
     private string _name;
 
@@ -300,7 +297,6 @@
         _p.isPipe = isPipe;
         _name = name;
     }
->>>>>>> 191241ff
 
 /**
 Constructor taking the name of the file to open and the open mode
