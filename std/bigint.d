/** Arbitrary-precision ('bignum') arithmetic
 *
 * Performance is optimized for numbers below ~1000 decimal digits.
 * For X86 machines, highly optimised assembly routines are used.
 *
 * The following algorithms are currently implemented:
 * $(UL
 * $(LI Karatsuba multiplication)
 * $(LI Squaring is optimized independently of multiplication)
 * $(LI Divide-and-conquer division)
 * $(LI Binary exponentiation)
 * )
 *
 * For very large numbers, consider using the $(WEB gmplib.org, GMP library) instead.
 *
 * License:   <a href="http://www.boost.org/LICENSE_1_0.txt">Boost License 1.0</a>.
 * Authors:   Don Clugston
 * Source: $(PHOBOSSRC std/_bigint.d)
 */
/*          Copyright Don Clugston 2008 - 2010.
 * Distributed under the Boost Software License, Version 1.0.
 *    (See accompanying file LICENSE_1_0.txt or copy at
 *          http://www.boost.org/LICENSE_1_0.txt)
 */

module std.bigint;

private import std.internal.math.biguintcore;
private import std.format : FormatSpec, FormatException;
private import std.traits;

/** A struct representing an arbitrary precision integer
 *
 * All arithmetic operations are supported, except
 * unsigned shift right (>>>). Logical operations are not currently supported.
 *
 * BigInt implements value semantics using copy-on-write. This means that
 * assignment is cheap, but operations such as x++ will cause heap
 * allocation. (But note that for most bigint operations, heap allocation is
 * inevitable anyway).

 Example:
----------------------------------------------------
        BigInt a = "9588669891916142";
        BigInt b = "7452469135154800";
        auto c = a * b;
        assert(c == BigInt("71459266416693160362545788781600"));
        auto d = b * a;
        assert(d == BigInt("71459266416693160362545788781600"));
        assert(d == c);
        d = c * BigInt("794628672112");
        assert(d == BigInt("56783581982794522489042432639320434378739200"));
        auto e = c + d;
        assert(e == BigInt("56783581982865981755459125799682980167520800"));
        auto f = d + c;
        assert(f == e);
        auto g = f - c;
        assert(g == d);
        g = f - d;
        assert(g == c);
        e = 12345678;
        g = c + e;
        auto h = g / b;
        auto i = g % b;
        assert(h == a);
        assert(i == e);
        BigInt j = "-0x9A56_57f4_7B83_AB78";
        j ^^= 11;
----------------------------------------------------
 *
 */
struct BigInt
{
private:
        BigUint data;     // BigInt adds signed arithmetic to BigUint.
        bool sign = false;
public:
    /// Construct a BigInt from a decimal or hexadecimal string.
    /// The number must be in the form of a D decimal or hex literal:
    /// It may have a leading + or - sign; followed by "0x" if hexadecimal.
    /// Underscores are permitted.
    /// BUG: Should throw a IllegalArgumentException/ConvError if invalid character found
    this(T : const(char)[] )(T s) pure
    {
        bool neg = false;
        if (s[0] == '-') {
            neg = true;
            s = s[1..$];
        } else if (s[0] == '+') {
            s = s[1..$];
        }
        data = 0UL;
        auto q = 0X3;
        bool ok;
        assert(isZero());
        if (s.length > 2 && (s[0..2] == "0x" || s[0..2] == "0X"))
        {
            ok = data.fromHexString(s[2..$]);
        } else {
            ok = data.fromDecimalString(s);
        }
        assert(ok);
        if (isZero())
            neg = false;
        sign = neg;
    }

    ///
    this(T)(T x) pure if (isIntegral!T)
    {
        data = data.init; // @@@: Workaround for compiler bug
        opAssign(x);
    }

    ///
    BigInt opAssign(T)(T x) pure if (isIntegral!T)
    {
        data = cast(ulong)absUnsign(x);
        sign = (x < 0);
        return this;
    }

    ///
    BigInt opAssign(T:BigInt)(T x) pure
    {
        data = x.data;
        sign = x.sign;
        return this;
    }

    // BigInt op= integer
    BigInt opOpAssign(string op, T)(T y) pure
        if ((op=="+" || op=="-" || op=="*" || op=="/" || op=="%"
          || op==">>" || op=="<<" || op=="^^") && isIntegral!T)
    {
        ulong u = absUnsign(y);

        static if (op=="+")
        {
            data = BigUint.addOrSubInt(data, u, sign != (y<0), sign);
        }
        else static if (op=="-")
        {
            data = BigUint.addOrSubInt(data, u, sign == (y<0), sign);
        }
        else static if (op=="*")
        {
            if (y == 0) {
                sign = false;
                data = 0UL;
            } else {
                sign = ( sign != (y<0) );
                data = BigUint.mulInt(data, u);
            }
        }
        else static if (op=="/")
        {
            assert(y!=0, "Division by zero");
            static assert(!is(T == long) && !is(T == ulong));
            data = BigUint.divInt(data, cast(uint)u);
            sign = data.isZero() ? false : sign ^ (y < 0);
        }
        else static if (op=="%")
        {
            assert(y!=0, "Division by zero");
            static if (is(immutable(T) == immutable(long)) || is( immutable(T) == immutable(ulong) ))
            {
                this %= BigInt(y);
            }
            else
            {
                data = cast(ulong)BigUint.modInt(data, cast(uint)u);
            }
            // x%y always has the same sign as x.
            // This is not the same as mathematical mod.
        }
        else static if (op==">>" || op=="<<")
        {
            // Do a left shift if y>0 and <<, or
            // if y<0 and >>; else do a right shift.
            if (y == 0)
                return this;
            else if ((y > 0) == (op=="<<"))
            {
                // Sign never changes during left shift
                data = data.opShl(u);
            } else
            {
                data = data.opShr(u);
                if (data.isZero())
                    sign = false;
            }
        }
        else static if (op=="^^")
        {
            sign = (y & 1) ? sign : false;
            data = BigUint.pow(data, u);
        }
        else static assert(0, "BigInt " ~ op[0..$-1] ~ "= " ~ T.stringof ~ " is not supported");
        return this;
    }

    // BigInt op= BigInt
    BigInt opOpAssign(string op, T)(T y) pure
        if ((op=="+" || op== "-" || op=="*" || op=="/" || op=="%")
            && is (T: BigInt))
    {
        static if (op == "+")
        {
            data = BigUint.addOrSub(data, y.data, sign != y.sign, &sign);
        }
        else static if (op == "-")
        {
            data = BigUint.addOrSub(data, y.data, sign == y.sign, &sign);
        }
        else static if (op == "*")
        {
            data = BigUint.mul(data, y.data);
            sign = isZero() ? false : sign ^ y.sign;
        }
        else static if (op == "/")
        {
            y.checkDivByZero();
            if (!isZero())
            {
                data = BigUint.div(data, y.data);
                sign = isZero() ? false : sign ^ y.sign;
            }
        }
        else static if (op == "%")
        {
            y.checkDivByZero();
            if (!isZero())
            {
                data = BigUint.mod(data, y.data);
                // x%y always has the same sign as x.
                if (isZero())
                    sign = false;
            }
        }
        else static assert(0, "BigInt " ~ op[0..$-1] ~ "= " ~ T.stringof ~ " is not supported");
        return this;
    }

    // BigInt op BigInt
    BigInt opBinary(string op, T)(T y) pure
        if ((op=="+" || op == "*" || op=="-" || op=="/" || op=="%")
			&& is (T: BigInt))
    {
        BigInt r = this;
        return r.opOpAssign!(op)(y);
    }

    // BigInt op integer
    BigInt opBinary(string op, T)(T y) pure
        if ((op=="+" || op == "*" || op=="-" || op=="/"
            || op==">>" || op=="<<" || op=="^^") && isIntegral!T)
    {
        BigInt r = this;
        return r.opOpAssign!(op)(y);
    }

    //
    int opBinary(string op, T : int)(T y) pure
        if (op == "%" && isIntegral!T)
    {
        assert(y!=0);
        uint u = absUnsign(y);
        int rem = BigUint.modInt(data, u);
        // x%y always has the same sign as x.
        // This is not the same as mathematical mod.
        return sign ? -rem : rem;
    }

    // Commutative operators
    BigInt opBinaryRight(string op, T)(T y) pure
        if ((op=="+" || op=="*") && isIntegral!T)
    {
        return opBinary!(op)(y);
    }

    //  BigInt = integer op BigInt
    BigInt opBinaryRight(string op, T)(T y) pure
        if (op == "-" && isIntegral!T)
    {
        ulong u = absUnsign(y);
        BigInt r;
        static if (op == "-")
        {
            r.sign = sign;
            r.data = BigUint.addOrSubInt(data, u, sign == (y<0), r.sign);
            r.negate();
        }
        return r;
    }

    //  integer = integer op BigInt
    T opBinaryRight(string op, T)(T x) pure
        if ((op=="%" || op=="/") && isIntegral!T)
    {
        static if (op == "%")
        {
            checkDivByZero();
            // x%y always has the same sign as x.
            if (data.ulongLength() > 1)
                return x;
            ulong u = absUnsign(x);
            ulong rem = u % data.peekUlong(0);
            // x%y always has the same sign as x.
            return cast(T)((x<0) ? -rem : rem);
        }
        else static if (op == "/")
        {
            checkDivByZero();
            if (data.ulongLength() > 1)
                return 0;
            return cast(T)(x / data.peekUlong(0));
        }
    }
    // const unary operations
    BigInt opUnary(string op)() pure /*const*/ if (op=="+" || op=="-")
    {
       static if (op=="-")
       {
            BigInt r = this;
            r.negate();
            return r;
        }
        else static if (op=="+")
           return this;
    }

    // non-const unary operations
    BigInt opUnary(string op)() pure if (op=="++" || op=="--")
    {
        static if (op=="++")
        {
            data = BigUint.addOrSubInt(data, 1UL, sign, sign);
            return this;
        }
        else static if (op=="--")
        {
            data = BigUint.addOrSubInt(data, 1UL, !sign, sign);
            return this;
        }
    }

    ///
    bool opEquals()(auto ref const BigInt y) const pure
    {
       return sign == y.sign && y.data == data;
    }

    ///
    bool opEquals(T)(T y) const pure if (isIntegral!T)
    {
        if (sign != (y<0))
            return 0;
        return data.opEquals(cast(ulong)absUnsign(y));
    }

    ///
    T opCast(T:bool)() pure
    {
        return !isZero();
    }

    ///
    int opCmp(T)(T y) pure if (isIntegral!T)
    {
        if (sign != (y<0) )
            return sign ? -1 : 1;
        int cmp = data.opCmp(cast(ulong)absUnsign(y));
        return sign? -cmp: cmp;
    }
    ///
    int opCmp(T:BigInt)(T y) pure
    {
        if (sign!=y.sign)
            return sign ? -1 : 1;
        int cmp = data.opCmp(y.data);
        return sign? -cmp: cmp;
    }
    /// Sets the value of this BigInt as unit[],
    /// sign is set as the boolean, true for negative and false for positive
    void setData(uint[] n_data, bool sign = false) pure
    {
        this.sign = sign;
        data.value = n_data;
    }
    /// Returns the value of this BigInt as a uint[],
    /// the sign of the BigInt is ignored
    uint[] getData() pure
    {
        return data.value;
    }
    /// Returns the value of this BigInt as a long,
    /// or +- long.max if outside the representable range.
    long toLong() pure const
    {
        return (sign ? -1 : 1) *
          (data.ulongLength() == 1  && (data.peekUlong(0) <= sign+cast(ulong)(long.max)) // 1+long.max = |long.min|
          ? cast(long)(data.peekUlong(0))
          : long.max);
    }
    /// Returns the value of this BigInt as an int,
    /// or +- int.max if outside the representable range.
    int toInt() pure const
    {
        return (sign ? -1 : 1) *
          (data.uintLength() == 1  && (data.peekUint(0) <= sign+cast(uint)(int.max)) // 1+int.max = |int.min|
          ? cast(int)(data.peekUint(0))
          : int.max);
    }
    /// Number of significant uints which are used in storing this number.
    /// The absolute value of this BigInt is always < 2^^(32*uintLength)
    @property size_t uintLength() pure const
    {
        return data.uintLength();
    }
    /// Number of significant ulongs which are used in storing this number.
    /// The absolute value of this BigInt is always < 2^^(64*ulongLength)
    @property size_t ulongLength() pure const
    {
        return data.ulongLength();
    }

    /** Convert the BigInt to string, passing it to 'sink'.
     *
     * $(TABLE  The output format is controlled via formatString:
     * $(TR $(TD "d") $(TD  Decimal))
     * $(TR $(TD "x") $(TD  Hexadecimal, lower case))
     * $(TR $(TD "X") $(TD  Hexadecimal, upper case))
     * $(TR $(TD "s") $(TD  Default formatting (same as "d") ))
     * $(TR $(TD null) $(TD Default formatting (same as "d") ))
     * )
     */
    void toString(scope void delegate(const (char)[]) sink, string formatString) const
    {
        auto f = FormatSpec!char(formatString);
        f.writeUpToNextSpec(sink);
        toString(sink, f);
    }
    void toString(scope void delegate(const(char)[]) sink, ref FormatSpec!char f) const
    {
        auto hex = (f.spec == 'x' || f.spec == 'X');
        if (!(f.spec == 's' || f.spec == 'd' || hex))
            throw new FormatException("Format specifier not understood: %" ~ f.spec);

        char[] buff =
            hex ? data.toHexString(0, '_', 0, f.flZero ? '0' : ' ')
                : data.toDecimalString(0);
        assert(buff.length > 0);

        char signChar = isNegative() ? '-' : 0;
        auto minw = buff.length + (signChar ? 1 : 0);

        if (!hex && !signChar && (f.width == 0 || minw < f.width))
        {
            if (f.flPlus)
                signChar = '+', ++minw;
            else if (f.flSpace)
                signChar = ' ', ++minw;
        }

        auto maxw = minw < f.width ? f.width : minw;
        auto difw = maxw - minw;

        if (!f.flDash && !f.flZero)
            foreach (i; 0 .. difw)
                sink(" ");

        if (signChar)
            sink((&signChar)[0..1]);

        if (!f.flDash && f.flZero)
            foreach (i; 0 .. difw)
                sink("0");

        sink(buff);

        if (f.flDash)
            foreach (i; 0 .. difw)
                sink(" ");
    }
/+
private:
    /// Convert to a hexadecimal string, with an underscore every
    /// 8 characters.
    string toHex()
    {
        string buff = data.toHexString(1, '_');
        if (isNegative())
            buff[0] = '-';
        else
            buff = buff[1..$];
        return buff;
    }
+/
private:
    void negate() pure nothrow @safe
    {
        if (!data.isZero())
            sign = !sign;
    }
    bool isZero() pure const nothrow @safe
    {
        return data.isZero();
    }
    bool isNegative() pure const nothrow @safe
    {
        return sign;
    }
    // Generate a runtime error if division by zero occurs
    void checkDivByZero() pure const  @safe
    {
        if (isZero())
            throw new Error("BigInt division by zero");
    }
}

string toDecimalString(BigInt x)
{
    string outbuff="";
    void sink(const(char)[] s) { outbuff ~= s; }
    x.toString(&sink, "%d");
    return outbuff;
}

string toHex(BigInt x)
{
    string outbuff="";
    void sink(const(char)[] s) { outbuff ~= s; }
    x.toString(&sink, "%x");
    return outbuff;
}

// Returns the absolute value of x converted to the corresponding unsigned type
Unsigned!T absUnsign(T)(T x) if (isIntegral!T)
{
    static if (isSigned!T)
    {
        /* This returns the correct result even when x = T.min
         * on two's complement machines because unsigned(T.min) = |T.min|
         * even though -T.min = T.min.
         */
        return unsigned((x < 0) ? -x : x);
    }
    else
    {
        return x;
    }
}

unittest {
    // Radix conversion
    assert( toDecimalString(BigInt("-1_234_567_890_123_456_789"))
        == "-1234567890123456789");
    assert( toHex(BigInt("0x1234567890123456789")) == "123_45678901_23456789");
    assert( toHex(BigInt("0x00000000000000000000000000000000000A234567890123456789"))
        == "A23_45678901_23456789");
    assert( toHex(BigInt("0x000_00_000000_000_000_000000000000_000000_")) == "0");

    assert(BigInt(-0x12345678).toInt() == -0x12345678);
    assert(BigInt(-0x12345678).toLong() == -0x12345678);
    assert(BigInt(0x1234_5678_9ABC_5A5AL).ulongLength == 1);
    assert(BigInt(0x1234_5678_9ABC_5A5AL).toLong() == 0x1234_5678_9ABC_5A5AL);
    assert(BigInt(-0x1234_5678_9ABC_5A5AL).toLong() == -0x1234_5678_9ABC_5A5AL);
    assert(BigInt(0xF234_5678_9ABC_5A5AL).toLong() == long.max);
    assert(BigInt(-0x123456789ABCL).toInt() == -int.max);
    char[] s1 = "123".dup; // bug 8164
    assert(BigInt(s1) == 123);
    char[] s2 = "0xABC".dup;
    assert(BigInt(s2) == 2748);

    assert((BigInt(-2) + BigInt(1)) == BigInt(-1));
    BigInt a = ulong.max - 5;
    auto b = -long.max % a;
    assert( b == -long.max % (ulong.max - 5));
    b = long.max / a;
    assert( b == long.max /(ulong.max - 5));
    assert(BigInt(1) - 1 == 0);
    assert((-4) % BigInt(5) == -4); // bug 5928
    assert(BigInt(-4) % BigInt(5) == -4);
    assert(BigInt(2)/BigInt(-3) == BigInt(0)); // bug 8022
<<<<<<< HEAD
    a.setData([0x22, 0x44, 0xcc]);
    a *= 2;
    assert(a.getData() == [0x44, 0x88, 0x198]);
=======
    assert(BigInt("-1") > long.min); // bug 9548
}

unittest // Minimum signed value bug tests.
{
    assert(BigInt("-0x8000000000000000") == BigInt(long.min));
    assert(BigInt("-0x8000000000000000")+1 > BigInt(long.min));
    assert(BigInt("-0x80000000") == BigInt(int.min));
    assert(BigInt("-0x80000000")+1 > BigInt(int.min));
    assert(BigInt(long.min).toLong() == long.min); // lossy toLong bug for long.min
    assert(BigInt(int.min).toInt() == int.min); // lossy toInt bug for int.min
    assert(BigInt(long.min).ulongLength == 1);
    assert(BigInt(int.min).uintLength == 1); // cast/sign extend bug in opAssign
    BigInt a;
    a += int.min;
    assert(a == BigInt(int.min));
    a = int.min - BigInt(int.min);
    assert(a == 0);
    a = int.min;
    assert(a == BigInt(int.min));
    assert(int.min % (BigInt(int.min)-1) == int.min);
    assert((BigInt(int.min)-1)%int.min == -1);
>>>>>>> 5ddf3bc1
}

unittest // Recursive division, bug 5568
{
    enum Z = 4843;
    BigInt m = (BigInt(1) << (Z*8) ) - 1;
    m -= (BigInt(1) << (Z*6)) - 1;
    BigInt oldm = m;

    BigInt a = (BigInt(1) << (Z*4) )-1;
    BigInt b = m % a;
    m /= a;
    m *= a;
    assert( m + b == oldm);

    m = (BigInt(1) << (4846 + 4843) ) - 1;
    a = (BigInt(1) << 4846 ) - 1;
    b = (BigInt(1) << (4846*2 + 4843)) - 1;
    BigInt c = (BigInt(1) << (4846*2 + 4843*2)) - 1;
    BigInt w =  c - b + a;
    assert(w % m == 0);

    // Bug 6819. ^^
    BigInt z1 = BigInt(10)^^64;
    BigInt w1 = BigInt(10)^^128;
    assert(z1^^2 == w1);
    BigInt z2 = BigInt(1)<<64;
    BigInt w2 = BigInt(1)<<128;
    assert(z2^^2 == w2);
    // Bug 7993
    BigInt n7793 = 10;
    assert( n7793 / 1 == 10);
    // Bug 7973
    auto a7973 = 10_000_000_000_000_000;
    const c7973 = 10_000_000_000_000_000;
    immutable i7973 = 10_000_000_000_000_000;
    BigInt v7973 = 2551700137;
    v7973 %= a7973;
    assert(v7973 == 2551700137);
    v7973 %= c7973;
    assert(v7973 == 2551700137);
    v7973 %= i7973;
    assert(v7973 == 2551700137);
    // 8165
    BigInt[2] a8165;
    a8165[0] = a8165[1] = 1;
}

unittest
{
    import std.array;
    import std.format;

    immutable string[][] table = [
    /*  fmt,        +10     -10 */
        ["%d",      "10",   "-10"],
        ["%+d",     "+10",  "-10"],
        ["%-d",     "10",   "-10"],
        ["%+-d",    "+10",  "-10"],

        ["%4d",     "  10", " -10"],
        ["%+4d",    " +10", " -10"],
        ["%-4d",    "10  ", "-10 "],
        ["%+-4d",   "+10 ", "-10 "],

        ["%04d",    "0010", "-010"],
        ["%+04d",   "+010", "-010"],
        ["%-04d",   "10  ", "-10 "],
        ["%+-04d",  "+10 ", "-10 "],

        ["% 04d",   " 010", "-010"],
        ["%+ 04d",  "+010", "-010"],
        ["%- 04d",  " 10 ", "-10 "],
        ["%+- 04d", "+10 ", "-10 "],
    ];

    auto w1 = appender!(char[])();
    auto w2 = appender!(char[])();

    foreach (entry; table)
    {
        immutable fmt = entry[0];

        formattedWrite(w1, fmt, BigInt(10));
        formattedWrite(w2, fmt, 10);
        assert(w1.data == w2.data);
        assert(w1.data == entry[1]);
        w1.clear();
        w2.clear();

        formattedWrite(w1, fmt, BigInt(-10));
        formattedWrite(w2, fmt, -10);
        assert(w1.data == w2.data);
        assert(w1.data == entry[2]);
        w1.clear();
        w2.clear();
    }
}

unittest
{
    import std.array;
    import std.format;

    immutable string[][] table = [
    /*  fmt,        +10     -10 */
        ["%X",      "A",    "-A"],
        ["%+X",     "A",    "-A"],
        ["%-X",     "A",    "-A"],
        ["%+-X",    "A",    "-A"],

        ["%4X",     "   A", "  -A"],
        ["%+4X",    "   A", "  -A"],
        ["%-4X",    "A   ", "-A  "],
        ["%+-4X",   "A   ", "-A  "],

        ["%04X",    "000A", "-00A"],
        ["%+04X",   "000A", "-00A"],
        ["%-04X",   "A   ", "-A  "],
        ["%+-04X",  "A   ", "-A  "],

        ["% 04X",   "000A", "-00A"],
        ["%+ 04X",  "000A", "-00A"],
        ["%- 04X",  "A   ", "-A  "],
        ["%+- 04X", "A   ", "-A  "],
    ];

    auto w1 = appender!(char[])();
    auto w2 = appender!(char[])();

    foreach (entry; table)
    {
        immutable fmt = entry[0];

        formattedWrite(w1, fmt, BigInt(10));
        formattedWrite(w2, fmt, 10);
        assert(w1.data == w2.data);     // Equal only positive BigInt
        assert(w1.data == entry[1]);
        w1.clear();
        w2.clear();

        formattedWrite(w1, fmt, BigInt(-10));
        //formattedWrite(w2, fmt, -10);
        //assert(w1.data == w2.data);
        assert(w1.data == entry[2]);
        w1.clear();
        //w2.clear();
    }
}

// 6448
unittest
{
    import std.array;
    import std.format;

    auto w1 = appender!string();
    auto w2 = appender!string();

    int x = 100;
    formattedWrite(w1, "%010d", x);
    BigInt bx = x;
    formattedWrite(w2, "%010d", bx);
    assert(w1.data == w2.data);
    //8011
    BigInt y = -3;
    ++y;
    assert(y.toLong() == -2);
    y = 1;
    --y;
    assert(y.toLong() == 0);
    --y;
    assert(y.toLong() == -1);
    --y;
    assert(y.toLong() == -2);
}

unittest
{
    import std.math:abs;
    auto r = abs(BigInt(-1000)); // 6486
    assert(r == 1000);

    // opCast!bool
    BigInt one = 1, zero;
    assert(one && !zero);
}

unittest // 6850
{
    pure long pureTest() {
        BigInt a = 1;
        BigInt b = 1336;
        a += b;
        return a.toLong();
    }

    assert(pureTest() == 1337);
}<|MERGE_RESOLUTION|>--- conflicted
+++ resolved
@@ -583,12 +583,10 @@
     assert((-4) % BigInt(5) == -4); // bug 5928
     assert(BigInt(-4) % BigInt(5) == -4);
     assert(BigInt(2)/BigInt(-3) == BigInt(0)); // bug 8022
-<<<<<<< HEAD
+    assert(BigInt("-1") > long.min); // bug 9548
     a.setData([0x22, 0x44, 0xcc]);
     a *= 2;
     assert(a.getData() == [0x44, 0x88, 0x198]);
-=======
-    assert(BigInt("-1") > long.min); // bug 9548
 }
 
 unittest // Minimum signed value bug tests.
@@ -610,7 +608,6 @@
     assert(a == BigInt(int.min));
     assert(int.min % (BigInt(int.min)-1) == int.min);
     assert((BigInt(int.min)-1)%int.min == -1);
->>>>>>> 5ddf3bc1
 }
 
 unittest // Recursive division, bug 5568
