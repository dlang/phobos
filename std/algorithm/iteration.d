// Written in the D programming language.
/**
This is a submodule of $(MREF std, algorithm).
It contains generic iteration algorithms.

$(SCRIPT inhibitQuickIndex = 1;)
$(BOOKTABLE Cheat Sheet,
$(TR $(TH Function Name) $(TH Description))
$(T2 cache,
        Eagerly evaluates and caches another range's `front`.)
$(T2 cacheBidirectional,
        As above, but also provides `back` and `popBack`.)
$(T2 chunkBy,
        `chunkBy!((a,b) => a[1] == b[1])([[1, 1], [1, 2], [2, 2], [2, 1]])`
        returns a range containing 3 subranges: the first with just
        `[1, 1]`; the second with the elements `[1, 2]` and `[2, 2]`;
        and the third with just `[2, 1]`.)
$(T2 cumulativeFold,
        `cumulativeFold!((a, b) => a + b)([1, 2, 3, 4])` returns a
        lazily-evaluated range containing the successive reduced values `1`,
        `3`, `6`, `10`.)
$(T2 each,
        `each!writeln([1, 2, 3])` eagerly prints the numbers `1`, `2`
        and `3` on their own lines.)
$(T2 filter,
        `filter!(a => a > 0)([1, -1, 2, 0, -3])` iterates over elements `1`
        and `2`.)
$(T2 filterBidirectional,
        Similar to `filter`, but also provides `back` and `popBack` at
        a small increase in cost.)
$(T2 fold,
        `fold!((a, b) => a + b)([1, 2, 3, 4])` returns `10`.)
$(T2 group,
        `group([5, 2, 2, 3, 3])` returns a range containing the tuples
        `tuple(5, 1)`, `tuple(2, 2)`, and `tuple(3, 2)`.)
$(T2 joiner,
        `joiner(["hello", "world!"], "; ")` returns a range that iterates
        over the characters `"hello; world!"`. No new string is created -
        the existing inputs are iterated.)
$(T2 map,
        `map!(a => a * 2)([1, 2, 3])` lazily returns a range with the numbers
        `2`, `4`, `6`.)
$(T2 mean,
        Colloquially known as the average, `mean([1, 2, 3])` returns `2`.)
$(T2 permutations,
        Lazily computes all permutations using Heap's algorithm.)
$(T2 reduce,
        `reduce!((a, b) => a + b)([1, 2, 3, 4])` returns `10`.
        This is the old implementation of `fold`.)
$(T2 splitWhen,
        Lazily splits a range by comparing adjacent elements.)
$(T2 splitter,
        Lazily splits a range by a separator.)
$(T2 substitute,
        `[1, 2].substitute(1, 0.1)` returns `[0.1, 2]`.)
$(T2 sum,
        Same as `fold`, but specialized for accurate summation.)
$(T2 uniq,
        Iterates over the unique elements in a range, which is assumed sorted.)
)

Copyright: Andrei Alexandrescu 2008-.

License: $(HTTP boost.org/LICENSE_1_0.txt, Boost License 1.0).

Authors: $(HTTP erdani.com, Andrei Alexandrescu)

Source: $(PHOBOSSRC std/algorithm/iteration.d)

Macros:
T2=$(TR $(TDNW $(LREF $1)) $(TD $+))
 */
module std.algorithm.iteration;

import std.functional : unaryFun, binaryFun;
import std.range.primitives;
import std.traits;
import std.typecons : Flag, Yes, No;

/++
`cache` eagerly evaluates $(REF_ALTTEXT front, front, std,range,primitives) of `range`
on each construction or call to $(REF_ALTTEXT popFront, popFront, std,range,primitives),
to store the result in a _cache.
The result is then directly returned when $(REF_ALTTEXT front, front, std,range,primitives) is called,
rather than re-evaluated.

This can be a useful function to place in a chain, after functions
that have expensive evaluation, as a lazy alternative to $(REF array, std,array).
In particular, it can be placed after a call to $(LREF map), or before a call
$(REF filter, std,range) or $(REF tee, std,range)

`cache` may provide
$(REF_ALTTEXT bidirectional range, isBidirectionalRange, std,range,primitives)
iteration if needed, but since this comes at an increased cost, it must be explicitly requested via the
call to `cacheBidirectional`. Furthermore, a bidirectional _cache will
evaluate the "center" element twice, when there is only one element left in
the range.

`cache` does not provide random access primitives,
as `cache` would be unable to _cache the random accesses.
If `Range` provides slicing primitives,
then `cache` will provide the same slicing primitives,
but `hasSlicing!Cache` will not yield true (as the $(REF hasSlicing, std,range,primitives)
trait also checks for random access).

Params:
    range = an $(REF_ALTTEXT input range, isInputRange, std,range,primitives)

Returns:
    An $(REF_ALTTEXT input range, isInputRange, std,range,primitives) with the cached values of range
+/
auto cache(Range)(Range range)
if (isInputRange!Range)
{
    return _Cache!(Range, false)(range);
}

/// ditto
auto cacheBidirectional(Range)(Range range)
if (isBidirectionalRange!Range)
{
    return _Cache!(Range, true)(range);
}

///
@safe unittest
{
    import std.algorithm.comparison : equal;
    import std.range, std.stdio;
    import std.typecons : tuple;

    ulong counter = 0;
    double fun(int x)
    {
        ++counter;
        // http://en.wikipedia.org/wiki/Quartic_function
        return ( (x + 4.0) * (x + 1.0) * (x - 1.0) * (x - 3.0) ) / 14.0 + 0.5;
    }
    // Without cache, with array (greedy)
    auto result1 = iota(-4, 5).map!(a =>tuple(a, fun(a)))()
                             .filter!(a => a[1] < 0)()
                             .map!(a => a[0])()
                             .array();

    // the values of x that have a negative y are:
    assert(equal(result1, [-3, -2, 2]));

    // Check how many times fun was evaluated.
    // As many times as the number of items in both source and result.
    assert(counter == iota(-4, 5).length + result1.length);

    counter = 0;
    // Without array, with cache (lazy)
    auto result2 = iota(-4, 5).map!(a =>tuple(a, fun(a)))()
                             .cache()
                             .filter!(a => a[1] < 0)()
                             .map!(a => a[0])();

    // the values of x that have a negative y are:
    assert(equal(result2, [-3, -2, 2]));

    // Check how many times fun was evaluated.
    // Only as many times as the number of items in source.
    assert(counter == iota(-4, 5).length);
}

// https://issues.dlang.org/show_bug.cgi?id=15891
@safe pure unittest
{
    assert([1].map!(x=>[x].map!(y=>y)).cache.front.front == 1);
}

/++
Tip: `cache` is eager when evaluating elements. If calling front on the
underlying range has a side effect, it will be observable before calling
front on the actual cached range.

Furthermore, care should be taken composing `cache` with $(REF take, std,range).
By placing `take` before `cache`, then `cache` will be "aware"
of when the range ends, and correctly stop caching elements when needed.
If calling front has no side effect though, placing `take` after `cache`
may yield a faster range.

Either way, the resulting ranges will be equivalent, but maybe not at the
same cost or side effects.
+/
@safe unittest
{
    import std.algorithm.comparison : equal;
    import std.range;
    int i = 0;

    auto r = iota(0, 4).tee!((a){i = a;}, No.pipeOnPop);
    auto r1 = r.take(3).cache();
    auto r2 = r.cache().take(3);

    assert(equal(r1, [0, 1, 2]));
    assert(i == 2); //The last "seen" element was 2. The data in cache has been cleared.

    assert(equal(r2, [0, 1, 2]));
    assert(i == 3); //cache has accessed 3. It is still stored internally by cache.
}

@safe unittest
{
    import std.algorithm.comparison : equal;
    import std.range;
    auto a = [1, 2, 3, 4];
    assert(equal(a.map!(a => (a - 1) * a)().cache(),                      [ 0, 2, 6, 12]));
    assert(equal(a.map!(a => (a - 1) * a)().cacheBidirectional().retro(), [12, 6, 2,  0]));
    auto r1 = [1, 2, 3, 4].cache()             [1 .. $];
    auto r2 = [1, 2, 3, 4].cacheBidirectional()[1 .. $];
    assert(equal(r1, [2, 3, 4]));
    assert(equal(r2, [2, 3, 4]));
}

@safe unittest
{
    import std.algorithm.comparison : equal;

    //immutable test
    static struct S
    {
        int i;
        this(int i)
        {
            //this.i = i;
        }
    }
    immutable(S)[] s = [S(1), S(2), S(3)];
    assert(equal(s.cache(),              s));
    assert(equal(s.cacheBidirectional(), s));
}

@safe pure nothrow unittest
{
    import std.algorithm.comparison : equal;

    //safety etc
    auto a = [1, 2, 3, 4];
    assert(equal(a.cache(),              a));
    assert(equal(a.cacheBidirectional(), a));
}

@safe unittest
{
    char[][] stringbufs = ["hello".dup, "world".dup];
    auto strings = stringbufs.map!((a)=>a.idup)().cache();
    assert(strings.front is strings.front);
}

@safe unittest
{
    import std.range : cycle;
    import std.algorithm.comparison : equal;

    auto c = [1, 2, 3].cycle().cache();
    c = c[1 .. $];
    auto d = c[0 .. 1];
    assert(d.equal([2]));
}

@safe unittest
{
    static struct Range
    {
        bool initialized = false;
        bool front() @property {return initialized = true;}
        void popFront() {initialized = false;}
        enum empty = false;
    }
    auto r = Range().cache();
    assert(r.source.initialized == true);
}

private struct _Cache(R, bool bidir)
{
    import core.exception : RangeError;

    private
    {
        import std.algorithm.internal : algoFormat;
        import std.meta : AliasSeq;

        alias E  = ElementType!R;
        alias UE = Unqual!E;

        R source;

        static if (bidir) alias CacheTypes = AliasSeq!(UE, UE);
        else              alias CacheTypes = AliasSeq!UE;
        CacheTypes caches;

        static assert(isAssignable!(UE, E) && is(UE : E),
            algoFormat(
                "Cannot instantiate range with %s because %s elements are not assignable to %s.",
                R.stringof,
                E.stringof,
                UE.stringof
            )
        );
    }

    this(R range)
    {
        import std.algorithm.mutation : move;
        this.source = move(range);
        if (!source.empty)
        {
            caches[0] = source.front;
            static if (bidir)
                caches[1] = source.back;
        }
        else
        {
            // needed, because the compiler cannot deduce, that 'caches' is initialized
            // see https://issues.dlang.org/show_bug.cgi?id=15891
            caches[0] = UE.init;
            static if (bidir)
                caches[1] = UE.init;
        }
    }

    static if (isInfinite!R)
        enum empty = false;
    else
        bool empty() @property
        {
            return source.empty;
        }

    mixin ImplementLength!source;

    E front() @property
    {
        version (assert) if (empty) throw new RangeError();
        return caches[0];
    }
    static if (bidir) E back() @property
    {
        version (assert) if (empty) throw new RangeError();
        return caches[1];
    }

    void popFront()
    {
        version (assert) if (empty) throw new RangeError();
        source.popFront();
        if (!source.empty)
            caches[0] = source.front;
        else
        {
            // see https://issues.dlang.org/show_bug.cgi?id=15891
            caches[0] = UE.init;
            static if (bidir)
                caches[1] = UE.init;
        }
    }
    static if (bidir) void popBack()
    {
        version (assert) if (empty) throw new RangeError();
        source.popBack();
        if (!source.empty)
            caches[1] = source.back;
        else
        {
            // see https://issues.dlang.org/show_bug.cgi?id=15891
            caches[0] = UE.init;
            caches[1] = UE.init;
        }
    }

    static if (isForwardRange!R)
    {
        private this(R source, ref CacheTypes caches)
        {
            import std.algorithm.mutation : move;
            this.source = move(source);
            this.caches = caches;
        }
        typeof(this) save() @property
        {
            return typeof(this)(source.save, caches);
        }
    }

    static if (hasSlicing!R)
    {
        enum hasEndSlicing = is(typeof(source[size_t.max .. $]));

        static if (hasEndSlicing)
        {
            private static struct DollarToken{}
            enum opDollar = DollarToken.init;

            auto opSlice(size_t low, DollarToken)
            {
                return typeof(this)(source[low .. $]);
            }
        }

        static if (!isInfinite!R)
        {
            typeof(this) opSlice(size_t low, size_t high)
            {
                return typeof(this)(source[low .. high]);
            }
        }
        else static if (hasEndSlicing)
        {
            auto opSlice(size_t low, size_t high)
            in
            {
                assert(low <= high, "Bounds error when slicing cache.");
            }
            do
            {
                import std.range : takeExactly;
                return this[low .. $].takeExactly(high - low);
            }
        }
    }
}

/**
Implements the homonym function (also known as `transform`) present
in many languages of functional flavor. The call `map!(fun)(range)`
returns a range of which elements are obtained by applying `fun(a)`
left to right for all elements `a` in `range`. The original ranges are
not changed. Evaluation is done lazily.

Params:
    fun = one or more transformation functions

See_Also:
    $(HTTP en.wikipedia.org/wiki/Map_(higher-order_function), Map (higher-order function))
*/
template map(fun...)
if (fun.length >= 1)
{
    /**
    Params:
        r = an $(REF_ALTTEXT input range, isInputRange, std,range,primitives)
    Returns:
        A range with each fun applied to all the elements. If there is more than one
        fun, the element type will be `Tuple` containing one element for each fun.
     */
    auto map(Range)(Range r) if (isInputRange!(Unqual!Range))
    {
        import std.meta : AliasSeq, staticMap;

        alias RE = ElementType!(Range);
        static if (fun.length > 1)
        {
            import std.functional : adjoin;
            import std.meta : staticIndexOf;

            alias _funs = staticMap!(unaryFun, fun);
            alias _fun = adjoin!_funs;

            // Once https://issues.dlang.org/show_bug.cgi?id=5710 is fixed
            // accross all compilers (as of 2020-04, it wasn't fixed in LDC and GDC),
            // this validation loop can be moved into a template.
            foreach (f; _funs)
            {
                static assert(!is(typeof(f(RE.init)) == void),
                    "Mapping function(s) must not return void: " ~ _funs.stringof);
            }
        }
        else
        {
            alias _fun = unaryFun!fun;
            alias _funs = AliasSeq!(_fun);

            // Do the validation separately for single parameters due to
            // https://issues.dlang.org/show_bug.cgi?id=15777.
            static assert(!is(typeof(_fun(RE.init)) == void),
                "Mapping function(s) must not return void: " ~ _funs.stringof);
        }

        import std.algorithm.mutation : move;
        return MapResult!(_fun, Range)(move(r));
    }
}

///
@safe @nogc unittest
{
    import std.algorithm.comparison : equal;
    import std.range : chain, only;
    auto squares =
        chain(only(1, 2, 3, 4), only(5, 6)).map!(a => a * a);
    assert(equal(squares, only(1, 4, 9, 16, 25, 36)));
}

/**
Multiple functions can be passed to `map`. In that case, the
element type of `map` is a tuple containing one element for each
function.
*/
@safe unittest
{
    auto sums = [2, 4, 6, 8];
    auto products = [1, 4, 9, 16];

    size_t i = 0;
    foreach (result; [ 1, 2, 3, 4 ].map!("a + a", "a * a"))
    {
        assert(result[0] == sums[i]);
        assert(result[1] == products[i]);
        ++i;
    }
}

/**
You may alias `map` with some function(s) to a symbol and use
it separately:
*/
@safe unittest
{
    import std.algorithm.comparison : equal;
    import std.conv : to;

    alias stringize = map!(to!string);
    assert(equal(stringize([ 1, 2, 3, 4 ]), [ "1", "2", "3", "4" ]));
}

// Verify workaround for https://issues.dlang.org/show_bug.cgi?id=15777
@safe unittest
{
    import std.algorithm.mutation, std.string;
    auto foo(string[] args)
    {
        return args.map!strip;
    }
}

private struct MapResult(alias fun, Range)
{
    alias R = Unqual!Range;
    R _input;

    static if (isBidirectionalRange!R)
    {
        @property auto ref back()()
        {
            assert(!empty, "Attempting to fetch the back of an empty map.");
            return fun(_input.back);
        }

        void popBack()()
        {
            assert(!empty, "Attempting to popBack an empty map.");
            _input.popBack();
        }
    }

    this(R input)
    {
        import std.algorithm.mutation : move;
        _input = move(input);
    }

    static if (isInfinite!R)
    {
        // Propagate infinite-ness.
        enum bool empty = false;
    }
    else
    {
        @property bool empty()
        {
            return _input.empty;
        }
    }

    void popFront()
    {
        assert(!empty, "Attempting to popFront an empty map.");
        _input.popFront();
    }

    @property auto ref front()
    {
        assert(!empty, "Attempting to fetch the front of an empty map.");
        return fun(_input.front);
    }

    static if (isRandomAccessRange!R)
    {
        static if (is(typeof(Range.init[ulong.max])))
            private alias opIndex_t = ulong;
        else
            private alias opIndex_t = uint;

        auto ref opIndex(opIndex_t index)
        {
            return fun(_input[index]);
        }
    }

    mixin ImplementLength!_input;

    static if (hasSlicing!R)
    {
        static if (is(typeof(_input[ulong.max .. ulong.max])))
            private alias opSlice_t = ulong;
        else
            private alias opSlice_t = uint;

        static if (hasLength!R)
        {
            auto opSlice(opSlice_t low, opSlice_t high)
            {
                return typeof(this)(_input[low .. high]);
            }
        }
        else static if (is(typeof(_input[opSlice_t.max .. $])))
        {
            struct DollarToken{}
            enum opDollar = DollarToken.init;
            auto opSlice(opSlice_t low, DollarToken)
            {
                return typeof(this)(_input[low .. $]);
            }

            auto opSlice(opSlice_t low, opSlice_t high)
            {
                import std.range : takeExactly;
                return this[low .. $].takeExactly(high - low);
            }
        }
    }

    static if (isForwardRange!R)
    {
        @property auto save()
        {
            return typeof(this)(_input.save);
        }
    }
}

@safe unittest
{
    import std.algorithm.comparison : equal;
    import std.conv : to;
    import std.functional : adjoin;

    alias stringize = map!(to!string);
    assert(equal(stringize([ 1, 2, 3, 4 ]), [ "1", "2", "3", "4" ]));

    uint counter;
    alias count = map!((a) { return counter++; });
    assert(equal(count([ 10, 2, 30, 4 ]), [ 0, 1, 2, 3 ]));

    counter = 0;
    adjoin!((a) { return counter++; }, (a) { return counter++; })(1);
    alias countAndSquare = map!((a) { return counter++; }, (a) { return counter++; });
    //assert(equal(countAndSquare([ 10, 2 ]), [ tuple(0u, 100), tuple(1u, 4) ]));
}

@safe unittest
{
    import std.algorithm.comparison : equal;
    import std.ascii : toUpper;
    import std.internal.test.dummyrange;
    import std.range;
    import std.typecons : tuple;
    import std.random : uniform, Random = Xorshift;

    int[] arr1 = [ 1, 2, 3, 4 ];
    const int[] arr1Const = arr1;
    int[] arr2 = [ 5, 6 ];
    auto squares = map!("a * a")(arr1Const);
    assert(squares[$ - 1] == 16);
    assert(equal(squares, [ 1, 4, 9, 16 ][]));
    assert(equal(map!("a * a")(chain(arr1, arr2)), [ 1, 4, 9, 16, 25, 36 ][]));

    // Test the caching stuff.
    assert(squares.back == 16);
    auto squares2 = squares.save;
    assert(squares2.back == 16);

    assert(squares2.front == 1);
    squares2.popFront();
    assert(squares2.front == 4);
    squares2.popBack();
    assert(squares2.front == 4);
    assert(squares2.back == 9);

    assert(equal(map!("a * a")(chain(arr1, arr2)), [ 1, 4, 9, 16, 25, 36 ][]));

    uint i;
    foreach (e; map!("a", "a * a")(arr1))
    {
        assert(e[0] == ++i);
        assert(e[1] == i * i);
    }

    // Test length.
    assert(squares.length == 4);
    assert(map!"a * a"(chain(arr1, arr2)).length == 6);

    // Test indexing.
    assert(squares[0] == 1);
    assert(squares[1] == 4);
    assert(squares[2] == 9);
    assert(squares[3] == 16);

    // Test slicing.
    auto squareSlice = squares[1 .. squares.length - 1];
    assert(equal(squareSlice, [4, 9][]));
    assert(squareSlice.back == 9);
    assert(squareSlice[1] == 9);

    // Test on a forward range to make sure it compiles when all the fancy
    // stuff is disabled.
    auto fibsSquares = map!"a * a"(recurrence!("a[n-1] + a[n-2]")(1, 1));
    assert(fibsSquares.front == 1);
    fibsSquares.popFront();
    fibsSquares.popFront();
    assert(fibsSquares.front == 4);
    fibsSquares.popFront();
    assert(fibsSquares.front == 9);

    auto repeatMap = map!"a"(repeat(1));
    auto gen = Random(123_456_789);
    auto index = uniform(0, 1024, gen);
    static assert(isInfinite!(typeof(repeatMap)));
    assert(repeatMap[index] == 1);

    auto intRange = map!"a"([1,2,3]);
    static assert(isRandomAccessRange!(typeof(intRange)));
    assert(equal(intRange, [1, 2, 3]));

    foreach (DummyType; AllDummyRanges)
    {
        DummyType d;
        auto m = map!"a * a"(d);

        static assert(propagatesRangeType!(typeof(m), DummyType));
        assert(equal(m, [1,4,9,16,25,36,49,64,81,100]));
    }

    //Test string access
    string  s1 = "hello world!";
    dstring s2 = "日本語";
    dstring s3 = "hello world!"d;
    auto ms1 = map!(toUpper)(s1);
    auto ms2 = map!(toUpper)(s2);
    auto ms3 = map!(toUpper)(s3);
    static assert(!is(ms1[0])); //narrow strings can't be indexed
    assert(ms2[0] == '日');
    assert(ms3[0] == 'H');
    static assert(!is(ms1[0 .. 1])); //narrow strings can't be sliced
    assert(equal(ms2[0 .. 2], "日本"w));
    assert(equal(ms3[0 .. 2], "HE"));

    // https://issues.dlang.org/show_bug.cgi?id=5753
    static void voidFun(int) {}
    static int nonvoidFun(int) { return 0; }
    static assert(!__traits(compiles, map!voidFun([1])));
    static assert(!__traits(compiles, map!(voidFun, voidFun)([1])));
    static assert(!__traits(compiles, map!(nonvoidFun, voidFun)([1])));
    static assert(!__traits(compiles, map!(voidFun, nonvoidFun)([1])));
    static assert(!__traits(compiles, map!(a => voidFun(a))([1])));

    // https://issues.dlang.org/show_bug.cgi?id=15480
    auto dd = map!(z => z * z, c => c * c * c)([ 1, 2, 3, 4 ]);
    assert(dd[0] == tuple(1, 1));
    assert(dd[1] == tuple(4, 8));
    assert(dd[2] == tuple(9, 27));
    assert(dd[3] == tuple(16, 64));
    assert(dd.length == 4);
}

@safe unittest
{
    import std.algorithm.comparison : equal;
    import std.range;
    auto LL = iota(1L, 4L);
    auto m = map!"a*a"(LL);
    assert(equal(m, [1L, 4L, 9L]));
}

@safe unittest
{
    import std.range : iota;

    // https://issues.dlang.org/show_bug.cgi?id=10130 - map of iota with const step.
    const step = 2;
    assert(map!(i => i)(iota(0, 10, step)).walkLength == 5);

    // Need these to all by const to repro the float case, due to the
    // CommonType template used in the float specialization of iota.
    const floatBegin = 0.0;
    const floatEnd = 1.0;
    const floatStep = 0.02;
    assert(map!(i => i)(iota(floatBegin, floatEnd, floatStep)).walkLength == 50);
}

@safe unittest
{
    import std.algorithm.comparison : equal;
    import std.range;
    //slicing infinites
    auto rr = iota(0, 5).cycle().map!"a * a"();
    alias RR = typeof(rr);
    static assert(hasSlicing!RR);
    rr = rr[6 .. $]; //Advances 1 cycle and 1 unit
    assert(equal(rr[0 .. 5], [1, 4, 9, 16, 0]));
}

@safe unittest
{
    import std.range;
    struct S {int* p;}
    auto m = immutable(S).init.repeat().map!"a".save;
    assert(m.front == immutable(S)(null));
}

// Issue 20928
@safe unittest
{
    struct Always3
    {
        enum empty = false;
        auto save() { return this; }
        long front() { return 3; }
        void popFront() {}
        long opIndex(ulong i) { return 3; }
        long opIndex(ulong i) immutable { return 3; }
    }

    import std.algorithm.iteration : map;
    Always3.init.map!(e => e)[ulong.max];
}

// each
/**
Eagerly iterates over `r` and calls `fun` with _each element.

If no function to call is specified, `each` defaults to doing nothing but
consuming the entire range. `r.front` will be evaluated, but that can be avoided
by specifying a lambda with a `lazy` parameter.

`each` also supports `opApply`-based types, so it works with e.g. $(REF
parallel, std,parallelism).

Normally the entire range is iterated. If partial iteration (early stopping) is
desired, `fun` needs to return a value of type $(REF Flag,
std,typecons)`!"each"` (`Yes.each` to continue iteration, or `No.each` to stop
iteration).

Params:
    fun = function to apply to _each element of the range
    r = range or iterable over which `each` iterates

Returns: `Yes.each` if the entire range was iterated, `No.each` in case of early
stopping.

See_Also: $(REF tee, std,range)
 */
template each(alias fun = "a")
{
    import std.meta : AliasSeq;
    import std.traits : Parameters;
    import std.typecons : Flag, Yes, No;

private:
    alias BinaryArgs = AliasSeq!(fun, "i", "a");

    enum isRangeUnaryIterable(R) =
        is(typeof(unaryFun!fun(R.init.front)));

    enum isRangeBinaryIterable(R) =
        is(typeof(binaryFun!BinaryArgs(0, R.init.front)));

    enum isRangeIterable(R) =
        isInputRange!R &&
        (isRangeUnaryIterable!R || isRangeBinaryIterable!R);

    enum isForeachUnaryIterable(R) =
        is(typeof((R r) {
            foreach (ref a; r)
                cast(void) unaryFun!fun(a);
        }));

    enum isForeachUnaryWithIndexIterable(R) =
        is(typeof((R r) {
            foreach (i, ref a; r)
                cast(void) binaryFun!BinaryArgs(i, a);
        }));

    enum isForeachBinaryIterable(R) =
        is(typeof((R r) {
            foreach (ref a, ref b; r)
                cast(void) binaryFun!fun(a, b);
        }));

    enum isForeachIterable(R) =
        (!isForwardRange!R || isDynamicArray!R) &&
        (isForeachUnaryIterable!R || isForeachBinaryIterable!R ||
         isForeachUnaryWithIndexIterable!R);

public:
    /**
    Params:
        r = range or iterable over which each iterates
     */
    Flag!"each" each(Range)(Range r)
    if (!isForeachIterable!Range && (
        isRangeIterable!Range ||
        __traits(compiles, typeof(r.front).length)))
    {
        static if (isRangeIterable!Range)
        {
            debug(each) pragma(msg, "Using while for ", Range.stringof);
            static if (isRangeUnaryIterable!Range)
            {
                while (!r.empty)
                {
                    static if (!is(typeof(unaryFun!fun(r.front)) == Flag!"each"))
                    {
                        cast(void) unaryFun!fun(r.front);
                    }
                    else
                    {
                        if (unaryFun!fun(r.front) == No.each) return No.each;
                    }

                    r.popFront();
                }
            }
            else // if (isRangeBinaryIterable!Range)
            {
                size_t i = 0;
                while (!r.empty)
                {
                    static if (!is(typeof(binaryFun!BinaryArgs(i, r.front)) == Flag!"each"))
                    {
                        cast(void) binaryFun!BinaryArgs(i, r.front);
                    }
                    else
                    {
                        if (binaryFun!BinaryArgs(i, r.front) == No.each) return No.each;
                    }
                    r.popFront();
                    i++;
                }
            }
        }
        else
        {
            // range interface with >2 parameters.
            for (auto range = r; !range.empty; range.popFront())
            {
                static if (!is(typeof(fun(r.front.expand)) == Flag!"each"))
                {
                    cast(void) fun(range.front.expand);
                }
                else
                {
                    if (fun(range.front.expand)) return No.each;
                }
            }
        }
        return Yes.each;
    }

    /// ditto
    Flag!"each" each(Iterable)(auto ref Iterable r)
    if (isForeachIterable!Iterable ||
        __traits(compiles, Parameters!(Parameters!(r.opApply))))
    {
        static if (isForeachIterable!Iterable)
        {
            static if (isForeachUnaryIterable!Iterable)
            {
                debug(each) pragma(msg, "Using foreach UNARY for ", Iterable.stringof);
                {
                    foreach (ref e; r)
                    {
                        static if (!is(typeof(unaryFun!fun(e)) == Flag!"each"))
                        {
                            cast(void) unaryFun!fun(e);
                        }
                        else
                        {
                            if (unaryFun!fun(e) == No.each) return No.each;
                        }
                    }
                }
            }
            else static if (isForeachBinaryIterable!Iterable)
            {
                debug(each) pragma(msg, "Using foreach BINARY for ", Iterable.stringof);
                foreach (ref a, ref b; r)
                {
                    static if (!is(typeof(binaryFun!fun(a, b)) == Flag!"each"))
                    {
                        cast(void) binaryFun!fun(a, b);
                    }
                    else
                    {
                        if (binaryFun!fun(a, b) == No.each) return No.each;
                    }
                }
            }
            else static if (isForeachUnaryWithIndexIterable!Iterable)
            {
                debug(each) pragma(msg, "Using foreach INDEX for ", Iterable.stringof);
                foreach (i, ref e; r)
                {
                    static if (!is(typeof(binaryFun!BinaryArgs(i, e)) == Flag!"each"))
                    {
                        cast(void) binaryFun!BinaryArgs(i, e);
                    }
                    else
                    {
                        if (binaryFun!BinaryArgs(i, e) == No.each) return No.each;
                    }
                }
            }
            else
            {
                static assert(0, "Invalid foreach iteratable type " ~ Iterable.stringof ~ " met.");
            }
            return Yes.each;
        }
        else
        {
            // opApply with >2 parameters. count the delegate args.
            // only works if it is not templated (otherwise we cannot count the args)
            auto result = Yes.each;
            auto dg(Parameters!(Parameters!(r.opApply)) params)
            {
                static if (!is(typeof(binaryFun!BinaryArgs(i, e)) == Flag!"each"))
                {
                    fun(params);
                    return 0; // tells opApply to continue iteration
                }
                else
                {
                    result = fun(params);
                    return result == Yes.each ? 0 : -1;
                }
            }
            r.opApply(&dg);
            return result;
        }
    }
}

///
@safe unittest
{
    import std.range : iota;
    import std.typecons : No;

    int[] arr;
    iota(5).each!(n => arr ~= n);
    assert(arr == [0, 1, 2, 3, 4]);

    // stop iterating early
    iota(5).each!((n) { arr ~= n; return No.each; });
    assert(arr == [0, 1, 2, 3, 4, 0]);

    // If the range supports it, the value can be mutated in place
    arr.each!((ref n) => n++);
    assert(arr == [1, 2, 3, 4, 5, 1]);

    arr.each!"a++";
    assert(arr == [2, 3, 4, 5, 6, 2]);

    auto m = arr.map!(n => n);
    // by-ref lambdas are not allowed for non-ref ranges
    static assert(!__traits(compiles, m.each!((ref n) => n++)));

    // The default predicate consumes the range
    (&m).each();
    assert(m.empty);
}

/// `each` can pass an index variable for iterable objects which support this
@safe unittest
{
    auto arr = new size_t[4];

    arr.each!"a=i"();
    assert(arr == [0, 1, 2, 3]);

    arr.each!((i, ref e) => e = i * 2);
    assert(arr == [0, 2, 4, 6]);
}

/// opApply iterators work as well
@system unittest
{
    static class S
    {
        int x;
        int opApply(scope int delegate(ref int _x) dg) { return dg(x); }
    }

    auto s = new S;
    s.each!"a++";
    assert(s.x == 1);
}

// binary foreach with two ref args
@system unittest
{
    import std.range : lockstep;

    auto a = [ 1, 2, 3 ];
    auto b = [ 2, 3, 4 ];

    a.lockstep(b).each!((ref x, ref y) { ++x; ++y; });

    assert(a == [ 2, 3, 4 ]);
    assert(b == [ 3, 4, 5 ]);
}

// https://issues.dlang.org/show_bug.cgi?id=15358
// application of `each` with >2 args (opApply)
@system unittest
{
    import std.range : lockstep;
    auto a = [0,1,2];
    auto b = [3,4,5];
    auto c = [6,7,8];

    lockstep(a, b, c).each!((ref x, ref y, ref z) { ++x; ++y; ++z; });

    assert(a == [1,2,3]);
    assert(b == [4,5,6]);
    assert(c == [7,8,9]);
}

// https://issues.dlang.org/show_bug.cgi?id=15358
// application of `each` with >2 args (range interface)
@safe unittest
{
    import std.range : zip;
    auto a = [0,1,2];
    auto b = [3,4,5];
    auto c = [6,7,8];

    int[] res;

    zip(a, b, c).each!((x, y, z) { res ~= x + y + z; });

    assert(res == [9, 12, 15]);
}

// https://issues.dlang.org/show_bug.cgi?id=16255
// `each` on opApply doesn't support ref
@safe unittest
{
    int[] dynamicArray = [1, 2, 3, 4, 5];
    int[5] staticArray = [1, 2, 3, 4, 5];

    dynamicArray.each!((ref x) => x++);
    assert(dynamicArray == [2, 3, 4, 5, 6]);

    staticArray.each!((ref x) => x++);
    assert(staticArray == [2, 3, 4, 5, 6]);

    staticArray[].each!((ref x) => x++);
    assert(staticArray == [3, 4, 5, 6, 7]);
}

// https://issues.dlang.org/show_bug.cgi?id=16255
// `each` on opApply doesn't support ref
@system unittest
{
    struct S
    {
       int x;
       int opApply(int delegate(ref int _x) dg) { return dg(x); }
    }

    S s;
    foreach (ref a; s) ++a;
    assert(s.x == 1);
    s.each!"++a";
    assert(s.x == 2);
}

// https://issues.dlang.org/show_bug.cgi?id=15357
// `each` should behave similar to foreach
@safe unittest
{
    import std.range : iota;

    auto arr = [1, 2, 3, 4];

    // 1 ref parameter
    arr.each!((ref e) => e = 0);
    assert(arr.sum == 0);

    // 1 ref parameter and index
    arr.each!((i, ref e) => e = cast(int) i);
    assert(arr.sum == 4.iota.sum);
}

// https://issues.dlang.org/show_bug.cgi?id=15357
// `each` should behave similar to foreach
@system unittest
{
    import std.range : iota, lockstep;

    // 2 ref parameters and index
    auto arrA = [1, 2, 3, 4];
    auto arrB = [5, 6, 7, 8];
    lockstep(arrA, arrB).each!((ref a, ref b) {
        a = 0;
        b = 1;
    });
    assert(arrA.sum == 0);
    assert(arrB.sum == 4);

    // 3 ref parameters
    auto arrC = [3, 3, 3, 3];
    lockstep(arrA, arrB, arrC).each!((ref a, ref b, ref c) {
        a = 1;
        b = 2;
        c = 3;
    });
    assert(arrA.sum == 4);
    assert(arrB.sum == 8);
    assert(arrC.sum == 12);
}

// https://issues.dlang.org/show_bug.cgi?id=15357
// `each` should behave similar to foreach
@system unittest
{
    import std.range : lockstep;
    import std.typecons : Tuple;

    auto a = "abc";
    auto b = "def";

    // print each character with an index
    {
        alias Element = Tuple!(size_t, "index", dchar, "value");
        Element[] rForeach, rEach;
        foreach (i, c ; a) rForeach ~= Element(i, c);
        a.each!((i, c) => rEach ~= Element(i, c));
        assert(rForeach == rEach);
        assert(rForeach == [Element(0, 'a'), Element(1, 'b'), Element(2, 'c')]);
    }

    // print pairs of characters
    {
        alias Element = Tuple!(dchar, "a", dchar, "b");
        Element[] rForeach, rEach;
        foreach (c1, c2 ; a.lockstep(b)) rForeach ~= Element(c1, c2);
        a.lockstep(b).each!((c1, c2) => rEach ~= Element(c1, c2));
        assert(rForeach == rEach);
        assert(rForeach == [Element('a', 'd'), Element('b', 'e'), Element('c', 'f')]);
    }
}

// filter
/**
`filter!(predicate)(range)` returns a new range containing only elements `x` in `range` for
which `predicate(x)` returns `true`.

The predicate is passed to $(REF unaryFun, std,functional), and can be either a string, or
any callable that can be executed via `pred(element)`.

Params:
    predicate = Function to apply to each element of range

Returns:
    An input range that contains the filtered elements. If `range` is at least a forward range, the return value of `filter`
    will also be a forward range.

See_Also:
    $(HTTP en.wikipedia.org/wiki/Filter_(higher-order_function), Filter (higher-order function)),
    $(REF filterBidirectional, std,algorithm,iteration)
 */
template filter(alias predicate)
if (is(typeof(unaryFun!predicate)))
{
    /**
    Params:
        range = An $(REF_ALTTEXT input range, isInputRange, std,range,primitives)
        of elements
    Returns:
        A range containing only elements `x` in `range` for
        which `predicate(x)` returns `true`.
     */
    auto filter(Range)(Range range) if (isInputRange!(Unqual!Range))
    {
        import std.algorithm.mutation : move;
        return FilterResult!(unaryFun!predicate, Range)(move(range));
    }
}

///
@safe unittest
{
    import std.algorithm.comparison : equal;
    import std.math.operations : isClose;
    import std.range;

    int[] arr = [ 1, 2, 3, 4, 5 ];

    // Filter below 3
    auto small = filter!(a => a < 3)(arr);
    assert(equal(small, [ 1, 2 ]));

    // Filter again, but with Uniform Function Call Syntax (UFCS)
    auto sum = arr.filter!(a => a < 3);
    assert(equal(sum, [ 1, 2 ]));

    // In combination with chain() to span multiple ranges
    int[] a = [ 3, -2, 400 ];
    int[] b = [ 100, -101, 102 ];
    auto r = chain(a, b).filter!(a => a > 0);
    assert(equal(r, [ 3, 400, 100, 102 ]));

    // Mixing convertible types is fair game, too
    double[] c = [ 2.5, 3.0 ];
    auto r1 = chain(c, a, b).filter!(a => cast(int) a != a);
    assert(isClose(r1, [ 2.5 ]));
}

private struct FilterResult(alias pred, Range)
{
    import std.algorithm.mutation : move;

    alias R = Unqual!Range;
    R _input;
    private bool _primed;

    private void prime()
    {
        if (_primed) return;
        while (!_input.empty && !pred(_input.front))
        {
            _input.popFront();
        }
        _primed = true;
    }

    this(R r)
    {
        _input = move(r);
    }

    private this(R r, bool primed)
    {
        _input = move(r);
        _primed = primed;
    }

    static if (__traits(isCopyable, Range))
        auto opSlice() { return this; }

    static if (isInfinite!Range)
    {
        enum bool empty = false;
    }
    else
    {
        @property bool empty() { prime; return _input.empty; }
    }

    void popFront()
    {
        prime;
        do
        {
            _input.popFront();
        } while (!_input.empty && !pred(_input.front));
    }

    @property auto ref front()
    {
        prime;
        assert(!empty, "Attempting to fetch the front of an empty filter.");
        return _input.front;
    }

    static if (isForwardRange!R)
    {
        @property auto save()
        {
            return typeof(this)(_input.save, _primed);
        }
    }
}

@safe unittest
{
    import std.algorithm.comparison : equal;
    import std.internal.test.dummyrange;
    import std.range;

    auto shouldNotLoop4ever = repeat(1).filter!(x => x % 2 == 0);
    static assert(isInfinite!(typeof(shouldNotLoop4ever)));
    assert(!shouldNotLoop4ever.empty);

    int[] a = [ 3, 4, 2 ];
    auto r = filter!("a > 3")(a);
    static assert(isForwardRange!(typeof(r)));
    assert(equal(r, [ 4 ][]));

    a = [ 1, 22, 3, 42, 5 ];
    auto under10 = filter!("a < 10")(a);
    assert(equal(under10, [1, 3, 5][]));
    static assert(isForwardRange!(typeof(under10)));
    under10.front = 4;
    assert(equal(under10, [4, 3, 5][]));
    under10.front = 40;
    assert(equal(under10, [40, 3, 5][]));
    under10.front = 1;

    auto infinite = filter!"a > 2"(repeat(3));
    static assert(isInfinite!(typeof(infinite)));
    static assert(isForwardRange!(typeof(infinite)));
    assert(infinite.front == 3);

    foreach (DummyType; AllDummyRanges)
    {
        DummyType d;
        auto f = filter!"a & 1"(d);
        assert(equal(f, [1,3,5,7,9]));

        static if (isForwardRange!DummyType)
        {
            static assert(isForwardRange!(typeof(f)));
        }
    }

    // With delegates
    int x = 10;
    int overX(int a) { return a > x; }
    typeof(filter!overX(a)) getFilter()
    {
        return filter!overX(a);
    }
    auto r1 = getFilter();
    assert(equal(r1, [22, 42]));

    // With chain
    auto nums = [0,1,2,3,4];
    assert(equal(filter!overX(chain(a, nums)), [22, 42]));

    // With copying of inner struct Filter to Map
    auto arr = [1,2,3,4,5];
    auto m = map!"a + 1"(filter!"a < 4"(arr));
    assert(equal(m, [2, 3, 4]));
}

@safe unittest
{
    import std.algorithm.comparison : equal;

    int[] a = [ 3, 4 ];
    const aConst = a;
    auto r = filter!("a > 3")(aConst);
    assert(equal(r, [ 4 ][]));

    a = [ 1, 22, 3, 42, 5 ];
    auto under10 = filter!("a < 10")(a);
    assert(equal(under10, [1, 3, 5][]));
    assert(equal(under10.save, [1, 3, 5][]));
    assert(equal(under10.save, under10));
}

@safe unittest
{
    import std.algorithm.comparison : equal;
    import std.functional : compose, pipe;

    assert(equal(compose!(map!"2 * a", filter!"a & 1")([1,2,3,4,5]),
                    [2,6,10]));
    assert(equal(pipe!(filter!"a & 1", map!"2 * a")([1,2,3,4,5]),
            [2,6,10]));
}

@safe unittest
{
    import std.algorithm.comparison : equal;

    int x = 10;
    int underX(int a) { return a < x; }
    const(int)[] list = [ 1, 2, 10, 11, 3, 4 ];
    assert(equal(filter!underX(list), [ 1, 2, 3, 4 ]));
}

// https://issues.dlang.org/show_bug.cgi?id=19823
@safe unittest
{
    import std.algorithm.comparison : equal;
    import std.range : dropOne;

    auto a = [1, 2, 3, 4];
    assert(a.filter!(a => a != 1).dropOne.equal([3, 4]));
    assert(a.filter!(a => a != 2).dropOne.equal([3, 4]));
    assert(a.filter!(a => a != 3).dropOne.equal([2, 4]));
    assert(a.filter!(a => a != 4).dropOne.equal([2, 3]));
    assert(a.filter!(a => a == 1).dropOne.empty);
    assert(a.filter!(a => a == 2).dropOne.empty);
    assert(a.filter!(a => a == 3).dropOne.empty);
    assert(a.filter!(a => a == 4).dropOne.empty);
}

/**
 * Similar to `filter`, except it defines a
 * $(REF_ALTTEXT bidirectional range, isBidirectionalRange, std,range,primitives).
 * There is a speed disadvantage - the constructor spends time
 * finding the last element in the range that satisfies the filtering
 * condition (in addition to finding the first one). The advantage is
 * that the filtered range can be spanned from both directions. Also,
 * $(REF retro, std,range) can be applied against the filtered range.
 *
 * The predicate is passed to $(REF unaryFun, std,functional), and can either
 * accept a string, or any callable that can be executed via `pred(element)`.
 *
 * Params:
 *     pred = Function to apply to each element of range
 */
template filterBidirectional(alias pred)
{
    /**
    Params:
        r = Bidirectional range of elements
    Returns:
        A range containing only the elements in `r` for which `pred` returns `true`.
     */
    auto filterBidirectional(Range)(Range r) if (isBidirectionalRange!(Unqual!Range))
    {
        return FilterBidiResult!(unaryFun!pred, Range)(r);
    }
}

///
@safe unittest
{
    import std.algorithm.comparison : equal;
    import std.range;

    int[] arr = [ 1, 2, 3, 4, 5 ];
    auto small = filterBidirectional!("a < 3")(arr);
    static assert(isBidirectionalRange!(typeof(small)));
    assert(small.back == 2);
    assert(equal(small, [ 1, 2 ]));
    assert(equal(retro(small), [ 2, 1 ]));
    // In combination with chain() to span multiple ranges
    int[] a = [ 3, -2, 400 ];
    int[] b = [ 100, -101, 102 ];
    auto r = filterBidirectional!("a > 0")(chain(a, b));
    assert(r.back == 102);
}

private struct FilterBidiResult(alias pred, Range)
{
    alias R = Unqual!Range;
    R _input;

    this(R r)
    {
        import std.algorithm.mutation : move;
        _input = move(r);
        while (!_input.empty && !pred(_input.front)) _input.popFront();
        while (!_input.empty && !pred(_input.back)) _input.popBack();
    }

    @property bool empty() { return _input.empty; }

    void popFront()
    {
        do
        {
            _input.popFront();
        } while (!_input.empty && !pred(_input.front));
    }

    @property auto ref front()
    {
        assert(!empty, "Attempting to fetch the front of an empty filterBidirectional.");
        return _input.front;
    }

    void popBack()
    {
        do
        {
            _input.popBack();
        } while (!_input.empty && !pred(_input.back));
    }

    @property auto ref back()
    {
        assert(!empty, "Attempting to fetch the back of an empty filterBidirectional.");
        return _input.back;
    }

    @property auto save()
    {
        return typeof(this)(_input.save);
    }
}

/**
Groups consecutively equivalent elements into a single tuple of the element and
the number of its repetitions.

Similarly to `uniq`, `group` produces a range that iterates over unique
consecutive elements of the given range. Each element of this range is a tuple
of the element and the number of times it is repeated in the original range.
Equivalence of elements is assessed by using the predicate `pred`, which
defaults to `"a == b"`.  The predicate is passed to $(REF binaryFun, std,functional),
and can either accept a string, or any callable that can be executed via
`pred(element, element)`.

Params:
    pred = Binary predicate for determining equivalence of two elements.
    R = The range type
    r = The $(REF_ALTTEXT input range, isInputRange, std,range,primitives) to
        iterate over.

Returns: A range of elements of type `Tuple!(ElementType!R, uint)`,
representing each consecutively unique element and its respective number of
occurrences in that run.  This will be an input range if `R` is an input
range, and a forward range in all other cases.

See_Also: $(LREF chunkBy), which chunks an input range into subranges
    of equivalent adjacent elements.
*/
Group!(pred, Range) group(alias pred = "a == b", Range)(Range r)
{
    return typeof(return)(r);
}

/// ditto
struct Group(alias pred, R)
if (isInputRange!R)
{
    import std.typecons : Rebindable, tuple, Tuple;

    private alias comp = binaryFun!pred;

    private alias E = ElementType!R;
    static if ((is(E == class) || is(E == interface)) &&
               (is(E == const) || is(E == immutable)))
    {
        private alias MutableE = Rebindable!E;
    }
    else static if (is(E : Unqual!E))
    {
        private alias MutableE = Unqual!E;
    }
    else
    {
        private alias MutableE = E;
    }

    private R _input;
    private Tuple!(MutableE, uint) _current;

    ///
    this(R input)
    {
        import std.algorithm.mutation : move;
        _input = move(input);
        if (!_input.empty) popFront();
    }

    private this(R input, Tuple!(MutableE, uint) current)
    {
        _input = input;
        _current = current;
    }

    ///
    void popFront()
    {
        if (_input.empty)
        {
            _current[1] = 0;
        }
        else
        {
            _current = tuple(_input.front, 1u);
            _input.popFront();
            while (!_input.empty && comp(_current[0], _input.front))
            {
                ++_current[1];
                _input.popFront();
            }
        }
    }

    static if (isInfinite!R)
    {
        ///
        enum bool empty = false;  // Propagate infiniteness.
    }
    else
    {
        ///
        @property bool empty()
        {
            return _current[1] == 0;
        }
    }

    /// Returns: the front of the range
    @property auto ref front()
    {
        assert(!empty, "Attempting to fetch the front of an empty Group.");
        return _current;
    }

    static if (isForwardRange!R)
    {
        ///
        @property typeof(this) save()
        {
            return Group(_input.save, _current);
        }
    }
}

///
@safe unittest
{
    import std.algorithm.comparison : equal;
    import std.typecons : tuple, Tuple;

    int[] arr = [ 1, 2, 2, 2, 2, 3, 4, 4, 4, 5 ];
    assert(equal(group(arr), [ tuple(1, 1u), tuple(2, 4u), tuple(3, 1u),
        tuple(4, 3u), tuple(5, 1u) ][]));
}

/**
 * Using group, an associative array can be easily generated with the count of each
 * unique element in the range.
 */
@safe unittest
{
    import std.algorithm.sorting : sort;
    import std.array : assocArray;

    uint[string] result;
    auto range = ["a", "b", "a", "c", "b", "c", "c", "d", "e"];
    result = range.sort!((a, b) => a < b)
        .group
        .assocArray;

    assert(result == ["a": 2U, "b": 2U, "c": 3U, "d": 1U, "e": 1U]);
}

@safe unittest
{
    import std.algorithm.comparison : equal;
    import std.internal.test.dummyrange;
    import std.typecons : tuple, Tuple;

    int[] arr = [ 1, 2, 2, 2, 2, 3, 4, 4, 4, 5 ];
    assert(equal(group(arr), [ tuple(1, 1u), tuple(2, 4u), tuple(3, 1u),
                            tuple(4, 3u), tuple(5, 1u) ][]));
    static assert(isForwardRange!(typeof(group(arr))));

    foreach (DummyType; AllDummyRanges)
    {
        DummyType d;
        auto g = group(d);

        static assert(d.rt == RangeType.Input || isForwardRange!(typeof(g)));

        assert(equal(g, [tuple(1, 1u), tuple(2, 1u), tuple(3, 1u), tuple(4, 1u),
            tuple(5, 1u), tuple(6, 1u), tuple(7, 1u), tuple(8, 1u),
            tuple(9, 1u), tuple(10, 1u)]));
    }
}

@safe unittest
{
    import std.algorithm.comparison : equal;
    import std.typecons : tuple;

    // https://issues.dlang.org/show_bug.cgi?id=13857
    immutable(int)[] a1 = [1,1,2,2,2,3,4,4,5,6,6,7,8,9,9,9];
    auto g1 = group(a1);
    assert(equal(g1, [ tuple(1, 2u), tuple(2, 3u), tuple(3, 1u),
                       tuple(4, 2u), tuple(5, 1u), tuple(6, 2u),
                       tuple(7, 1u), tuple(8, 1u), tuple(9, 3u)
                     ]));

    // https://issues.dlang.org/show_bug.cgi?id=13162
    immutable(ubyte)[] a2 = [1, 1, 1, 0, 0, 0];
    auto g2 = a2.group;
    assert(equal(g2, [ tuple(1, 3u), tuple(0, 3u) ]));

    // https://issues.dlang.org/show_bug.cgi?id=10104
    const a3 = [1, 1, 2, 2];
    auto g3 = a3.group;
    assert(equal(g3, [ tuple(1, 2u), tuple(2, 2u) ]));

    interface I {}
    class C : I { override size_t toHash() const nothrow @safe { return 0; } }
    const C[] a4 = [new const C()];
    auto g4 = a4.group!"a is b";
    assert(g4.front[1] == 1);

    immutable I[] a5 = [new immutable C()];
    auto g5 = a5.group!"a is b";
    assert(g5.front[1] == 1);

    const(int[][]) a6 = [[1], [1]];
    auto g6 = a6.group;
    assert(equal(g6.front[0], [1]));
}

@safe unittest
{
    import std.algorithm.comparison : equal;
    import std.typecons : tuple;

    int[] arr = [ 1, 2, 2, 2, 2, 3, 4, 4, 4, 5 ];
    auto r = arr.group;
    assert(r.equal([ tuple(1,1u), tuple(2, 4u), tuple(3, 1u), tuple(4, 3u), tuple(5, 1u) ]));
    r.popFront;
    assert(r.equal([ tuple(2, 4u), tuple(3, 1u), tuple(4, 3u), tuple(5, 1u) ]));
    auto s = r.save;
    r.popFrontN(2);
    assert(r.equal([ tuple(4, 3u), tuple(5, 1u) ]));
    assert(s.equal([ tuple(2, 4u), tuple(3, 1u), tuple(4, 3u), tuple(5, 1u) ]));
    s.popFront;
    auto t = s.save;
    r.popFront;
    s.popFront;
    assert(r.equal([ tuple(5, 1u) ]));
    assert(s.equal([ tuple(4, 3u), tuple(5, 1u) ]));
    assert(t.equal([ tuple(3, 1u), tuple(4, 3u), tuple(5, 1u) ]));
}

// https://issues.dlang.org/show_bug.cgi?id=18657
pure @safe unittest
{
    import std.algorithm.comparison : equal;
    import std.range : refRange;
    string s = "foo";
    auto r = refRange(&s).group;
    assert(equal(r.save, "foo".group));
    assert(equal(r, "foo".group));
}

// Used by implementation of chunkBy for non-forward input ranges.
private struct ChunkByChunkImpl(alias pred, Range)
if (isInputRange!Range && !isForwardRange!Range)
{
    alias fun = binaryFun!pred;

    private Range *r;
    private ElementType!Range prev;

    this(ref Range range, ElementType!Range _prev)
    {
        r = &range;
        prev = _prev;
    }

    @property bool empty()
    {
        return r.empty || !fun(prev, r.front);
    }

    @property ElementType!Range front()
    {
        assert(!empty, "Attempting to fetch the front of an empty chunkBy chunk.");
        return r.front;
    }

    void popFront()
    {
        assert(!empty, "Attempting to popFront an empty chunkBy chunk.");
        r.popFront();
    }
}

private template ChunkByImplIsUnary(alias pred, Range)
{
    alias e = lvalueOf!(ElementType!Range);

    static if (is(typeof(binaryFun!pred(e, e)) : bool))
        enum ChunkByImplIsUnary = false;
    else static if (is(typeof(unaryFun!pred(e) == unaryFun!pred(e)) : bool))
        enum ChunkByImplIsUnary = true;
    else
        static assert(0, "chunkBy expects either a binary predicate or "~
                         "a unary predicate on range elements of type: "~
                         ElementType!Range.stringof);
}

// Implementation of chunkBy for non-forward input ranges.
private struct ChunkByImpl(alias pred, Range)
if (isInputRange!Range && !isForwardRange!Range)
{
    enum bool isUnary = ChunkByImplIsUnary!(pred, Range);

    static if (isUnary)
        alias eq = binaryFun!((a, b) => unaryFun!pred(a) == unaryFun!pred(b));
    else
        alias eq = binaryFun!pred;

    private Range r;
    private ElementType!Range _prev;
    private bool openChunk = false;

    this(Range _r)
    {
        import std.algorithm.mutation : move;
        _r = move(r);
        if (!empty)
        {
            // Check reflexivity if predicate is claimed to be an equivalence
            // relation.
            assert(eq(r.front, r.front),
                   "predicate is not reflexive");

            // _prev's type may be a nested struct, so must be initialized
            // directly in the constructor (cannot call savePred()).
            _prev = r.front;
        }
        else
        {
            // We won't use _prev, but must be initialized.
            _prev = typeof(_prev).init;
        }
    }
    @property bool empty() { return r.empty && !openChunk; }

    @property auto front()
    {
        assert(!empty, "Attempting to fetch the front of an empty chunkBy.");
        openChunk = true;
        static if (isUnary)
        {
            import std.typecons : tuple;
            return tuple(unaryFun!pred(_prev),
                         ChunkByChunkImpl!(eq, Range)(r, _prev));
        }
        else
        {
            return ChunkByChunkImpl!(eq, Range)(r, _prev);
        }
    }

    void popFront()
    {
        assert(!empty, "Attempting to popFront an empty chunkBy.");
        openChunk = false;
        while (!r.empty)
        {
            if (!eq(_prev, r.front))
            {
                _prev = r.front;
                break;
            }
            r.popFront();
        }
    }
}
// Outer range for forward range version of chunkBy
private struct ChunkByOuter(Range, bool eqEquivalenceAssured)
{
    size_t groupNum;
    Range  current;
    Range  next;
    static if (!eqEquivalenceAssured)
    {
        bool nextUpdated;
    }
}

// Inner range for forward range version of chunkBy
private struct ChunkByGroup(alias eq, Range, bool eqEquivalenceAssured)
{
    import std.typecons : RefCounted;

    alias OuterRange = ChunkByOuter!(Range, eqEquivalenceAssured);

    private size_t groupNum;
    static if (eqEquivalenceAssured)
    {
        private Range  start;
    }
    private Range  current;

    // using union prevents RefCounted destructor from propagating @system to
    // user code
    union { private RefCounted!(OuterRange) mothership; }
    private @trusted ref cargo() { return mothership.refCountedPayload; }

    private this(ref RefCounted!(OuterRange) origin)
    {
        () @trusted { mothership = origin; }();
        groupNum = cargo.groupNum;
        current = cargo.current.save;
        assert(!current.empty, "Passed range 'r' must not be empty");

        static if (eqEquivalenceAssured)
        {
            start = cargo.current.save;

            // Check for reflexivity.
            assert(eq(start.front, current.front),
                "predicate is not reflexive");
        }
    }

    // Cannot be a copy constructor due to issue 22239
    this(this) @trusted
    {
        import core.lifetime : emplace;
        // since mothership has to be in a union, we have to manually trigger
        // an increment to the reference count.
        auto temp = mothership;
        mothership = temp;

        // prevents the reference count from falling back with brute force
        emplace(&temp);
    }

    @property bool empty() { return groupNum == size_t.max; }
    @property auto ref front() { return current.front; }

    void popFront()
    {
        static if (!eqEquivalenceAssured)
        {
            auto prevElement = current.front;
        }

        current.popFront();

        static if (eqEquivalenceAssured)
        {
            //this requires transitivity from the predicate.
            immutable nowEmpty = current.empty || !eq(start.front, current.front);
        }
        else
        {
            immutable nowEmpty = current.empty || !eq(prevElement, current.front);
        }


        if (nowEmpty)
        {
            if (groupNum == cargo.groupNum)
            {
                // If parent range hasn't moved on yet, help it along by
                // saving location of start of next Group.
                cargo.next = current.save;
                static if (!eqEquivalenceAssured)
                {
                    cargo.nextUpdated = true;
                }
            }

            groupNum = size_t.max;
        }
    }

    @property auto save()
    {
        auto copy = this;
        copy.current = current.save;
        return copy;
    }

    @trusted ~this()
    {
        mothership.destroy;
    }
}

private enum GroupingOpType{binaryEquivalent, binaryAny, unary}

// Single-pass implementation of chunkBy for forward ranges.
private struct ChunkByImpl(alias pred, alias eq, GroupingOpType opType, Range)
if (isForwardRange!Range)
{
    import std.typecons : RefCounted;

    enum bool eqEquivalenceAssured = opType != GroupingOpType.binaryAny;
    alias OuterRange = ChunkByOuter!(Range, eqEquivalenceAssured);
    alias InnerRange = ChunkByGroup!(eq, Range, eqEquivalenceAssured);

    static assert(isForwardRange!InnerRange);

    // using union prevents RefCounted destructor from propagating @system to
    // user code
    union { private RefCounted!OuterRange _impl; }
    private @trusted ref impl() { return _impl; }
    private @trusted ref implPL() { return _impl.refCountedPayload; }

    this(Range r)
    {
        import core.lifetime : move;

        auto savedR = r.save;

        static if (eqEquivalenceAssured) () @trusted
        {
            _impl = RefCounted!OuterRange(0, r, savedR.move);
        }();
        else () @trusted
        {
            _impl = RefCounted!OuterRange(0, r, savedR.move, false);
        }();
    }

    // Cannot be a copy constructor due to issue 22239
    this(this) @trusted
    {
        import core.lifetime : emplace;
        // since _impl has to be in a union, we have to manually trigger
        // an increment to the reference count.
        auto temp = _impl;
        _impl = temp;

        // prevents the reference count from falling back with brute force
        emplace(&temp);
    }

    @property bool empty() { return implPL.current.empty; }

    static if (opType == GroupingOpType.unary) @property auto front()
    {
        import std.typecons : tuple;

        return tuple(unaryFun!pred(implPL.current.front), InnerRange(impl));
    }
    else @property auto front()
    {
        return InnerRange(impl);
    }

    static if (eqEquivalenceAssured) void popFront()
    {
        // Scan for next group. If we're lucky, one of our Groups would have
        // already set .next to the start of the next group, in which case the
        // loop is skipped.
        while (!implPL.next.empty && eq(implPL.current.front, implPL.next.front))
        {
            implPL.next.popFront();
        }

        implPL.current = implPL.next.save;

        // Indicate to any remaining Groups that we have moved on.
        implPL.groupNum++;
    }
    else void popFront()
    {
        if (implPL.nextUpdated)
        {
            implPL.current = implPL.next.save;
        }
        else while (true)
        {
            auto prevElement = implPL.current.front;
            implPL.current.popFront();
            if (implPL.current.empty) break;
            if (!eq(prevElement, implPL.current.front)) break;
        }

        implPL.nextUpdated = false;
        // Indicate to any remaining Groups that we have moved on.
        implPL.groupNum++;
    }

    @property auto save()
    {
        // Note: the new copy of the range will be detached from any existing
        // satellite Groups, and will not benefit from the .next acceleration.
        return typeof(this)(implPL.current.save);
    }

    static assert(isForwardRange!(typeof(this)), typeof(this).stringof
            ~ " must be a forward range");

    @trusted ~this()
    {
        _impl.destroy;
    }
}

//Test for https://issues.dlang.org/show_bug.cgi?id=14909
@safe unittest
{
    import std.algorithm.comparison : equal;
    import std.typecons : tuple;
    import std.stdio;
    auto n = 3;
    auto s = [1,2,3].chunkBy!(a => a+n);
    auto t = s.save.map!(x=>x[0]);
    auto u = s.map!(x=>x[1]);
    assert(t.equal([4,5,6]));
    assert(u.equal!equal([[1],[2],[3]]));
}

//Testing inferring @system correctly
@safe unittest
{
    struct DeadlySave
    {
        int front;
        @safe void popFront(){front++;}
        @safe bool empty(){return front >= 5;}
        @system auto save(){return this;}
    }

    auto test1()
    {
        DeadlySave src;
        return src.walkLength;

    }

    auto test2()
    {
        DeadlySave src;
        return src.chunkBy!((a,b) => a % 2 == b % 2).walkLength;
    }

    static assert(isSafe!test1);
    static assert(!isSafe!test2);
}

//Test for https://issues.dlang.org/show_bug.cgi?id=18751
@safe unittest
{
    import std.algorithm.comparison : equal;

    string[] data = [ "abc", "abc", "def" ];
    int[] indices = [ 0, 1, 2 ];

    auto chunks = indices.chunkBy!((i, j) => data[i] == data[j]);
    assert(chunks.equal!equal([ [ 0, 1 ], [ 2 ] ]));
}

//Additional test for fix for issues 14909 and 18751
@safe unittest
{
    import std.algorithm.comparison : equal;
    auto v = [2,4,8,3,6,9,1,5,7];
    auto i = 2;
    assert(v.chunkBy!((a,b) => a % i == b % i).equal!equal([[2,4,8],[3],[6],[9,1,5,7]]));
}

@system unittest
{
    import std.algorithm.comparison : equal;

    size_t popCount = 0;
    class RefFwdRange
    {
        int[]  impl;

        @safe nothrow:

        this(int[] data) { impl = data; }
        @property bool empty() { return impl.empty; }
        @property auto ref front() { return impl.front; }
        void popFront()
        {
            impl.popFront();
            popCount++;
        }
        @property auto save() { return new RefFwdRange(impl); }
    }
    static assert(isForwardRange!RefFwdRange);

    auto testdata = new RefFwdRange([1, 3, 5, 2, 4, 7, 6, 8, 9]);
    auto groups = testdata.chunkBy!((a,b) => (a % 2) == (b % 2));
    auto outerSave1 = groups.save;

    // Sanity test
    assert(groups.equal!equal([[1, 3, 5], [2, 4], [7], [6, 8], [9]]));
    assert(groups.empty);

    // Performance test for single-traversal use case: popFront should not have
    // been called more times than there are elements if we traversed the
    // segmented range exactly once.
    assert(popCount == 9);

    // Outer range .save test
    groups = outerSave1.save;
    assert(!groups.empty);

    // Inner range .save test
    auto grp1 = groups.front.save;
    auto grp1b = grp1.save;
    assert(grp1b.equal([1, 3, 5]));
    assert(grp1.save.equal([1, 3, 5]));

    // Inner range should remain consistent after outer range has moved on.
    groups.popFront();
    assert(grp1.save.equal([1, 3, 5]));

    // Inner range should not be affected by subsequent inner ranges.
    assert(groups.front.equal([2, 4]));
    assert(grp1.save.equal([1, 3, 5]));
}

/**
 * Chunks an input range into subranges of equivalent adjacent elements.
 * In other languages this is often called `partitionBy`, `groupBy`
 * or `sliceWhen`.
 *
 * Equivalence is defined by the predicate `pred`, which can be either
 * binary, which is passed to $(REF binaryFun, std,functional), or unary, which is
 * passed to $(REF unaryFun, std,functional). In the binary form, two range elements
 * `a` and `b` are considered equivalent if `pred(a,b)` is true. In
 * unary form, two elements are considered equivalent if `pred(a) == pred(b)`
 * is true.
 *
 * This predicate must be an equivalence relation, that is, it must be
 * reflexive (`pred(x,x)` is always true), symmetric
 * (`pred(x,y) == pred(y,x)`), and transitive (`pred(x,y) && pred(y,z)`
 * implies `pred(x,z)`). If this is not the case, the range returned by
 * chunkBy may assert at runtime or behave erratically. Use $(LREF splitWhen)
 * if you want to chunk by a predicate that is not an equivalence relation.
 *
 * Params:
 *  pred = Predicate for determining equivalence.
 *  r = An $(REF_ALTTEXT input range, isInputRange, std,range,primitives) to be chunked.
 *
 * Returns: With a binary predicate, a range of ranges is returned in which
 * all elements in a given subrange are equivalent under the given predicate.
 * With a unary predicate, a range of tuples is returned, with the tuple
 * consisting of the result of the unary predicate for each subrange, and the
 * subrange itself. Copying the range currently has reference semantics, but this may
 * change in the future.
 *
 * Notes:
 *
 * Equivalent elements separated by an intervening non-equivalent element will
 * appear in separate subranges; this function only considers adjacent
 * equivalence. Elements in the subranges will always appear in the same order
 * they appear in the original range.
 *
 * See_also:
 * $(LREF group), which collapses adjacent equivalent elements into a single
 * element.
 */
auto chunkBy(alias pred, Range)(Range r)
if (isInputRange!Range)
{
    static if (ChunkByImplIsUnary!(pred, Range))
    {
        enum opType = GroupingOpType.unary;
        alias eq = binaryFun!((a, b) => unaryFun!pred(a) == unaryFun!pred(b));
    }
    else
    {
        enum opType = GroupingOpType.binaryEquivalent;
        alias eq = binaryFun!pred;
    }
    static if (isForwardRange!Range)
        return ChunkByImpl!(pred, eq, opType, Range)(r);
    else
        return ChunkByImpl!(pred, Range)(r);
}

/// Showing usage with binary predicate:
@safe unittest
{
    import std.algorithm.comparison : equal;

    // Grouping by particular attribute of each element:
    auto data = [
        [1, 1],
        [1, 2],
        [2, 2],
        [2, 3]
    ];

    auto r1 = data.chunkBy!((a,b) => a[0] == b[0]);
    assert(r1.equal!equal([
        [[1, 1], [1, 2]],
        [[2, 2], [2, 3]]
    ]));

    auto r2 = data.chunkBy!((a,b) => a[1] == b[1]);
    assert(r2.equal!equal([
        [[1, 1]],
        [[1, 2], [2, 2]],
        [[2, 3]]
    ]));
}

/// Showing usage with unary predicate:
/* FIXME: pure nothrow*/ @safe unittest
{
    import std.algorithm.comparison : equal;
    import std.range.primitives;
    import std.typecons : tuple;

    // Grouping by particular attribute of each element:
    auto range =
    [
        [1, 1],
        [1, 1],
        [1, 2],
        [2, 2],
        [2, 3],
        [2, 3],
        [3, 3]
    ];

    auto byX = chunkBy!(a => a[0])(range);
    auto expected1 =
    [
        tuple(1, [[1, 1], [1, 1], [1, 2]]),
        tuple(2, [[2, 2], [2, 3], [2, 3]]),
        tuple(3, [[3, 3]])
    ];
    foreach (e; byX)
    {
        assert(!expected1.empty);
        assert(e[0] == expected1.front[0]);
        assert(e[1].equal(expected1.front[1]));
        expected1.popFront();
    }

    auto byY = chunkBy!(a => a[1])(range);
    auto expected2 =
    [
        tuple(1, [[1, 1], [1, 1]]),
        tuple(2, [[1, 2], [2, 2]]),
        tuple(3, [[2, 3], [2, 3], [3, 3]])
    ];
    foreach (e; byY)
    {
        assert(!expected2.empty);
        assert(e[0] == expected2.front[0]);
        assert(e[1].equal(expected2.front[1]));
        expected2.popFront();
    }
}

/*FIXME: pure @safe nothrow*/ @system unittest
{
    import std.algorithm.comparison : equal;
    import std.typecons : tuple;

    struct Item { int x, y; }

    // Force R to have only an input range API with reference semantics, so
    // that we're not unknowingly making use of array semantics outside of the
    // range API.
    class RefInputRange(R)
    {
        R data;
        this(R _data) pure @safe nothrow { data = _data; }
        @property bool empty() pure @safe nothrow { return data.empty; }
        @property auto front() pure @safe nothrow { assert(!empty); return data.front; }
        void popFront() pure @safe nothrow { assert(!empty); data.popFront(); }
    }
    auto refInputRange(R)(R range) { return new RefInputRange!R(range); }

    // An input range API with value semantics.
    struct ValInputRange(R)
    {
        R data;
        this(R _data) pure @safe nothrow { data = _data; }
        @property bool empty() pure @safe nothrow { return data.empty; }
        @property auto front() pure @safe nothrow { assert(!empty); return data.front; }
        void popFront() pure @safe nothrow { assert(!empty); data.popFront(); }
    }
    auto valInputRange(R)(R range) { return ValInputRange!R(range); }

    {
        auto arr = [ Item(1,2), Item(1,3), Item(2,3) ];
        static assert(isForwardRange!(typeof(arr)));

        auto byX = chunkBy!(a => a.x)(arr);
        static assert(isForwardRange!(typeof(byX)));

        auto byX_subrange1 = byX.front[1].save;
        auto byX_subrange2 = byX.front[1].save;
        static assert(isForwardRange!(typeof(byX_subrange1)));
        static assert(isForwardRange!(typeof(byX_subrange2)));

        byX.popFront();
        assert(byX_subrange1.equal([ Item(1,2), Item(1,3) ]));
        byX_subrange1.popFront();
        assert(byX_subrange1.equal([ Item(1,3) ]));
        assert(byX_subrange2.equal([ Item(1,2), Item(1,3) ]));

        auto byY = chunkBy!(a => a.y)(arr);
        static assert(isForwardRange!(typeof(byY)));

        auto byY2 = byY.save;
        static assert(is(typeof(byY) == typeof(byY2)));
        byY.popFront();
        assert(byY.front[0] == 3);
        assert(byY.front[1].equal([ Item(1,3), Item(2,3) ]));
        assert(byY2.front[0] == 2);
        assert(byY2.front[1].equal([ Item(1,2) ]));
    }

    // Test non-forward input ranges with reference semantics.
    {
        auto range = refInputRange([ Item(1,1), Item(1,2), Item(2,2) ]);
        auto byX = chunkBy!(a => a.x)(range);
        assert(byX.front[0] == 1);
        assert(byX.front[1].equal([ Item(1,1), Item(1,2) ]));
        byX.popFront();
        assert(byX.front[0] == 2);
        assert(byX.front[1].equal([ Item(2,2) ]));
        byX.popFront();
        assert(byX.empty);
        assert(range.empty);

        range = refInputRange([ Item(1,1), Item(1,2), Item(2,2) ]);
        auto byY = chunkBy!(a => a.y)(range);
        assert(byY.front[0] == 1);
        assert(byY.front[1].equal([ Item(1,1) ]));
        byY.popFront();
        assert(byY.front[0] == 2);
        assert(byY.front[1].equal([ Item(1,2), Item(2,2) ]));
        byY.popFront();
        assert(byY.empty);
        assert(range.empty);
    }

    // Test non-forward input ranges with value semantics.
    {
        auto range = valInputRange([ Item(1,1), Item(1,2), Item(2,2) ]);
        auto byX = chunkBy!(a => a.x)(range);
        assert(byX.front[0] == 1);
        assert(byX.front[1].equal([ Item(1,1), Item(1,2) ]));
        byX.popFront();
        assert(byX.front[0] == 2);
        assert(byX.front[1].equal([ Item(2,2) ]));
        byX.popFront();
        assert(byX.empty);
        assert(!range.empty);    // Opposite of refInputRange test

        range = valInputRange([ Item(1,1), Item(1,2), Item(2,2) ]);
        auto byY = chunkBy!(a => a.y)(range);
        assert(byY.front[0] == 1);
        assert(byY.front[1].equal([ Item(1,1) ]));
        byY.popFront();
        assert(byY.front[0] == 2);
        assert(byY.front[1].equal([ Item(1,2), Item(2,2) ]));
        byY.popFront();
        assert(byY.empty);
        assert(!range.empty);    // Opposite of refInputRange test
    }

    /* https://issues.dlang.org/show_bug.cgi?id=19532
     * General behavior of non-forward input ranges.
     *
     * - If the same chunk is retrieved multiple times via front, the separate chunk
     *   instances refer to a shared range segment that advances as a single range.
     * - Emptying a chunk via popFront does not implicitly popFront the chunk off
     *   main range. The chunk is still available via front, it is just empty.
     */
    {
        import std.algorithm.comparison : equal;
        import core.exception : AssertError;
        import std.exception : assertThrown;

        auto a = [[0, 0], [0, 1],
                  [1, 2], [1, 3], [1, 4],
                  [2, 5], [2, 6],
                  [3, 7],
                  [4, 8]];

        // Value input range
        {
            auto r = valInputRange(a).chunkBy!((a, b) => a[0] == b[0]);

            size_t numChunks = 0;
            while (!r.empty)
            {
                ++numChunks;
                auto chunk = r.front;
                while (!chunk.empty)
                {
                    assert(r.front.front[1] == chunk.front[1]);
                    chunk.popFront;
                }
                assert(!r.empty);
                assert(r.front.empty);
                r.popFront;
            }

            assert(numChunks == 5);

            // Now front and popFront should assert.
            bool thrown = false;
            try r.front;
            catch (AssertError) thrown = true;
            assert(thrown);

            thrown = false;
            try r.popFront;
            catch (AssertError) thrown = true;
            assert(thrown);
        }

        // Reference input range
        {
            auto r = refInputRange(a).chunkBy!((a, b) => a[0] == b[0]);

            size_t numChunks = 0;
            while (!r.empty)
            {
                ++numChunks;
                auto chunk = r.front;
                while (!chunk.empty)
                {
                    assert(r.front.front[1] == chunk.front[1]);
                    chunk.popFront;
                }
                assert(!r.empty);
                assert(r.front.empty);
                r.popFront;
            }

            assert(numChunks == 5);

            // Now front and popFront should assert.
            bool thrown = false;
            try r.front;
            catch (AssertError) thrown = true;
            assert(thrown);

            thrown = false;
            try r.popFront;
            catch (AssertError) thrown = true;
            assert(thrown);
        }

        // Ensure that starting with an empty range doesn't create an empty chunk.
        {
            int[] emptyRange = [];

            auto r1 = valInputRange(emptyRange).chunkBy!((a, b) => a == b);
            auto r2 = refInputRange(emptyRange).chunkBy!((a, b) => a == b);

            assert(r1.empty);
            assert(r2.empty);

            bool thrown = false;
            try r1.front;
            catch (AssertError) thrown = true;
            assert(thrown);

            thrown = false;
            try r1.popFront;
            catch (AssertError) thrown = true;
            assert(thrown);

            thrown = false;
            try r2.front;
            catch (AssertError) thrown = true;
            assert(thrown);

            thrown = false;
            try r2.popFront;
            catch (AssertError) thrown = true;
            assert(thrown);
        }
    }

    // https://issues.dlang.org/show_bug.cgi?id=19532 - Using roundRobin/chunkBy
    {
        import std.algorithm.comparison : equal;
        import std.range : roundRobin;

        auto a0 = [0, 1, 3, 6];
        auto a1 = [0, 2, 4, 6, 7];
        auto a2 = [1, 2, 4, 6, 8, 8, 9];

        auto expected =
            [[0, 0], [1, 1], [2, 2], [3], [4, 4], [6, 6, 6], [7], [8, 8], [9]];

        auto r1 = roundRobin(valInputRange(a0), valInputRange(a1), valInputRange(a2))
            .chunkBy!((a, b) => a == b);
        assert(r1.equal!equal(expected));

        auto r2 = roundRobin(refInputRange(a0), refInputRange(a1), refInputRange(a2))
            .chunkBy!((a, b) => a == b);
        assert(r2.equal!equal(expected));

        auto r3 = roundRobin(a0, a1, a2).chunkBy!((a, b) => a == b);
        assert(r3.equal!equal(expected));
    }

    // https://issues.dlang.org/show_bug.cgi?id=19532 - Using merge/chunkBy
    {
        import std.algorithm.comparison : equal;
        import std.algorithm.sorting : merge;

        auto a0 = [2, 3, 5];
        auto a1 = [2, 4, 5];
        auto a2 = [1, 2, 4, 5];

        auto expected = [[1], [2, 2, 2], [3], [4, 4], [5, 5, 5]];

        auto r1 = merge(valInputRange(a0), valInputRange(a1), valInputRange(a2))
            .chunkBy!((a, b) => a == b);
        assert(r1.equal!equal(expected));

        auto r2 = merge(refInputRange(a0), refInputRange(a1), refInputRange(a2))
            .chunkBy!((a, b) => a == b);
        assert(r2.equal!equal(expected));

        auto r3 = merge(a0, a1, a2).chunkBy!((a, b) => a == b);
        assert(r3.equal!equal(expected));
    }

    // https://issues.dlang.org/show_bug.cgi?id=19532 - Using chunkBy/map-fold
    {
        import std.algorithm.comparison : equal;
        import std.algorithm.iteration : fold, map;

        auto a = [0, 0, 1, 1, 1, 2, 2, 3, 3, 4, 4, 5, 6, 6, 6, 7, 8, 8, 9];
        auto expected = [0, 3, 4, 6, 8, 5, 18, 7, 16, 9];

        auto r1 = a
            .chunkBy!((a, b) => a == b)
            .map!(c => c.fold!((a, b) => a + b));
        assert(r1.equal(expected));

        auto r2 = valInputRange(a)
            .chunkBy!((a, b) => a == b)
            .map!(c => c.fold!((a, b) => a + b));
        assert(r2.equal(expected));

        auto r3 = refInputRange(a)
            .chunkBy!((a, b) => a == b)
            .map!(c => c.fold!((a, b) => a + b));
        assert(r3.equal(expected));
    }

    // https://issues.dlang.org/show_bug.cgi?id=16169
    // https://issues.dlang.org/show_bug.cgi?id=17966
    // https://issues.dlang.org/show_bug.cgi?id=19532
    // Using multiwayMerge/chunkBy
    {
        import std.algorithm.comparison : equal;
        import std.algorithm.setops : multiwayMerge;

        {
            auto a0 = [2, 3, 5];
            auto a1 = [2, 4, 5];
            auto a2 = [1, 2, 4, 5];

            auto expected = [[1], [2, 2, 2], [3], [4, 4], [5, 5, 5]];
            auto r = multiwayMerge([a0, a1, a2]).chunkBy!((a, b) => a == b);
            assert(r.equal!equal(expected));
        }
        {
            auto a0 = [2, 3, 5];
            auto a1 = [2, 4, 5];
            auto a2 = [1, 2, 4, 5];

            auto expected = [[1], [2, 2, 2], [3], [4, 4], [5, 5, 5]];
            auto r =
                multiwayMerge([valInputRange(a0), valInputRange(a1), valInputRange(a2)])
                .chunkBy!((a, b) => a == b);
            assert(r.equal!equal(expected));
        }
        {
            auto a0 = [2, 3, 5];
            auto a1 = [2, 4, 5];
            auto a2 = [1, 2, 4, 5];

            auto expected = [[1], [2, 2, 2], [3], [4, 4], [5, 5, 5]];
            auto r =
                multiwayMerge([refInputRange(a0), refInputRange(a1), refInputRange(a2)])
                .chunkBy!((a, b) => a == b);
            assert(r.equal!equal(expected));
        }
    }

    // https://issues.dlang.org/show_bug.cgi?id=20496
    {
        auto r = [1,1,1,2,2,2,3,3,3];
        r.chunkBy!((ref e1, ref e2) => e1 == e2);
    }
}



// https://issues.dlang.org/show_bug.cgi?id=13805
@safe unittest
{
    [""].map!((s) => s).chunkBy!((x, y) => true);
}

/**
Splits a forward range into subranges in places determined by a binary
predicate.

When iterating, one element of `r` is compared with `pred` to the next
element. If `pred` return true, a new subrange is started for the next element.
Otherwise, they are part of the same subrange.

If the elements are compared with an inequality (!=) operator, consider
$(LREF chunkBy) instead, as it's likely faster to execute.

Params:
pred = Predicate for determining where to split. The earlier element in the
source range is always given as the first argument.
r = A $(REF_ALTTEXT forward range, isForwardRange, std,range,primitives) to be split.
Returns: a range of subranges of `r`, split such that within a given subrange,
calling `pred` with any pair of adjacent elements as arguments returns `false`.
Copying the range currently has reference semantics, but this may change in the future.

See_also:
$(LREF splitter), which uses elements as splitters instead of element-to-element
relations.
*/

auto splitWhen(alias pred, Range)(Range r)
if (isForwardRange!Range)
{   import std.functional : not;
    return ChunkByImpl!(not!pred, not!pred, GroupingOpType.binaryAny, Range)(r);
}

///
nothrow pure @safe unittest
{
    import std.algorithm.comparison : equal;
    import std.range : dropExactly;
    auto source = [4, 3, 2, 11, 0, -3, -3, 5, 3, 0];

    auto result1 = source.splitWhen!((a,b) => a <= b);
    assert(result1.save.equal!equal([
        [4, 3, 2],
        [11, 0, -3],
        [-3],
        [5, 3, 0]
    ]));

    //splitWhen, like chunkBy, is currently a reference range (this may change
    //in future). Remember to call `save` when appropriate.
    auto result2 = result1.dropExactly(2);
    assert(result1.save.equal!equal([
        [-3],
        [5, 3, 0]
    ]));
}

//ensure we don't iterate the underlying range twice
nothrow @safe unittest
{
    import std.algorithm.comparison : equal;
    import std.math.algebraic : abs;

    struct SomeRange
    {
        int[] elements;
        static int popfrontsSoFar;

        auto front(){return elements[0];}
        nothrow @safe void popFront()
        {   popfrontsSoFar++;
            elements = elements[1 .. $];
        }
        auto empty(){return elements.length == 0;}
        auto save(){return this;}
    }

    auto result = SomeRange([10, 9, 8, 5, 0, 1, 0, 8, 11, 10, 8, 12])
        .splitWhen!((a, b) => abs(a - b) >= 3);

    assert(result.equal!equal([
        [10, 9, 8],
        [5],
        [0, 1, 0],
        [8],
        [11, 10, 8],
        [12]
    ]));

    assert(SomeRange.popfrontsSoFar == 12);
}

// Issue 13595
@safe unittest
{
    import std.algorithm.comparison : equal;
    auto r = [1, 2, 3, 4, 5, 6, 7, 8, 9].splitWhen!((x, y) => ((x*y) % 3) > 0);
    assert(r.equal!equal([
        [1],
        [2, 3, 4],
        [5, 6, 7],
        [8, 9]
    ]));
}

nothrow pure @safe unittest
{
    // Grouping by maximum adjacent difference:
    import std.math.algebraic : abs;
    import std.algorithm.comparison : equal;
    auto r3 = [1, 3, 2, 5, 4, 9, 10].splitWhen!((a, b) => abs(a-b) >= 3);
    assert(r3.equal!equal([
        [1, 3, 2],
        [5, 4],
        [9, 10]
    ]));
}

// empty range splitWhen
@nogc nothrow pure @system unittest
{
    int[1] sliceable;
    auto result = sliceable[0 .. 0].splitWhen!((a,b) => a+b > 10);
    assert(result.empty);
}

// joiner
/**
Lazily joins a range of ranges with a separator. The separator itself
is a range. If a separator is not provided, then the ranges are
joined directly without anything in between them (often called `flatten`
in other languages).

Params:
    r = An $(REF_ALTTEXT input range, isInputRange, std,range,primitives) of input
        ranges to be joined.
    sep = A $(REF_ALTTEXT forward range, isForwardRange, std,range,primitives) of
        element(s) to serve as separators in the joined range.

Returns:
A range of elements in the joined range. This will be a bidirectional range if
both outer and inner ranges of `RoR` are at least bidirectional ranges. Else if
both outer and inner ranges of `RoR` are forward ranges, the returned range will
be likewise. Otherwise it will be only an input range. The
$(REF_ALTTEXT range bidirectionality, isBidirectionalRange, std,range,primitives)
is propagated if no separator is specified.

See_also:
$(REF chain, std,range), which chains a sequence of ranges with compatible elements
into a single range.

Note:
When both outer and inner ranges of `RoR` are bidirectional and the joiner is
iterated from the back to the front, the separator will still be consumed from
front to back, even if it is a bidirectional range too.
 */
auto joiner(RoR, Separator)(RoR r, Separator sep)
if (isInputRange!RoR && isInputRange!(ElementType!RoR)
        && isForwardRange!Separator
        && is(ElementType!Separator : ElementType!(ElementType!RoR)))
{
    static struct Result
    {
        private RoR _items;
        private ElementType!RoR _current;
        bool inputStartsWithEmpty = false;
        static if (isBidirectional)
        {
            private ElementType!RoR _currentBack;
            bool inputEndsWithEmpty = false;
        }
        enum isBidirectional = isBidirectionalRange!RoR &&
                               isBidirectionalRange!(ElementType!RoR);
        static if (isRandomAccessRange!Separator)
        {
            static struct CurrentSep
            {
                private Separator _sep;
                private size_t sepIndex;
                private size_t sepLength; // cache the length for performance
                auto front() { return _sep[sepIndex]; }
                void popFront() { sepIndex++; }
                auto empty() { return sepIndex >= sepLength; }
                auto save()
                {
                    auto copy = this;
                    copy._sep = _sep;
                    return copy;
                }
                void reset()
                {
                    sepIndex = 0;
                }

                void initialize(Separator sep)
                {
                    _sep = sep;
                    sepIndex = sepLength = _sep.length;
                }
            }
        }
        else
        {
            static struct CurrentSep
            {
                private Separator _sep;
                Separator payload;

                alias payload this;

                auto save()
                {
                    auto copy = this;
                    copy._sep = _sep;
                    return copy;
                }

                void reset()
                {
                    payload = _sep.save;
                }

                void initialize(Separator sep)
                {
                    _sep = sep;
                }
            }
        }

        private CurrentSep _currentSep;
        static if (isBidirectional)
        {
            private CurrentSep _currentBackSep;
        }

        private void setItem()
        {
            if (!_items.empty)
            {
                // If we're exporting .save, we must not consume any of the
                // subranges, since RoR.save does not guarantee that the states
                // of the subranges are also saved.
                static if (isForwardRange!RoR &&
                           isForwardRange!(ElementType!RoR))
                    _current = _items.front.save;
                else
                    _current = _items.front;
            }
        }

        private void useSeparator()
        {
            // Separator must always come after an item.
            assert(_currentSep.empty,
                    "Attempting to reset a non-empty separator");
            assert(!_items.empty,
                    "Attempting to use a separator in an empty joiner");
            _items.popFront();

            // If there are no more items, we're done, since separators are not
            // terminators.
            if (_items.empty) return;

            if (_currentSep._sep.empty)
            {
                // Advance to the next range in the
                // input
                while (_items.front.empty)
                {
                    _items.popFront();
                    if (_items.empty) return;
                }
                setItem;
            }
            else
            {
                _currentSep.reset;
                assert(!_currentSep.empty, "separator must not be empty");
            }
        }

        this(RoR items, Separator sep)
        {
            import std.algorithm.mutation : move;
            _items = move(items);
            _currentSep.initialize(sep);
            static if (isBidirectional)
                _currentBackSep.initialize(sep);

            //mixin(useItem); // _current should be initialized in place
            if (_items.empty)
            {
                _current = _current.init;   // set invalid state
                static if (isBidirectional)
                    _currentBack = _currentBack.init;
            }
            else
            {
                // If we're exporting .save, we must not consume any of the
                // subranges, since RoR.save does not guarantee that the states
                // of the subranges are also saved.
                static if (isForwardRange!RoR &&
                           isForwardRange!(ElementType!RoR))
                    _current = _items.front.save;
                else
                    _current = _items.front;

                static if (isBidirectional)
                {
                    _currentBack = _items.back.save;

                    if (_currentBack.empty)
                    {
                        // No data in the currentBack item - toggle to use
                        // the separator
                        inputEndsWithEmpty = true;
                    }
                }

                if (_current.empty)
                {
                    // No data in the current item - toggle to use the separator
                    inputStartsWithEmpty = true;

                    // If RoR contains a single empty element,
                    // the returned Result will always be empty
                    import std.range : dropOne;
                    static if (hasLength!RoR)
                    {
                        if (_items.length == 1)
                            _items.popFront;
                    }
                    else static if (isForwardRange!RoR)
                    {
                        if (_items.save.dropOne.empty)
                            _items.popFront;
                    }
                    else
                    {
                        auto _itemsCopy = _items;
                        if (_itemsCopy.dropOne.empty)
                            _items.popFront;
                    }
                }
            }
        }

        @property auto empty()
        {
            return _items.empty;
        }

        //no data in the first item of the initial range - use the separator
        private enum useSepIfFrontIsEmpty = q{
            if (inputStartsWithEmpty)
            {
                useSeparator();
                inputStartsWithEmpty = false;
            }
        };

        @property ElementType!(ElementType!RoR) front()
        {
            mixin(useSepIfFrontIsEmpty);
            if (!_currentSep.empty) return _currentSep.front;
            assert(!_current.empty, "Attempting to fetch the front of an empty joiner.");
            return _current.front;
        }

        void popFront()
        {
            assert(!_items.empty, "Attempting to popFront an empty joiner.");
            // Using separator?
            mixin(useSepIfFrontIsEmpty);

            if (!_currentSep.empty)
            {
                _currentSep.popFront();
                if (_currentSep.empty && !_items.empty)
                {
                    setItem;
                    if (_current.empty)
                    {
                        // No data in the current item - toggle to use the separator
                        useSeparator();
                    }
                }
            }
            else
            {
                // we're using the range
                _current.popFront();
                if (_current.empty)
                    useSeparator();
            }
        }

        static if (isForwardRange!RoR && isForwardRange!(ElementType!RoR))
        {
            @property auto save()
            {
                Result copy = this;
                copy._items = _items.save;
                copy._current = _current.save;
                copy._currentSep = _currentSep.save;
                static if (isBidirectional)
                {
                    copy._currentBack = _currentBack;
                    copy._currentBackSep = _currentBackSep;
                }
                return copy;
            }
        }

        static if (isBidirectional)
        {
            //no data in the last item of the initial range - use the separator
            private enum useSepIfBackIsEmpty = q{
                if (inputEndsWithEmpty)
                {
                    useBackSeparator;
                    inputEndsWithEmpty = false;
                }
            };

            private void setBackItem()
            {
                if (!_items.empty)
                {
                    _currentBack = _items.back.save;
                }
            }

            private void useBackSeparator()
            {
                // Separator must always come after an item.
                assert(_currentBackSep.empty,
                        "Attempting to reset a non-empty separator");
                assert(!_items.empty,
                        "Attempting to use a separator in an empty joiner");
                _items.popBack();

                // If there are no more items, we're done, since separators are not
                // terminators.
                if (_items.empty) return;

                if (_currentBackSep._sep.empty)
                {
                    // Advance to the next range in the
                    // input
                    while (_items.back.empty)
                    {
                        _items.popBack();
                        if (_items.empty) return;
                    }
                    setBackItem;
                }
                else
                {
                    _currentBackSep.reset;
                    assert(!_currentBackSep.empty, "separator must not be empty");
                }
            }

            @property ElementType!(ElementType!RoR) back()
            {
                mixin(useSepIfBackIsEmpty);

                if (!_currentBackSep.empty) return _currentBackSep.front;
                assert(!_currentBack.empty, "Attempting to fetch the back of an empty joiner.");
                return _currentBack.back;
            }

            void popBack()
            {
                assert(!_items.empty, "Attempting to popBack an empty joiner.");

                mixin(useSepIfBackIsEmpty);

                if (!_currentBackSep.empty)
                {
                    _currentBackSep.popFront();
                    if (_currentBackSep.empty && !_items.empty)
                    {
                        setBackItem;
                        if (_currentBack.empty)
                        {
                            // No data in the current item - toggle to use the separator
                            useBackSeparator();
                        }
                    }
                }
                else
                {
                    // we're using the range
                    _currentBack.popBack();
                    if (_currentBack.empty)
                        useBackSeparator();
                }
            }
        }
    }
    return Result(r, sep);
}

///
@safe unittest
{
    import std.algorithm.comparison : equal;
    import std.conv : text;

    assert(["abc", "def"].joiner.equal("abcdef"));
    assert(["Mary", "has", "a", "little", "lamb"]
        .joiner("...")
        .equal("Mary...has...a...little...lamb"));
    assert(["", "abc"].joiner("xyz").equal("xyzabc"));
    assert([""].joiner("xyz").equal(""));
    assert(["", ""].joiner("xyz").equal("xyz"));
}

@safe pure nothrow unittest
{
    //joiner with separator can return a bidirectional range
    assert(isBidirectionalRange!(typeof(["abc", "def"].joiner("..."))));
}

@system unittest
{
    import std.algorithm.comparison : equal;
    import std.range.interfaces;
    import std.range.primitives;
    // joiner() should work for non-forward ranges too.
    auto r = inputRangeObject(["abc", "def"]);
    assert(equal(joiner(r, "xyz"), "abcxyzdef"));
}

@system unittest
{
    import std.algorithm.comparison : equal;
    import std.range;

    // Related to https://issues.dlang.org/show_bug.cgi?id=8061
    auto r = joiner([
        inputRangeObject("abc"),
        inputRangeObject("def"),
    ], "-*-");

    assert(equal(r, "abc-*-def"));

    // Test case where separator is specified but is empty.
    auto s = joiner([
        inputRangeObject("abc"),
        inputRangeObject("def"),
    ], "");

    assert(equal(s, "abcdef"));

    // Test empty separator with some empty elements
    auto t = joiner([
        inputRangeObject("abc"),
        inputRangeObject(""),
        inputRangeObject("def"),
        inputRangeObject(""),
    ], "");

    assert(equal(t, "abcdef"));

    // Test empty elements with non-empty separator
    auto u = joiner([
        inputRangeObject(""),
        inputRangeObject("abc"),
        inputRangeObject(""),
        inputRangeObject("def"),
        inputRangeObject(""),
    ], "+-");

    assert(equal(u, "+-abc+-+-def+-"));

    // https://issues.dlang.org/show_bug.cgi?id=13441: only(x) as separator
    string[][] lines = [null];
    lines
        .joiner(only("b"))
        .array();
}

@safe unittest
{
    import std.algorithm.comparison : equal;

    // Transience correctness test
    struct TransientRange
    {
    @safe:
        int[][] src;
        int[] buf;

        this(int[][] _src)
        {
            src = _src;
            buf.length = 100;
        }
        @property bool empty() { return src.empty; }
        @property int[] front()
        {
            assert(src.front.length <= buf.length);
            buf[0 .. src.front.length] = src.front[0..$];
            return buf[0 .. src.front.length];
        }
        void popFront() { src.popFront(); }
    }

    // Test embedded empty elements
    auto tr1 = TransientRange([[], [1,2,3], [], [4]]);
    assert(equal(joiner(tr1, [0]), [0,1,2,3,0,0,4]));

    // Test trailing empty elements
    auto tr2 = TransientRange([[], [1,2,3], []]);
    assert(equal(joiner(tr2, [0]), [0,1,2,3,0]));

    // Test no empty elements
    auto tr3 = TransientRange([[1,2], [3,4]]);
    assert(equal(joiner(tr3, [0,1]), [1,2,0,1,3,4]));

    // Test consecutive empty elements
    auto tr4 = TransientRange([[1,2], [], [], [], [3,4]]);
    assert(equal(joiner(tr4, [0,1]), [1,2,0,1,0,1,0,1,0,1,3,4]));

    // Test consecutive trailing empty elements
    auto tr5 = TransientRange([[1,2], [3,4], [], []]);
    assert(equal(joiner(tr5, [0,1]), [1,2,0,1,3,4,0,1,0,1]));
}

@safe unittest
{
    static assert(isInputRange!(typeof(joiner([""], ""))));
    static assert(isForwardRange!(typeof(joiner([""], ""))));
}

@safe pure unittest
{
    {
        import std.algorithm.comparison : equal;
        auto r = joiner(["abc", "def", "ghi"], "?!");
        char[] res;
        while (!r.empty)
        {
            res ~= r.back;
            r.popBack;
        }
        assert(res.equal("ihg?!fed?!cba"));
    }

    {
        wchar[] sep = ['Ș', 'Ț'];
        auto r = joiner(["","abc",""],sep);
        wchar[] resFront;
        wchar[] resBack;

        auto rCopy = r.save;
        while (!r.empty)
        {
            resFront ~= r.front;
            r.popFront;
        }

        while (!rCopy.empty)
        {
            resBack ~= rCopy.back;
            rCopy.popBack;
        }

        import std.algorithm.comparison : equal;

        assert(resFront.equal("ȘȚabcȘȚ"));
        assert(resBack.equal("ȘȚcbaȘȚ"));
    }

    {
        import std.algorithm.comparison : equal;
        auto r = [""];
        r.popBack;
        assert(r.joiner("AB").equal(""));
    }

    {
        auto r = ["", "", "", "abc", ""].joiner("../");
        auto rCopy = r.save;

        char[] resFront;
        char[] resBack;

        while (!r.empty)
        {
            resFront ~= r.front;
            r.popFront;
        }

        while (!rCopy.empty)
        {
            resBack ~= rCopy.back;
            rCopy.popBack;
        }

        import std.algorithm.comparison : equal;

        assert(resFront.equal("../../../abc../"));
        assert(resBack.equal("../cba../../../"));
    }

    {
        auto r = ["", "abc", ""].joiner("./");
        auto rCopy = r.save;
        r.popBack;
        rCopy.popFront;

        auto rRev = r.save;
        auto rCopyRev = rCopy.save;

        char[] r1, r2, r3, r4;

        while (!r.empty)
        {
            r1 ~= r.back;
            r.popBack;
        }

        while (!rCopy.empty)
        {
            r2 ~= rCopy.front;
            rCopy.popFront;
        }

        while (!rRev.empty)
        {
            r3 ~= rRev.front;
            rRev.popFront;
        }

        while (!rCopyRev.empty)
        {
            r4 ~= rCopyRev.back;
            rCopyRev.popBack;
        }

        import std.algorithm.comparison : equal;

        assert(r1.equal("/cba./"));
        assert(r2.equal("/abc./"));
        assert(r3.equal("./abc"));
        assert(r4.equal("./cba"));
    }
}

@system unittest
{
    import std.range;
    import std.algorithm.comparison : equal;

    assert(inputRangeObject([""]).joiner("lz").equal(""));
}

@safe pure unittest
{
    struct inputRangeStrings
    {
        private string[] strings;

        string front()
        {
            return strings[0];
        }

        void popFront()
        {
            strings = strings[1..$];
        }

        bool empty() const
        {
           return strings.length == 0;
        }
    }

    auto arr = inputRangeStrings([""]);

    import std.algorithm.comparison : equal;

    assert(arr.joiner("./").equal(""));
}

@safe pure unittest
{
    auto r = joiner(["", "", "abc", "", ""], "");
    char[] res;
    while (!r.empty)
    {
        res ~= r.back;
        r.popBack;
    }

    import std.algorithm.comparison : equal;

    assert(res.equal("cba"));
}

/// Ditto
auto joiner(RoR)(RoR r)
if (isInputRange!RoR && isInputRange!(ElementType!RoR))
{
    static struct Result
    {
    private:
        RoR _items;
        ElementType!RoR _current;
        enum isBidirectional = isForwardRange!RoR && isForwardRange!(ElementType!RoR) &&
                               isBidirectionalRange!RoR && isBidirectionalRange!(ElementType!RoR);
        static if (isBidirectional)
        {
            ElementType!RoR _currentBack;
            bool reachedFinalElement;
        }

        this(RoR items, ElementType!RoR current)
        {
            import std.algorithm.mutation : move;
            _items = move(items);
            _current = current;
            static if (isBidirectional && hasNested!Result)
                _currentBack = typeof(_currentBack).init;
        }

        void replaceCurrent(typeof(_current) current) @trusted
        {
            import core.lifetime : move;

            current.move(_current);
        }

        static if (isBidirectional)
        {
            void replaceCurrentBack(typeof(_currentBack) currentBack) @trusted
            {
                import core.lifetime : move;

                currentBack.move(_currentBack);
            }
        }

    public:
        this(RoR r)
        {
<<<<<<< HEAD
            import std.algorithm.mutation : move;
            _items = move(r);
=======
            _items = r;
            // field _current must be initialized in constructor, because it is nested struct
            _current = typeof(_current).init;
>>>>>>> 3baff76c

            static if (isBidirectional && hasNested!Result)
                _currentBack = typeof(_currentBack).init;
            mixin(popFrontEmptyElements);
            static if (isBidirectional)
                mixin(popBackEmptyElements);
        }
        static if (isInfinite!RoR)
        {
            enum bool empty = false;
        }
        else
        {
            @property auto empty()
            {
                return _items.empty;
            }
        }
        @property auto ref front()
        {
            assert(!empty, "Attempting to fetch the front of an empty joiner.");
            return _current.front;
        }
        void popFront()
        {
            assert(!_current.empty, "Attempting to popFront an empty joiner.");
            _current.popFront();
            if (_current.empty)
            {
                assert(!_items.empty, "Attempting to popFront an empty joiner.");
                _items.popFront();
                mixin(popFrontEmptyElements);
            }
        }

        private enum popFrontEmptyElements = q{
            // Skip over empty subranges.
            while (!_items.empty && _items.front.empty)
            {
                _items.popFront();
            }
            if (!_items.empty)
            {
                // We cannot export .save method unless we ensure subranges are not
                // consumed when a .save'd copy of ourselves is iterated over. So
                // we need to .save each subrange we traverse.
                static if (isForwardRange!RoR && isForwardRange!(ElementType!RoR))
                    replaceCurrent(_items.front.save);
                else
                    replaceCurrent(_items.front);
            }
            else
            {
                replaceCurrent(typeof(_current).init);
            }
        };

        static if (isForwardRange!RoR && isForwardRange!(ElementType!RoR))
        {
            @property auto save()
            {
                // the null check is important if it is a class range, since null.save will segfault; issue #22359
                // could not just compare x is y here without static if due to a compiler assertion failure
                static if (is(typeof(null) : typeof(_current)))
                    auto r = Result(_items.save, _current is null ? null : _current.save);
                else
                    auto r = Result(_items.save, _current.save);
                static if (isBidirectional)
                {
                    static if (is(typeof(null) : typeof(_currentBack)))
                        r.replaceCurrentBack(_currentBack is null ? null : _currentBack.save);
                    else
                        r.replaceCurrentBack(_currentBack.save);
                    r.reachedFinalElement = reachedFinalElement;
                }
                return r;
            }
        }

        static if (hasAssignableElements!(ElementType!RoR))
        {
            @property void front(ElementType!(ElementType!RoR) element)
            {
                assert(!empty, "Attempting to assign to front of an empty joiner.");
                _current.front = element;
            }

            @property void front(ref ElementType!(ElementType!RoR) element)
            {
                assert(!empty, "Attempting to assign to front of an empty joiner.");
                _current.front = element;
            }
        }

        static if (isBidirectional)
        {
            bool checkFinalElement()
            {
                import std.range : dropOne;

                if (reachedFinalElement)
                    return true;

                static if (hasLength!(typeof(_items)))
                {
                    if (_items.length == 1)
                        reachedFinalElement = true;
                }
                else
                {
                    if (_items.save.dropOne.empty)
                        reachedFinalElement = true;
                }

                return false;
            }

            @property auto ref back()
            {
                assert(!empty, "Attempting to fetch the back of an empty joiner.");
                if (reachedFinalElement)
                    return _current.back;
                else
                    return _currentBack.back;
            }

            void popBack()
            {
                assert(!_current.empty, "Attempting to popBack an empty joiner.");
                if (checkFinalElement)
                    _current.popBack();
                else
                    _currentBack.popBack();

                bool isEmpty = reachedFinalElement ? _current.empty : _currentBack.empty;
                if (isEmpty)
                {
                    assert(!_items.empty, "Attempting to popBack an empty joiner.");
                    _items.popBack();
                    mixin(popBackEmptyElements);
                }
            }

            private enum popBackEmptyElements = q{
                // Skip over empty subranges.
                while (!_items.empty && _items.back.empty)
                {
                    _items.popBack();
                }
                if (!_items.empty)
                {
                    checkFinalElement;
                    // We cannot export .save method unless we ensure subranges are not
                    // consumed when a .save'd copy of ourselves is iterated over. So
                    // we need to .save each subrange we traverse.
                    static if (isForwardRange!RoR && isForwardRange!(ElementType!RoR))
                    {
                        if (reachedFinalElement)
                            replaceCurrent(_items.back.save);
                        else
                            replaceCurrentBack(_items.back.save);
                    }
                    else
                    {
                        if (reachedFinalElement)
                            replaceCurrent(_items.back);
                        else
                            replaceCurrentBack(_items.back);
                    }
                }
                else
                {
                    replaceCurrent(typeof(_current).init);
                    replaceCurrentBack(typeof(_currentBack).init);
                }
            };

            static if (hasAssignableElements!(ElementType!RoR))
            {
                @property void back(ElementType!(ElementType!RoR) element)
                {
                    assert(!empty, "Attempting to assign to back of an empty joiner.");
                    if (reachedFinalElement)
                        _current.back = element;
                    else
                        _currentBack.back = element;
                }

                @property void back(ref ElementType!(ElementType!RoR) element)
                {
                    assert(!empty, "Attempting to assign to back of an empty joiner.");
                    if (reachedFinalElement)
                        _current.back = element;
                    else
                        _currentBack.back = element;
                }
            }
        }
    }
    return Result(r);
}

///
@safe unittest
{
    import std.algorithm.comparison : equal;
    import std.range : repeat;

    assert([""].joiner.equal(""));
    assert(["", ""].joiner.equal(""));
    assert(["", "abc"].joiner.equal("abc"));
    assert(["abc", ""].joiner.equal("abc"));
    assert(["abc", "def"].joiner.equal("abcdef"));
    assert(["Mary", "has", "a", "little", "lamb"].joiner.equal("Maryhasalittlelamb"));
    assert("abc".repeat(3).joiner.equal("abcabcabc"));
}

/// joiner allows in-place mutation!
@safe unittest
{
    import std.algorithm.comparison : equal;
    auto a = [ [1, 2, 3], [42, 43] ];
    auto j = joiner(a);
    j.front = 44;
    assert(a == [ [44, 2, 3], [42, 43] ]);
    assert(equal(j, [44, 2, 3, 42, 43]));
}

/// insert characters fully lazily into a string
@safe pure unittest
{
    import std.algorithm.comparison : equal;
    import std.range : chain, cycle, iota, only, retro, take, zip;
    import std.format : format;

    static immutable number = "12345678";
    static immutable delimiter = ",";
    auto formatted = number.retro
        .zip(3.iota.cycle.take(number.length))
        .map!(z => chain(z[0].only, z[1] == 2 ? delimiter : null))
        .joiner
        .retro;
    static immutable expected = "12,345,678";
    assert(formatted.equal(expected));
}

@safe unittest
{
    import std.range.interfaces : inputRangeObject;
    static assert(isInputRange!(typeof(joiner([""]))));
    static assert(isForwardRange!(typeof(joiner([""]))));
}

@system unittest
{
    // this test is system because the virtual interface call to save
    // is flexible and thus cannot be inferred safe automatically

    // https://issues.dlang.org/show_bug.cgi?id=22359
    import std.range;
    ForwardRange!int bug(int[][] r)
    {
        import std.range : inputRangeObject;
        import std.algorithm.iteration : map, joiner;

        auto range = inputRangeObject(r);

        return range.map!(a =>inputRangeObject(a)).joiner.inputRangeObject;
    }
    auto f = bug([[]]);
    f.save(); // should not segfault
}

@safe unittest
{
    // Initial version of PR #6115 caused a compilation failure for
    // https://github.com/BlackEdder/ggplotd/blob/d4428c08db5ffdc05dfd29690bf7da9073ea1dc5/source/ggplotd/stat.d#L562-L583
    import std.range : zip;
    int[] xCoords = [1, 2, 3];
    int[] yCoords = [4, 5, 6];
    auto coords = zip(xCoords, xCoords[1..$]).map!( (xr) {
            return zip(yCoords, yCoords[1..$]).map!( (yr) {
                    return [
                    [[xr[0], xr[0], xr[1]],
                     [yr[0], yr[1], yr[1]]],
                    [[xr[0], xr[1], xr[1]],
                     [yr[0], yr[0], yr[1]]]
                     ];
            }).joiner;
    }).joiner;
}

@system unittest
{
    import std.algorithm.comparison : equal;
    import std.range.interfaces : inputRangeObject;
    import std.range : retro;

    // https://issues.dlang.org/show_bug.cgi?id=8240
    assert(equal(joiner([inputRangeObject("")]), ""));
    assert(equal(joiner([inputRangeObject("")]).retro, ""));

    // https://issues.dlang.org/show_bug.cgi?id=8792
    auto b = [[1], [2], [3]];
    auto jb = joiner(b);
    auto js = jb.save;
    assert(equal(jb, js));

    auto js2 = jb.save;
    jb.popFront();
    assert(!equal(jb, js));
    assert(equal(js2, js));
    js.popFront();
    assert(equal(jb, js));
    assert(!equal(js2, js));
}

// https://issues.dlang.org/show_bug.cgi?id=19213
@system unittest
{
    auto results = [[1,2], [3,4]].map!(q => q.chunkBy!"a").joiner;
    int i = 1;
    foreach (ref e; results)
        assert(e[0] == i++);
}

/// joiner can be bidirectional
@safe unittest
{
    import std.algorithm.comparison : equal;
    import std.range : retro;

    auto a = [[1, 2, 3], [4, 5]];
    auto j = a.joiner;
    j.back = 44;
    assert(a == [[1, 2, 3], [4, 44]]);
    assert(equal(j.retro, [44, 4, 3, 2, 1]));
}

// bidirectional joiner: test for filtering empty elements
@safe unittest
{
    import std.algorithm.comparison : equal;
    import std.range : retro;

    alias El = (e) => new int(e);
    auto a = [null, [null, El(1), null, El(2), null, El(3), null], null, [null, El(4), null, El(5), null]];
    auto j = a.joiner;

    alias deref = a => a is null ? -1 : *a;
    auto expected = [-1, 5, -1, 4, -1, -1, 3, -1, 2, -1, 1, -1];
    // works with .save.
    assert(j.save.retro.map!deref.equal(expected));
    // and without .save
    assert(j.retro.map!deref.equal(expected));
    assert(j.retro.map!deref.equal(expected));
}

// bidirectional joiner is @nogc
@safe @nogc unittest
{
    import std.algorithm.comparison : equal;
    import std.range : iota, only, retro;

    auto a = only(iota(1, 4), iota(4, 6));
    auto j = a.joiner;
    static immutable expected = [5 , 4, 3, 2, 1];
    assert(equal(j.retro, expected));
}

// bidirectional joiner supports assignment to the back
@safe unittest
{
    import std.algorithm.comparison : equal;
    import std.range : popBackN;

    auto a = [[1, 2, 3], [4, 5]];
    auto j = a.joiner;
    j.back = 55;
    assert(a == [[1, 2, 3], [4, 55]]);
    j.popBackN(2);
    j.back = 33;
    assert(a == [[1, 2, 33], [4, 55]]);
}

// bidirectional joiner works with auto-decoding
@safe unittest
{
    import std.algorithm.comparison : equal;
    import std.range : retro;

    auto a = ["😀😐", "😠"];
    auto j = a.joiner;
    assert(j.retro.equal("😠😐😀"));
}

// test two-side iteration
@safe unittest
{
    import std.algorithm.comparison : equal;
    import std.range : popBackN;

    auto arrs = [
        [[1], [2], [3], [4], [5]],
        [[1], [2, 3, 4], [5]],
        [[1, 2, 3, 4, 5]],
    ];
    foreach (arr; arrs)
    {
        auto a = arr.joiner;
        assert(a.front == 1);
        assert(a.back == 5);
        a.popFront;
        assert(a.front == 2);
        assert(a.back == 5);
        a.popBack;
        assert(a.front == 2);
        assert(a.back == 4);
        a.popFront;
        assert(a.front == 3);
        assert(a.back == 4);
        a.popBack;
        assert(a.front == 3);
        assert(a.back == 3);
        a.popBack;
        assert(a.empty);
    }
}

@safe unittest
{
    import std.algorithm.comparison : equal;

    struct TransientRange
    {
    @safe:
        int[] _buf;
        int[][] _values;
        this(int[][] values)
        {
            _values = values;
            _buf = new int[128];
        }
        @property bool empty()
        {
            return _values.length == 0;
        }
        @property auto front()
        {
            foreach (i; 0 .. _values.front.length)
            {
                _buf[i] = _values[0][i];
            }
            return _buf[0 .. _values.front.length];
        }
        void popFront()
        {
            _values = _values[1 .. $];
        }
    }

    auto rr = TransientRange([[1,2], [3,4,5], [], [6,7]]);

    // Can't use array() or equal() directly because they fail with transient
    // .front.
    int[] result;
    foreach (c; rr.joiner())
    {
        result ~= c;
    }

    assert(equal(result, [1,2,3,4,5,6,7]));
}

@safe unittest
{
    import std.algorithm.comparison : equal;
    import std.algorithm.internal : algoFormat;

    struct TransientRange
    {
    @safe:
        dchar[] _buf;
        dstring[] _values;
        this(dstring[] values)
        {
            _buf.length = 128;
            _values = values;
        }
        @property bool empty()
        {
            return _values.length == 0;
        }
        @property auto front()
        {
            foreach (i; 0 .. _values.front.length)
            {
                _buf[i] = _values[0][i];
            }
            return _buf[0 .. _values.front.length];
        }
        void popFront()
        {
            _values = _values[1 .. $];
        }
    }

    auto rr = TransientRange(["abc"d, "12"d, "def"d, "34"d]);

    // Can't use array() or equal() directly because they fail with transient
    // .front.
    dchar[] result;
    foreach (c; rr.joiner())
    {
        result ~= c;
    }

    import std.conv : to;
    assert(equal(result, "abc12def34"d),
        //Convert to string for assert's message
        to!string("Unexpected result: '%s'"d.algoFormat(result)));
}

// https://issues.dlang.org/show_bug.cgi?id=8061
@system unittest
{
    import std.conv : to;
    import std.range.interfaces;

    auto r = joiner([inputRangeObject("ab"), inputRangeObject("cd")]);
    assert(isForwardRange!(typeof(r)));

    auto str = to!string(r);
    assert(str == "abcd");
}

@safe unittest
{
    import std.range : repeat;

    class AssignableRange
    {
    @safe:
        int element;
        @property int front()
        {
            return element;
        }
        alias back = front;

        enum empty = false;

        auto save()
        {
            return this;
        }

        void popFront() {}
        alias popBack = popFront;

        @property void front(int newValue)
        {
            element = newValue;
        }
        alias back = front;
    }

    static assert(isInputRange!AssignableRange);
    static assert(is(ElementType!AssignableRange == int));
    static assert(hasAssignableElements!AssignableRange);
    static assert(!hasLvalueElements!AssignableRange);

    auto range = new AssignableRange();
    assert(range.element == 0);
    {
        auto joined = joiner(repeat(range));
        joined.front = 5;
        assert(range.element == 5);
        assert(joined.front == 5);

        joined.popFront;
        int byRef = 7;
        joined.front = byRef;
        assert(range.element == byRef);
        assert(joined.front == byRef);
    }
    {
        auto joined = joiner(repeat(range));
        joined.back = 5;
        assert(range.element == 5);
        assert(joined.back == 5);

        joined.popBack;
        int byRef = 7;
        joined.back = byRef;
        assert(range.element == byRef);
        assert(joined.back == byRef);
    }
}

// https://issues.dlang.org/show_bug.cgi?id=19850
@safe pure unittest
{
    assert([[0]].joiner.save.back == 0);
}

// https://issues.dlang.org/show_bug.cgi?id=22561
@safe pure unittest
{
    import std.range : only;

    static immutable struct S { int[] array; }
    assert([only(S(null))].joiner.front == S(null));
}

/++
Implements the homonym function (also known as `accumulate`, $(D
compress), `inject`, or `foldl`) present in various programming
languages of functional flavor. There is also $(LREF fold) which does
the same thing but with the opposite parameter order.
The call `reduce!(fun)(seed, range)` first assigns `seed` to
an internal variable `result`, also called the accumulator.
Then, for each element `x` in `range`, `result = fun(result, x)`
gets evaluated. Finally, `result` is returned.
The one-argument version `reduce!(fun)(range)`
works similarly, but it uses the first element of the range as the
seed (the range must be non-empty).

Returns:
    the accumulated `result`

Params:
    fun = one or more functions

See_Also:
    $(HTTP en.wikipedia.org/wiki/Fold_(higher-order_function), Fold (higher-order function))

    $(LREF fold) is functionally equivalent to $(LREF _reduce) with the argument
    order reversed, and without the need to use $(REF_ALTTEXT `tuple`,tuple,std,typecons)
    for multiple seeds. This makes it easier to use in UFCS chains.

    $(LREF sum) is similar to `reduce!((a, b) => a + b)` that offers
    pairwise summing of floating point numbers.
+/
template reduce(fun...)
if (fun.length >= 1)
{
    import std.meta : staticMap;

    alias binfuns = staticMap!(binaryFun, fun);
    static if (fun.length > 1)
        import std.typecons : tuple, isTuple;

    /++
    No-seed version. The first element of `r` is used as the seed's value.

    For each function `f` in `fun`, the corresponding
    seed type `S` is `Unqual!(typeof(f(e, e)))`, where `e` is an
    element of `r`: `ElementType!R` for ranges,
    and `ForeachType!R` otherwise.

    Once S has been determined, then `S s = e;` and `s = f(s, e);`
    must both be legal.

    Params:
        r = an iterable value as defined by `isIterable`

    Returns:
        the final result of the accumulator applied to the iterable

    Throws: `Exception` if `r` is empty
    +/
    auto reduce(R)(R r)
    if (isIterable!R)
    {
        import std.exception : enforce;
        alias E = Select!(isInputRange!R, ElementType!R, ForeachType!R);
        alias Args = staticMap!(ReduceSeedType!E, binfuns);

        static if (isInputRange!R)
        {
            // no need to throw if range is statically known to be non-empty
            static if (!__traits(compiles,
            {
                static assert(r.length > 0);
            }))
                enforce(!r.empty, "Cannot reduce an empty input range w/o an explicit seed value.");

            Args result = r.front;
            r.popFront();
            return reduceImpl!false(r, result);
        }
        else
        {
            auto result = Args.init;
            return reduceImpl!true(r, result);
        }
    }

    /++
    Seed version. The seed should be a single value if `fun` is a
    single function. If `fun` is multiple functions, then `seed`
    should be a $(REF Tuple, std,typecons), with one field per function in `f`.

    For convenience, if the seed is const, or has qualified fields, then
    `reduce` will operate on an unqualified copy. If this happens
    then the returned type will not perfectly match `S`.

    Use `fold` instead of `reduce` to use the seed version in a UFCS chain.

    Params:
        seed = the initial value of the accumulator
        r = an iterable value as defined by `isIterable`

    Returns:
        the final result of the accumulator applied to the iterable
    +/
    auto reduce(S, R)(S seed, R r)
    if (isIterable!R)
    {
        static if (fun.length == 1)
            return reducePreImpl(r, seed);
        else
        {
            import std.algorithm.internal : algoFormat;
            static assert(isTuple!S, algoFormat("Seed %s should be a Tuple", S.stringof));
            return reducePreImpl(r, seed.expand);
        }
    }

    private auto reducePreImpl(R, Args...)(R r, ref Args args)
    {
        alias Result = staticMap!(Unqual, Args);
        static if (is(Result == Args))
            alias result = args;
        else
            Result result = args;
        return reduceImpl!false(r, result);
    }

    private auto reduceImpl(bool mustInitialize, R, Args...)(R r, ref Args args)
    if (isIterable!R)
    {
        import std.algorithm.internal : algoFormat;
        static assert(Args.length == fun.length,
            algoFormat("Seed %s does not have the correct amount of fields (should be %s)", Args.stringof, fun.length));
        alias E = Select!(isInputRange!R, ElementType!R, ForeachType!R);

        static if (mustInitialize) bool initialized = false;
        foreach (/+auto ref+/ E e; r) // https://issues.dlang.org/show_bug.cgi?id=4707
        {
            foreach (i, f; binfuns)
            {
                static assert(!is(typeof(f(args[i], e))) || is(typeof(args[i] = f(args[i], e))),
                    algoFormat(
                        "Incompatible function/seed/element: %s/%s/%s",
                        fullyQualifiedName!f,
                        Args[i].stringof,
                        E.stringof
                    )
                );
            }

            static if (mustInitialize) if (initialized == false)
            {
                import core.internal.lifetime : emplaceRef;
                foreach (i, f; binfuns)
                    emplaceRef!(Args[i])(args[i], e);
                initialized = true;
                continue;
            }

            foreach (i, f; binfuns)
                args[i] = f(args[i], e);
        }
        static if (mustInitialize)
        // no need to throw if range is statically known to be non-empty
        static if (!__traits(compiles,
        {
            static assert(r.length > 0);
        }))
        {
            if (!initialized)
                throw new Exception("Cannot reduce an empty iterable w/o an explicit seed value.");
        }

        static if (Args.length == 1)
            return args[0];
        else
            return tuple(args);
    }
}

/**
Many aggregate range operations turn out to be solved with `reduce`
quickly and easily. The example below illustrates `reduce`'s
remarkable power and flexibility.
*/
@safe unittest
{
    import std.algorithm.comparison : max, min;
    import std.math.operations : isClose;
    import std.range;

    int[] arr = [ 1, 2, 3, 4, 5 ];
    // Sum all elements
    auto sum = reduce!((a,b) => a + b)(0, arr);
    assert(sum == 15);

    // Sum again, using a string predicate with "a" and "b"
    sum = reduce!"a + b"(0, arr);
    assert(sum == 15);

    // Compute the maximum of all elements
    auto largest = reduce!(max)(arr);
    assert(largest == 5);

    // Max again, but with Uniform Function Call Syntax (UFCS)
    largest = arr.reduce!(max);
    assert(largest == 5);

    // Compute the number of odd elements
    auto odds = reduce!((a,b) => a + (b & 1))(0, arr);
    assert(odds == 3);

    // Compute the sum of squares
    auto ssquares = reduce!((a,b) => a + b * b)(0, arr);
    assert(ssquares == 55);

    // Chain multiple ranges into seed
    int[] a = [ 3, 4 ];
    int[] b = [ 100 ];
    auto r = reduce!("a + b")(chain(a, b));
    assert(r == 107);

    // Mixing convertible types is fair game, too
    double[] c = [ 2.5, 3.0 ];
    auto r1 = reduce!("a + b")(chain(a, b, c));
    assert(isClose(r1, 112.5));

    // To minimize nesting of parentheses, Uniform Function Call Syntax can be used
    auto r2 = chain(a, b, c).reduce!("a + b");
    assert(isClose(r2, 112.5));
}

/**
Sometimes it is very useful to compute multiple aggregates in one pass.
One advantage is that the computation is faster because the looping overhead
is shared. That's why `reduce` accepts multiple functions.
If two or more functions are passed, `reduce` returns a
$(REF Tuple, std,typecons) object with one member per passed-in function.
The number of seeds must be correspondingly increased.
*/
@safe unittest
{
    import std.algorithm.comparison : max, min;
    import std.math.operations : isClose;
    import std.math.algebraic : sqrt;
    import std.typecons : tuple, Tuple;

    double[] a = [ 3.0, 4, 7, 11, 3, 2, 5 ];
    // Compute minimum and maximum in one pass
    auto r = reduce!(min, max)(a);
    // The type of r is Tuple!(int, int)
    assert(isClose(r[0], 2));  // minimum
    assert(isClose(r[1], 11)); // maximum

    // Compute sum and sum of squares in one pass
    r = reduce!("a + b", "a + b * b")(tuple(0.0, 0.0), a);
    assert(isClose(r[0], 35));  // sum
    assert(isClose(r[1], 233)); // sum of squares
    // Compute average and standard deviation from the above
    auto avg = r[0] / a.length;
    assert(avg == 5);
    auto stdev = sqrt(r[1] / a.length - avg * avg);
    assert(cast(int) stdev == 2);
}

@safe unittest
{
    import std.algorithm.comparison : max, min;
    import std.range : chain;
    import std.typecons : tuple, Tuple;

    double[] a = [ 3, 4 ];
    auto r = reduce!("a + b")(0.0, a);
    assert(r == 7);
    r = reduce!("a + b")(a);
    assert(r == 7);
    r = reduce!(min)(a);
    assert(r == 3);
    double[] b = [ 100 ];
    auto r1 = reduce!("a + b")(chain(a, b));
    assert(r1 == 107);

    // two funs
    auto r2 = reduce!("a + b", "a - b")(tuple(0.0, 0.0), a);
    assert(r2[0] == 7 && r2[1] == -7);
    auto r3 = reduce!("a + b", "a - b")(a);
    assert(r3[0] == 7 && r3[1] == -1);

    a = [ 1, 2, 3, 4, 5 ];
    // Stringize with commas
    string rep = reduce!("a ~ `, ` ~ to!(string)(b)")("", a);
    assert(rep[2 .. $] == "1, 2, 3, 4, 5", "["~rep[2 .. $]~"]");
}

@safe unittest
{
    import std.algorithm.comparison : max, min;
    import std.exception : assertThrown;
    import std.range : iota;
    import std.typecons : tuple, Tuple;

    // Test the opApply case.
    static struct OpApply
    {
        bool actEmpty;

        int opApply(scope int delegate(ref int) @safe dg)
        {
            int res;
            if (actEmpty) return res;

            foreach (i; 0 .. 100)
            {
                res = dg(i);
                if (res) break;
            }
            return res;
        }
    }

    OpApply oa;
    auto hundredSum = reduce!"a + b"(iota(100));
    assert(reduce!"a + b"(5, oa) == hundredSum + 5);
    assert(reduce!"a + b"(oa) == hundredSum);
    assert(reduce!("a + b", max)(oa) == tuple(hundredSum, 99));
    assert(reduce!("a + b", max)(tuple(5, 0), oa) == tuple(hundredSum + 5, 99));

    // Test for throwing on empty range plus no seed.
    assertThrown(reduce!"a + b"([1, 2][0 .. 0]));

    oa.actEmpty = true;
    assertThrown(reduce!"a + b"(oa));
}

@safe unittest
{
    const float a = 0.0;
    const float[] b = [ 1.2, 3, 3.3 ];
    float[] c = [ 1.2, 3, 3.3 ];
    auto r = reduce!"a + b"(a, b);
    r = reduce!"a + b"(a, c);
    assert(r == 7.5);
}

@safe unittest
{
    // https://issues.dlang.org/show_bug.cgi?id=10408
    // Two-function reduce of a const array.
    import std.algorithm.comparison : max, min;
    import std.typecons : tuple, Tuple;

    const numbers = [10, 30, 20];
    immutable m = reduce!(min)(numbers);
    assert(m == 10);
    immutable minmax = reduce!(min, max)(numbers);
    assert(minmax == tuple(10, 30));
}

@safe unittest
{
    // https://issues.dlang.org/show_bug.cgi?id=10709
    import std.typecons : tuple, Tuple;

    enum foo = "a + 0.5 * b";
    auto r = [0, 1, 2, 3];
    auto r1 = reduce!foo(r);
    auto r2 = reduce!(foo, foo)(r);
    assert(r1 == 3);
    assert(r2 == tuple(3, 3));
}

@safe unittest
{
    static struct OpApply
    {
        int opApply(int delegate(ref int) @safe dg)
        {
            int[] a = [1, 2, 3];

            int res = 0;
            foreach (ref e; a)
            {
                res = dg(e);
                if (res) break;
            }
            return res;
        }
    }
    //test CTFE and functions with context
    int fun(int a, int b) @safe {return a + b + 1;}
    auto foo()
    {
        import std.algorithm.comparison : max;
        import std.typecons : tuple, Tuple;

        auto a = reduce!(fun)([1, 2, 3]);
        auto b = reduce!(fun, fun)([1, 2, 3]);
        auto c = reduce!(fun)(0, [1, 2, 3]);
        auto d = reduce!(fun, fun)(tuple(0, 0), [1, 2, 3]);
        auto e = reduce!(fun)(0, OpApply());
        auto f = reduce!(fun, fun)(tuple(0, 0), OpApply());

        return max(a, b.expand, c, d.expand, e, f.expand);
    }
    auto a = foo();
    assert(a == 9);
    enum b = foo();
    assert(b == 9);
}

@safe unittest
{
    import std.algorithm.comparison : max, min;
    import std.typecons : tuple, Tuple;

    //http://forum.dlang.org/post/oghtttkopzjshsuflelk@forum.dlang.org
    //Seed is tuple of const.
    static auto minmaxElement(alias F = min, alias G = max, R)(in R range)
    @safe pure nothrow
    if (isInputRange!R)
    {
        return reduce!(F, G)(tuple(ElementType!R.max,
                                   ElementType!R.min), range);
    }
    assert(minmaxElement([1, 2, 3]) == tuple(1, 3));
}

// https://issues.dlang.org/show_bug.cgi?id=12569
@safe unittest
{
    import std.algorithm.comparison : max, min;
    import std.typecons : tuple;
    dchar c = 'a';
    reduce!(min, max)(tuple(c, c), "hello"); // OK
    static assert(!is(typeof(reduce!(min, max)(tuple(c), "hello"))));
    static assert(!is(typeof(reduce!(min, max)(tuple(c, c, c), "hello"))));


    //"Seed dchar should be a Tuple"
    static assert(!is(typeof(reduce!(min, max)(c, "hello"))));
    //"Seed (dchar) does not have the correct amount of fields (should be 2)"
    static assert(!is(typeof(reduce!(min, max)(tuple(c), "hello"))));
    //"Seed (dchar, dchar, dchar) does not have the correct amount of fields (should be 2)"
    static assert(!is(typeof(reduce!(min, max)(tuple(c, c, c), "hello"))));
    //"Incompatible function/seed/element: all(alias pred = "a")/int/dchar"
    static assert(!is(typeof(reduce!all(1, "hello"))));
    static assert(!is(typeof(reduce!(all, all)(tuple(1, 1), "hello"))));
}

// https://issues.dlang.org/show_bug.cgi?id=13304
@safe unittest
{
    int[] data;
    static assert(is(typeof(reduce!((a, b) => a + b)(data))));
    assert(data.length == 0);
}

// https://issues.dlang.org/show_bug.cgi?id=13880
// reduce shouldn't throw if the length is statically known
pure nothrow @safe @nogc unittest
{
    import std.algorithm.comparison : min;
    int[5] arr;
    arr[2] = -1;
    assert(arr.reduce!min == -1);

    int[0] arr0;
    assert(reduce!min(42, arr0) == 42);
}

//Helper for Reduce
private template ReduceSeedType(E)
{
    static template ReduceSeedType(alias fun)
    {
        import std.algorithm.internal : algoFormat;

        alias ReduceSeedType = Unqual!(typeof(fun(lvalueOf!E, lvalueOf!E)));

        //Check the Seed type is useable.
        ReduceSeedType s = ReduceSeedType.init;
        static assert(is(typeof({ReduceSeedType s = lvalueOf!E;})) &&
            is(typeof(lvalueOf!ReduceSeedType = fun(lvalueOf!ReduceSeedType, lvalueOf!E))),
            algoFormat(
                "Unable to deduce an acceptable seed type for %s with element type %s.",
                fullyQualifiedName!fun,
                E.stringof
            )
        );
    }
}


/++
Implements the homonym function (also known as `accumulate`, $(D
compress), `inject`, or `foldl`) present in various programming
languages of functional flavor. The call `fold!(fun)(range, seed)`
first assigns `seed` to an internal variable `result`,
also called the accumulator. Then, for each element `x` in $(D
range), `result = fun(result, x)` gets evaluated. Finally, $(D
result) is returned. The one-argument version `fold!(fun)(range)`
works similarly, but it uses the first element of the range as the
seed (the range must be non-empty).

Params:
    fun = the predicate function(s) to apply to the elements

See_Also:
    $(HTTP en.wikipedia.org/wiki/Fold_(higher-order_function), Fold (higher-order function))

    $(LREF sum) is similar to `fold!((a, b) => a + b)` that offers
    precise summing of floating point numbers.

    This is functionally equivalent to $(LREF reduce) with the argument order
    reversed, and without the need to use $(REF_ALTTEXT `tuple`,tuple,std,typecons)
    for multiple seeds.
+/
template fold(fun...)
if (fun.length >= 1)
{
    /**
    Params:
        r = the $(REF_ALTTEXT input range, isInputRange, std,range,primitives) to fold
        seed = the initial value of the accumulator
    Returns:
        the accumulated `result`
     */
    auto fold(R, S...)(R r, S seed)
    {
        static if (S.length < 2)
        {
            return reduce!fun(seed, r);
        }
        else
        {
            import std.typecons : tuple;
            return reduce!fun(tuple(seed), r);
        }
    }
}

///
@safe pure unittest
{
    immutable arr = [1, 2, 3, 4, 5];

    // Sum all elements
    assert(arr.fold!((a, b) => a + b) == 15);

    // Sum all elements with explicit seed
    assert(arr.fold!((a, b) => a + b)(6) == 21);

    import std.algorithm.comparison : min, max;
    import std.typecons : tuple;

    // Compute minimum and maximum at the same time
    assert(arr.fold!(min, max) == tuple(1, 5));

    // Compute minimum and maximum at the same time with seeds
    assert(arr.fold!(min, max)(0, 7) == tuple(0, 7));

    // Can be used in a UFCS chain
    assert(arr.map!(a => a + 1).fold!((a, b) => a + b) == 20);

    // Return the last element of any range
    assert(arr.fold!((a, b) => b) == 5);
}

@safe @nogc pure nothrow unittest
{
    int[1] arr;
    static assert(!is(typeof(arr.fold!())));
    static assert(!is(typeof(arr.fold!(a => a))));
    static assert(is(typeof(arr.fold!((a, b) => a))));
    static assert(is(typeof(arr.fold!((a, b) => a)(1))));
    assert(arr.length == 1);
}

/++
Similar to `fold`, but returns a range containing the successive reduced values.
The call `cumulativeFold!(fun)(range, seed)` first assigns `seed` to an
internal variable `result`, also called the accumulator.
The returned range contains the values `result = fun(result, x)` lazily
evaluated for each element `x` in `range`. Finally, the last element has the
same value as `fold!(fun)(seed, range)`.
The one-argument version `cumulativeFold!(fun)(range)` works similarly, but
it returns the first element unchanged and uses it as seed for the next
elements.
This function is also known as
    $(HTTP en.cppreference.com/w/cpp/algorithm/partial_sum, partial_sum),
    $(HTTP docs.python.org/3/library/itertools.html#itertools.accumulate, accumulate),
    $(HTTP hackage.haskell.org/package/base-4.8.2.0/docs/Prelude.html#v:scanl, scan),
    $(HTTP mathworld.wolfram.com/CumulativeSum.html, Cumulative Sum).

Params:
    fun = one or more functions to use as fold operation

Returns:
    The function returns a range containing the consecutive reduced values. If
    there is more than one `fun`, the element type will be $(REF Tuple,
    std,typecons) containing one element for each `fun`.

See_Also:
    $(HTTP en.wikipedia.org/wiki/Prefix_sum, Prefix Sum)

Note:

    In functional programming languages this is typically called `scan`, `scanl`,
    `scanLeft` or `reductions`.
+/
template cumulativeFold(fun...)
if (fun.length >= 1)
{
    import std.meta : staticMap;
    private alias binfuns = staticMap!(binaryFun, fun);

    /++
    No-seed version. The first element of `r` is used as the seed's value.
    For each function `f` in `fun`, the corresponding seed type `S` is
    `Unqual!(typeof(f(e, e)))`, where `e` is an element of `r`:
    `ElementType!R`.
    Once `S` has been determined, then `S s = e;` and `s = f(s, e);` must
    both be legal.

    Params:
        range = An $(REF_ALTTEXT input range, isInputRange, std,range,primitives)
    Returns:
        a range containing the consecutive reduced values.
    +/
    auto cumulativeFold(R)(R range)
    if (isInputRange!(Unqual!R))
    {
        return cumulativeFoldImpl(range);
    }

    /++
    Seed version. The seed should be a single value if `fun` is a single
    function. If `fun` is multiple functions, then `seed` should be a
    $(REF Tuple, std,typecons), with one field per function in `f`.
    For convenience, if the seed is `const`, or has qualified fields, then
    `cumulativeFold` will operate on an unqualified copy. If this happens
    then the returned type will not perfectly match `S`.

    Params:
        range = An $(REF_ALTTEXT input range, isInputRange, std,range,primitives)
        seed = the initial value of the accumulator
    Returns:
        a range containing the consecutive reduced values.
    +/
    auto cumulativeFold(R, S)(R range, S seed)
    if (isInputRange!(Unqual!R))
    {
        static if (fun.length == 1)
            return cumulativeFoldImpl(range, seed);
        else
            return cumulativeFoldImpl(range, seed.expand);
    }

    private auto cumulativeFoldImpl(R, Args...)(R range, ref Args args)
    {
        import std.algorithm.internal : algoFormat;

        static assert(Args.length == 0 || Args.length == fun.length,
            algoFormat("Seed %s does not have the correct amount of fields (should be %s)",
                Args.stringof, fun.length));

        static if (args.length)
            alias State = staticMap!(Unqual, Args);
        else
            alias State = staticMap!(ReduceSeedType!(ElementType!R), binfuns);

        foreach (i, f; binfuns)
        {
            static assert(!__traits(compiles, f(args[i], e)) || __traits(compiles,
                    { args[i] = f(args[i], e); }()),
                algoFormat("Incompatible function/seed/element: %s/%s/%s",
                    fullyQualifiedName!f, Args[i].stringof, E.stringof));
        }

        static struct Result
        {
        private:
            R source;
            State state;

            this(R range, ref Args args)
            {
                import std.algorithm.mutation : move;
                source = move(range);
                if (source.empty)
                    return;

                foreach (i, f; binfuns)
                {
                    static if (args.length)
                        state[i] = f(args[i], source.front);
                    else
                        state[i] = source.front;
                }
            }

        public:
            @property bool empty()
            {
                return source.empty;
            }

            @property auto front()
            {
                assert(!empty, "Attempting to fetch the front of an empty cumulativeFold.");
                static if (fun.length > 1)
                {
                    import std.typecons : tuple;
                    return tuple(state);
                }
                else
                {
                    return state[0];
                }
            }

            void popFront()
            {
                assert(!empty, "Attempting to popFront an empty cumulativeFold.");
                source.popFront;

                if (source.empty)
                    return;

                foreach (i, f; binfuns)
                    state[i] = f(state[i], source.front);
            }

            static if (isForwardRange!R)
            {
                @property auto save()
                {
                    auto result = this;
                    result.source = source.save;
                    return result;
                }
            }

            mixin ImplementLength!source;
        }

        return Result(range, args);
    }
}

///
@safe unittest
{
    import std.algorithm.comparison : max, min;
    import std.array : array;
    import std.math.operations : isClose;
    import std.range : chain;

    int[] arr = [1, 2, 3, 4, 5];
    // Partial sum of all elements
    auto sum = cumulativeFold!((a, b) => a + b)(arr, 0);
    assert(sum.array == [1, 3, 6, 10, 15]);

    // Partial sum again, using a string predicate with "a" and "b"
    auto sum2 = cumulativeFold!"a + b"(arr, 0);
    assert(sum2.array == [1, 3, 6, 10, 15]);

    // Compute the partial maximum of all elements
    auto largest = cumulativeFold!max(arr);
    assert(largest.array == [1, 2, 3, 4, 5]);

    // Partial max again, but with Uniform Function Call Syntax (UFCS)
    largest = arr.cumulativeFold!max;
    assert(largest.array == [1, 2, 3, 4, 5]);

    // Partial count of odd elements
    auto odds = arr.cumulativeFold!((a, b) => a + (b & 1))(0);
    assert(odds.array == [1, 1, 2, 2, 3]);

    // Compute the partial sum of squares
    auto ssquares = arr.cumulativeFold!((a, b) => a + b * b)(0);
    assert(ssquares.array == [1, 5, 14, 30, 55]);

    // Chain multiple ranges into seed
    int[] a = [3, 4];
    int[] b = [100];
    auto r = cumulativeFold!"a + b"(chain(a, b));
    assert(r.array == [3, 7, 107]);

    // Mixing convertible types is fair game, too
    double[] c = [2.5, 3.0];
    auto r1 = cumulativeFold!"a + b"(chain(a, b, c));
    assert(isClose(r1, [3, 7, 107, 109.5, 112.5]));

    // To minimize nesting of parentheses, Uniform Function Call Syntax can be used
    auto r2 = chain(a, b, c).cumulativeFold!"a + b";
    assert(isClose(r2, [3, 7, 107, 109.5, 112.5]));
}

/**
Sometimes it is very useful to compute multiple aggregates in one pass.
One advantage is that the computation is faster because the looping overhead
is shared. That's why `cumulativeFold` accepts multiple functions.
If two or more functions are passed, `cumulativeFold` returns a $(REF Tuple,
std,typecons) object with one member per passed-in function.
The number of seeds must be correspondingly increased.
*/
@safe unittest
{
    import std.algorithm.comparison : max, min;
    import std.algorithm.iteration : map;
    import std.math.operations : isClose;
    import std.typecons : tuple;

    double[] a = [3.0, 4, 7, 11, 3, 2, 5];
    // Compute minimum and maximum in one pass
    auto r = a.cumulativeFold!(min, max);
    // The type of r is Tuple!(int, int)
    assert(isClose(r.map!"a[0]", [3, 3, 3, 3, 3, 2, 2]));     // minimum
    assert(isClose(r.map!"a[1]", [3, 4, 7, 11, 11, 11, 11])); // maximum

    // Compute sum and sum of squares in one pass
    auto r2 = a.cumulativeFold!("a + b", "a + b * b")(tuple(0.0, 0.0));
    assert(isClose(r2.map!"a[0]", [3, 7, 14, 25, 28, 30, 35]));      // sum
    assert(isClose(r2.map!"a[1]", [9, 25, 74, 195, 204, 208, 233])); // sum of squares
}

@safe unittest
{
    import std.algorithm.comparison : equal, max, min;
    import std.conv : to;
    import std.range : chain;
    import std.typecons : tuple;

    double[] a = [3, 4];
    auto r = a.cumulativeFold!("a + b")(0.0);
    assert(r.equal([3, 7]));
    auto r2 = cumulativeFold!("a + b")(a);
    assert(r2.equal([3, 7]));
    auto r3 = cumulativeFold!(min)(a);
    assert(r3.equal([3, 3]));
    double[] b = [100];
    auto r4 = cumulativeFold!("a + b")(chain(a, b));
    assert(r4.equal([3, 7, 107]));

    // two funs
    auto r5 = cumulativeFold!("a + b", "a - b")(a, tuple(0.0, 0.0));
    assert(r5.equal([tuple(3, -3), tuple(7, -7)]));
    auto r6 = cumulativeFold!("a + b", "a - b")(a);
    assert(r6.equal([tuple(3, 3), tuple(7, -1)]));

    a = [1, 2, 3, 4, 5];
    // Stringize with commas
    auto rep = cumulativeFold!("a ~ `, ` ~ to!string(b)")(a, "");
    assert(rep.map!"a[2 .. $]".equal(["1", "1, 2", "1, 2, 3", "1, 2, 3, 4", "1, 2, 3, 4, 5"]));

    // Test for empty range
    a = [];
    assert(a.cumulativeFold!"a + b".empty);
    assert(a.cumulativeFold!"a + b"(2.0).empty);
}

@safe unittest
{
    import std.algorithm.comparison : max, min;
    import std.array : array;
    import std.math.operations : isClose;
    import std.typecons : tuple;

    const float a = 0.0;
    const float[] b = [1.2, 3, 3.3];
    float[] c = [1.2, 3, 3.3];

    auto r = cumulativeFold!"a + b"(b, a);
    assert(isClose(r, [1.2, 4.2, 7.5]));

    auto r2 = cumulativeFold!"a + b"(c, a);
    assert(isClose(r2, [1.2, 4.2, 7.5]));

    const numbers = [10, 30, 20];
    enum m = numbers.cumulativeFold!(min).array;
    assert(m == [10, 10, 10]);
    enum minmax = numbers.cumulativeFold!(min, max).array;
    assert(minmax == [tuple(10, 10), tuple(10, 30), tuple(10, 30)]);
}

@safe unittest
{
    import std.math.operations : isClose;
    import std.typecons : tuple;

    enum foo = "a + 0.5 * b";
    auto r = [0, 1, 2, 3];
    auto r1 = r.cumulativeFold!foo;
    auto r2 = r.cumulativeFold!(foo, foo);
    assert(isClose(r1, [0, 0.5, 1.5, 3]));
    assert(isClose(r2.map!"a[0]", [0, 0.5, 1.5, 3]));
    assert(isClose(r2.map!"a[1]", [0, 0.5, 1.5, 3]));
}

@safe unittest
{
    import std.algorithm.comparison : equal, max, min;
    import std.array : array;
    import std.typecons : tuple;

    //Seed is tuple of const.
    static auto minmaxElement(alias F = min, alias G = max, R)(in R range)
    @safe pure nothrow
    if (isInputRange!R)
    {
        return range.cumulativeFold!(F, G)(tuple(ElementType!R.max, ElementType!R.min));
    }

    assert(minmaxElement([1, 2, 3]).equal([tuple(1, 1), tuple(1, 2), tuple(1, 3)]));
}

// https://issues.dlang.org/show_bug.cgi?id=12569
@safe unittest
{
    import std.algorithm.comparison : equal, max, min;
    import std.typecons : tuple;

    dchar c = 'a';

    assert(cumulativeFold!(min, max)("hello", tuple(c, c)).equal([tuple('a', 'h'),
        tuple('a', 'h'), tuple('a', 'l'), tuple('a', 'l'), tuple('a', 'o')]));
    static assert(!__traits(compiles, cumulativeFold!(min, max)("hello", tuple(c))));
    static assert(!__traits(compiles, cumulativeFold!(min, max)("hello", tuple(c, c, c))));

    //"Seed dchar should be a Tuple"
    static assert(!__traits(compiles, cumulativeFold!(min, max)("hello", c)));
    //"Seed (dchar) does not have the correct amount of fields (should be 2)"
    static assert(!__traits(compiles, cumulativeFold!(min, max)("hello", tuple(c))));
    //"Seed (dchar, dchar, dchar) does not have the correct amount of fields (should be 2)"
    static assert(!__traits(compiles, cumulativeFold!(min, max)("hello", tuple(c, c, c))));
    //"Incompatible function/seed/element: all(alias pred = "a")/int/dchar"
    static assert(!__traits(compiles, cumulativeFold!all("hello", 1)));
    static assert(!__traits(compiles, cumulativeFold!(all, all)("hello", tuple(1, 1))));
}

// https://issues.dlang.org/show_bug.cgi?id=13304
@safe unittest
{
    int[] data;
    assert(data.cumulativeFold!((a, b) => a + b).empty);
}

@safe unittest
{
    import std.algorithm.comparison : equal;
    import std.internal.test.dummyrange : AllDummyRanges, propagatesLength,
        propagatesRangeType, RangeType;

    foreach (DummyType; AllDummyRanges)
    {
        DummyType d;
        auto m = d.cumulativeFold!"a * b";

        static assert(propagatesLength!(typeof(m), DummyType));
        static if (DummyType.rt <= RangeType.Forward)
            static assert(propagatesRangeType!(typeof(m), DummyType));

        assert(m.equal([1, 2, 6, 24, 120, 720, 5040, 40_320, 362_880, 3_628_800]));
    }
}

// splitter
/**
Lazily splits a range using an element or range as a separator.
Separator ranges can be any narrow string type or sliceable range type.

Two adjacent separators are considered to surround an empty element in
the split range. Use `filter!(a => !a.empty)` on the result to compress
empty elements.

The predicate is passed to $(REF binaryFun, std,functional) and accepts
any callable function that can be executed via `pred(element, s)`.

Notes:
    If splitting a string on whitespace and token compression is desired,
    consider using `splitter` without specifying a separator.

    If no separator is passed, the $(REF_ALTTEXT, unary, unaryFun, std,functional)
    predicate `isTerminator` decides whether to accept an element of `r`.

Params:
    pred = The predicate for comparing each element with the separator,
        defaulting to `"a == b"`.
    r = The $(REF_ALTTEXT input range, isInputRange, std,range,primitives) to be
        split. Must support slicing and `.length` or be a narrow string type.
    s = The element (or range) to be treated as the separator
        between range segments to be split.
    isTerminator = The predicate for deciding where to split the range when no separator is passed
    keepSeparators = The flag for deciding if the separators are kept

Constraints:
    The predicate `pred` needs to accept an element of `r` and the
    separator `s`.

Returns:
    An input range of the subranges of elements between separators. If `r`
    is a $(REF_ALTTEXT forward range, isForwardRange, std,range,primitives)
    or $(REF_ALTTEXT bidirectional range, isBidirectionalRange, std,range,primitives),
    the returned range will be likewise.
    When a range is used a separator, bidirectionality isn't possible.

    If keepSeparators is equal to Yes.keepSeparators the output will also contain the
    separators.

    If an empty range is given, the result is an empty range. If a range with
    one separator is given, the result is a range with two empty elements.

See_Also:
 $(REF _splitter, std,regex) for a version that splits using a regular expression defined separator,
 $(REF _split, std,array) for a version that splits eagerly and
 $(LREF splitWhen), which compares adjacent elements instead of element against separator.
*/
auto splitter(alias pred = "a == b",
              Flag!"keepSeparators" keepSeparators = No.keepSeparators,
              Range,
              Separator)(Range r, Separator s)
if (is(typeof(binaryFun!pred(r.front, s)) : bool)
        && ((hasSlicing!Range && hasLength!Range) || isNarrowString!Range))
{
    import std.algorithm.searching : find;
    import std.conv : unsigned;

    struct Result
    {
    private:
        Range _input;
        Separator _separator;
        // Do we need hasLength!Range? popFront uses _input.length...
        enum size_t _unComputed = size_t.max - 1, _atEnd = size_t.max;
        size_t _frontLength = _unComputed;
        size_t _backLength = _unComputed;

        static if (isNarrowString!Range)
        {
            size_t _separatorLength;
        }
        else
        {
            enum _separatorLength = 1;
        }

        static if (keepSeparators)
        {
            bool _wasSeparator = true;
        }

        static if (isBidirectionalRange!Range)
        {
            size_t lastIndexOf(Range haystack, Separator needle)
            {
                import std.range : retro;
                auto r = haystack.retro().find!pred(needle);
                return r.retro().length - 1;
            }
        }

    public:
        this(Range input, Separator separator)
        {
            import std.algorithm.mutation : move;
            _input = move(input);
            _separator = separator;

            static if (isNarrowString!Range)
            {
                import std.utf : codeLength;

                _separatorLength = codeLength!(ElementEncodingType!Range)(separator);
            }
            if (_input.empty)
                _frontLength = _atEnd;
        }

        static if (isInfinite!Range)
        {
            enum bool empty = false;
        }
        else
        {
            @property bool empty()
            {
                return _frontLength == _atEnd;
            }
        }

        @property Range front()
        {
            assert(!empty, "Attempting to fetch the front of an empty splitter.");
            static if (keepSeparators)
            {
                if (!_wasSeparator)
                {
                    _frontLength = _separatorLength;
                    _wasSeparator = true;
                }
                else if (_frontLength == _unComputed)
                {
                    auto r = _input.find!pred(_separator);
                    _frontLength = _input.length - r.length;
                    _wasSeparator = false;
                }
            }
            else
            {
                if (_frontLength == _unComputed)
                {
                    auto r = _input.find!pred(_separator);
                    _frontLength = _input.length - r.length;
                }
            }
            return _input[0 .. _frontLength];
        }

        void popFront()
        {
            assert(!empty, "Attempting to popFront an empty splitter.");
            if (_frontLength == _unComputed)
            {
                front;
            }
            assert(_frontLength <= _input.length, "The front position must"
                    ~ " not exceed the input.length");
            static if (keepSeparators)
            {
                if (_frontLength == _input.length && !_wasSeparator)
                {
                    _frontLength = _atEnd;

                    _backLength = _atEnd;
                }
                else
                {
                    _input = _input[_frontLength .. _input.length];
                    _frontLength = _unComputed;
                }
            }
            else
            {
                if (_frontLength == _input.length)
                {
                    // no more input and need to fetch => done
                    _frontLength = _atEnd;

                    // Probably don't need this, but just for consistency:
                    _backLength = _atEnd;
                }
                else
                {
                    _input = _input[_frontLength + _separatorLength .. _input.length];
                    _frontLength = _unComputed;
                }
            }
        }

        static if (isForwardRange!Range)
        {
            @property typeof(this) save()
            {
                auto ret = this;
                ret._input = _input.save;
                return ret;
            }
        }

        static if (isBidirectionalRange!Range)
        {
            @property Range back()
            {
                assert(!empty, "Attempting to fetch the back of an empty splitter.");
                static if (keepSeparators)
                {
                    if (!_wasSeparator)
                    {
                        _backLength = _separatorLength;
                        _wasSeparator = true;
                    }
                    else if (_backLength == _unComputed)
                    {
                        immutable lastIndex = lastIndexOf(_input, _separator);
                        if (lastIndex == -1)
                        {
                            _backLength = _input.length;
                        }
                        else
                        {
                            _backLength = _input.length - lastIndex - 1;
                        }
                        _wasSeparator = false;
                    }
                }
                else
                {
                    if (_backLength == _unComputed)
                    {
                        immutable lastIndex = lastIndexOf(_input, _separator);
                        if (lastIndex == -1)
                        {
                            _backLength = _input.length;
                        }
                        else
                        {
                            _backLength = _input.length - lastIndex - 1;
                        }
                    }
                }
                return _input[_input.length - _backLength .. _input.length];
            }

            void popBack()
            {
                assert(!empty, "Attempting to popBack an empty splitter.");
                if (_backLength == _unComputed)
                {
                    // evaluate back to make sure it's computed
                    back;
                }
                assert(_backLength <= _input.length, "The end index must not"
                        ~ " exceed the length of the input");
                static if (keepSeparators)
                {
                    if (_backLength == _input.length && !_wasSeparator)
                    {
                        _frontLength = _atEnd;
                        _backLength = _atEnd;
                    }
                    else
                    {
                        _input = _input[0 .. _input.length - _backLength];
                        _backLength = _unComputed;
                    }
                }
                else
                {
                    if (_backLength == _input.length)
                    {
                        // no more input and need to fetch => done
                        _frontLength = _atEnd;
                        _backLength = _atEnd;
                    }
                    else
                    {
                        _input = _input[0 .. _input.length - _backLength - _separatorLength];
                        _backLength = _unComputed;
                    }
                }
            }
        }
    }

    return Result(r, s);
}

/// Basic splitting with characters and numbers.
@safe unittest
{
    import std.algorithm.comparison : equal;

    assert("a|bc|def".splitter('|').equal([ "a", "bc", "def" ]));

    int[] a = [1, 0, 2, 3, 0, 4, 5, 6];
    int[][] w = [ [1], [2, 3], [4, 5, 6] ];
    assert(a.splitter(0).equal(w));
}

/// Basic splitting with characters and numbers and keeping sentinels.
@safe unittest
{
    import std.algorithm.comparison : equal;
    import std.typecons : Yes;

    assert("a|bc|def".splitter!("a == b", Yes.keepSeparators)('|')
        .equal([ "a", "|", "bc", "|", "def" ]));

    int[] a = [1, 0, 2, 3, 0, 4, 5, 6];
    int[][] w = [ [1], [0], [2, 3], [0], [4, 5, 6] ];
    assert(a.splitter!("a == b", Yes.keepSeparators)(0).equal(w));
}

/// Adjacent separators.
@safe unittest
{
    import std.algorithm.comparison : equal;

    assert("|ab|".splitter('|').equal([ "", "ab", "" ]));
    assert("ab".splitter('|').equal([ "ab" ]));

    assert("a|b||c".splitter('|').equal([ "a", "b", "", "c" ]));
    assert("hello  world".splitter(' ').equal([ "hello", "", "world" ]));

    auto a = [ 1, 2, 0, 0, 3, 0, 4, 5, 0 ];
    auto w = [ [1, 2], [], [3], [4, 5], [] ];
    assert(a.splitter(0).equal(w));
}

/// Adjacent separators and keeping sentinels.
@safe unittest
{
    import std.algorithm.comparison : equal;
    import std.typecons : Yes;

    assert("|ab|".splitter!("a == b", Yes.keepSeparators)('|')
        .equal([ "", "|", "ab", "|", "" ]));
    assert("ab".splitter!("a == b", Yes.keepSeparators)('|')
        .equal([ "ab" ]));

    assert("a|b||c".splitter!("a == b", Yes.keepSeparators)('|')
        .equal([ "a", "|", "b", "|", "", "|", "c" ]));
    assert("hello  world".splitter!("a == b", Yes.keepSeparators)(' ')
        .equal([ "hello", " ", "", " ", "world" ]));

    auto a = [ 1, 2, 0, 0, 3, 0, 4, 5, 0 ];
    auto w = [ [1, 2], [0], [], [0], [3], [0], [4, 5], [0], [] ];
    assert(a.splitter!("a == b", Yes.keepSeparators)(0).equal(w));
}

/// Empty and separator-only ranges.
@safe unittest
{
    import std.algorithm.comparison : equal;
    import std.range : empty;

    assert("".splitter('|').empty);
    assert("|".splitter('|').equal([ "", "" ]));
    assert("||".splitter('|').equal([ "", "", "" ]));
}

/// Empty and separator-only ranges and keeping sentinels.
@safe unittest
{
    import std.algorithm.comparison : equal;
    import std.typecons : Yes;
    import std.range : empty;

    assert("".splitter!("a == b", Yes.keepSeparators)('|').empty);
    assert("|".splitter!("a == b", Yes.keepSeparators)('|')
        .equal([ "", "|", "" ]));
    assert("||".splitter!("a == b", Yes.keepSeparators)('|')
        .equal([ "", "|", "", "|", "" ]));
}

/// Use a range for splitting
@safe unittest
{
    import std.algorithm.comparison : equal;

    assert("a=>bc=>def".splitter("=>").equal([ "a", "bc", "def" ]));
    assert("a|b||c".splitter("||").equal([ "a|b", "c" ]));
    assert("hello  world".splitter("  ").equal([ "hello", "world" ]));

    int[] a = [ 1, 2, 0, 0, 3, 0, 4, 5, 0 ];
    int[][] w = [ [1, 2], [3, 0, 4, 5, 0] ];
    assert(a.splitter([0, 0]).equal(w));

    a = [ 0, 0 ];
    assert(a.splitter([0, 0]).equal([ (int[]).init, (int[]).init ]));

    a = [ 0, 0, 1 ];
    assert(a.splitter([0, 0]).equal([ [], [1] ]));
}

/// Use a range for splitting
@safe unittest
{
    import std.algorithm.comparison : equal;
    import std.typecons : Yes;

    assert("a=>bc=>def".splitter!("a == b", Yes.keepSeparators)("=>")
        .equal([ "a", "=>", "bc", "=>", "def" ]));
    assert("a|b||c".splitter!("a == b", Yes.keepSeparators)("||")
        .equal([ "a|b", "||", "c" ]));
    assert("hello  world".splitter!("a == b", Yes.keepSeparators)("  ")
        .equal([ "hello", "  ",  "world" ]));

    int[] a = [ 1, 2, 0, 0, 3, 0, 4, 5, 0 ];
    int[][] w = [ [1, 2], [0, 0], [3, 0, 4, 5, 0] ];
    assert(a.splitter!("a == b", Yes.keepSeparators)([0, 0]).equal(w));

    a = [ 0, 0 ];
    assert(a.splitter!("a == b", Yes.keepSeparators)([0, 0])
        .equal([ (int[]).init, [0, 0], (int[]).init ]));

    a = [ 0, 0, 1 ];
    assert(a.splitter!("a == b", Yes.keepSeparators)([0, 0])
        .equal([ [], [0, 0], [1] ]));
}

/// Custom predicate functions.
@safe unittest
{
    import std.algorithm.comparison : equal;
    import std.ascii : toLower;

    assert("abXcdxef".splitter!"a.toLower == b"('x').equal(
                 [ "ab", "cd", "ef" ]));

    auto w = [ [0], [1], [2] ];
    assert(w.splitter!"a.front == b"(1).equal([ [[0]], [[2]] ]));
}

/// Custom predicate functions.
@safe unittest
{
    import std.algorithm.comparison : equal;
    import std.typecons : Yes;
    import std.ascii : toLower;

    assert("abXcdxef".splitter!("a.toLower == b", Yes.keepSeparators)('x')
        .equal([ "ab", "X", "cd", "x", "ef" ]));

    auto w = [ [0], [1], [2] ];
    assert(w.splitter!("a.front == b", Yes.keepSeparators)(1)
        .equal([ [[0]], [[1]], [[2]] ]));
}

/// Use splitter without a separator
@safe unittest
{
    import std.algorithm.comparison : equal;
    import std.range.primitives : front;

    assert(equal(splitter!(a => a == '|')("a|bc|def"), [ "a", "bc", "def" ]));
    assert(equal(splitter!(a => a == ' ')("hello  world"), [ "hello", "", "world" ]));

    int[] a = [ 1, 2, 0, 0, 3, 0, 4, 5, 0 ];
    int[][] w = [ [1, 2], [], [3], [4, 5], [] ];
    assert(equal(splitter!(a => a == 0)(a), w));

    a = [ 0 ];
    assert(equal(splitter!(a => a == 0)(a), [ (int[]).init, (int[]).init ]));

    a = [ 0, 1 ];
    assert(equal(splitter!(a => a == 0)(a), [ [], [1] ]));

    w = [ [0], [1], [2] ];
    assert(equal(splitter!(a => a.front == 1)(w), [ [[0]], [[2]] ]));
}

/// Leading separators, trailing separators, or no separators.
@safe unittest
{
    import std.algorithm.comparison : equal;

    assert("|ab|".splitter('|').equal([ "", "ab", "" ]));
    assert("ab".splitter('|').equal([ "ab" ]));
}

/// Leading separators, trailing separators, or no separators.
@safe unittest
{
    import std.algorithm.comparison : equal;
    import std.typecons : Yes;

    assert("|ab|".splitter!("a == b", Yes.keepSeparators)('|')
        .equal([ "", "|", "ab", "|", "" ]));
    assert("ab".splitter!("a == b", Yes.keepSeparators)('|')
        .equal([ "ab" ]));
}

/// Splitter returns bidirectional ranges if the delimiter is a single element
@safe unittest
{
    import std.algorithm.comparison : equal;
    import std.range : retro;
    assert("a|bc|def".splitter('|').retro.equal([ "def", "bc", "a" ]));
}

/// Splitter returns bidirectional ranges if the delimiter is a single element
@safe unittest
{
    import std.algorithm.comparison : equal;
    import std.typecons : Yes;
    import std.range : retro;
    assert("a|bc|def".splitter!("a == b", Yes.keepSeparators)('|')
        .retro.equal([ "def", "|", "bc", "|", "a" ]));
}

/// Splitting by word lazily
@safe unittest
{
    import std.ascii : isWhite;
    import std.algorithm.comparison : equal;
    import std.algorithm.iteration : splitter;

    string str = "Hello World!";
    assert(str.splitter!(isWhite).equal(["Hello", "World!"]));
}

@safe unittest
{
    import std.algorithm;
    import std.array : array;
    import std.internal.test.dummyrange;
    import std.range : retro;

    assert(equal(splitter("hello  world", ' '), [ "hello", "", "world" ]));
    assert(equal(splitter("žlutoučkýřkůň", 'ř'), [ "žlutoučký", "kůň" ]));
    int[] a = [ 1, 2, 0, 0, 3, 0, 4, 5, 0 ];
    int[][] w = [ [1, 2], [], [3], [4, 5], [] ];
    static assert(isForwardRange!(typeof(splitter(a, 0))));

    assert(equal(splitter(a, 0), w));
    a = null;
    assert(equal(splitter(a, 0),  (int[][]).init));
    a = [ 0 ];
    assert(equal(splitter(a, 0), [ (int[]).init, (int[]).init ][]));
    a = [ 0, 1 ];
    assert(equal(splitter(a, 0), [ [], [1] ]));
    assert(equal(splitter(a, 0), [ [], [1] ][]));

    // Thoroughly exercise the bidirectional stuff.
    auto str = "abc abcd abcde ab abcdefg abcdefghij ab ac ar an at ada";
    assert(equal(
        retro(splitter(str, 'a')),
        retro(array(splitter(str, 'a')))
    ));

    // Test interleaving front and back.
    auto split = splitter(str, 'a');
    assert(split.front == "");
    assert(split.back == "");
    split.popBack();
    assert(split.back == "d");
    split.popFront();
    assert(split.front == "bc ");
    assert(split.back == "d");
    split.popFront();
    split.popBack();
    assert(split.back == "t ");
    split.popBack();
    split.popBack();
    split.popFront();
    split.popFront();
    assert(split.front == "b ");
    assert(split.back == "r ");

    // https://issues.dlang.org/show_bug.cgi?id=4408
    foreach (DummyType; AllDummyRanges)
    {
        static if (isRandomAccessRange!DummyType)
        {
            static assert(isBidirectionalRange!DummyType);
            DummyType d;
            auto s = splitter(d, 5);
            assert(equal(s.front, [1,2,3,4]));
            assert(equal(s.back, [6,7,8,9,10]));

            auto s2 = splitter(d, [4, 5]);
            assert(equal(s2.front, [1,2,3]));
        }
    }
}
@safe unittest
{
    import std.algorithm;
    import std.range;
    auto L = retro(iota(1L, 10L));
    auto s = splitter(L, 5L);
    assert(equal(s.front, [9L, 8L, 7L, 6L]));
    s.popFront();
    assert(equal(s.front, [4L, 3L, 2L, 1L]));
    s.popFront();
    assert(s.empty);
}

// https://issues.dlang.org/show_bug.cgi?id=18470
@safe unittest
{
    import std.algorithm.comparison : equal;

    const w = [[0], [1], [2]];
    assert(w.splitter!((a, b) => a.front() == b)(1).equal([[[0]], [[2]]]));
}

// https://issues.dlang.org/show_bug.cgi?id=18470
@safe unittest
{
    import std.algorithm.comparison : equal;
    import std.ascii : toLower;

    assert("abXcdxef".splitter!"a.toLower == b"('x').equal(["ab", "cd", "ef"]));
    assert("abXcdxef".splitter!((a, b) => a.toLower == b)('x').equal(["ab", "cd", "ef"]));
}

/// ditto
auto splitter(alias pred = "a == b",
              Flag!"keepSeparators" keepSeparators = No.keepSeparators,
              Range,
              Separator)(Range r, Separator s)
if (is(typeof(binaryFun!pred(r.front, s.front)) : bool)
        && (hasSlicing!Range || isNarrowString!Range)
        && isForwardRange!Separator
        && (hasLength!Separator || isNarrowString!Separator))
{
    import std.algorithm.searching : find;
    import std.conv : unsigned;

    static struct Result
    {
    private:
        Range _input;
        Separator _separator;
        // _frontLength == size_t.max means empty
        size_t _frontLength = size_t.max;

        static if (keepSeparators)
        {
            bool _wasSeparator = true;
        }

        @property auto separatorLength() { return _separator.length; }

        void ensureFrontLength()
        {
            if (_frontLength != _frontLength.max) return;
            static if (keepSeparators)
            {
                assert(!_input.empty || _wasSeparator, "The input must not be empty");
                if (_wasSeparator)
                {
                    _frontLength = _input.length -
                        find!pred(_input, _separator).length;
                    _wasSeparator = false;
                }
                else
                {
                    _frontLength = separatorLength();
                    _wasSeparator = true;
                }
            }
            else
            {
                assert(!_input.empty, "The input must not be empty");
                // compute front length
                _frontLength = (_separator.empty) ? 1 :
                           _input.length - find!pred(_input, _separator).length;
            }
        }

    public:
        this(Range input, Separator separator)
        {
            import std.algorithm.mutation : move;
            _input = move(input);
            _separator = separator;
        }

        @property Range front()
        {
            assert(!empty, "Attempting to fetch the front of an empty splitter.");
            ensureFrontLength();
            return _input[0 .. _frontLength];
        }

        static if (isInfinite!Range)
        {
            enum bool empty = false;  // Propagate infiniteness
        }
        else
        {
            @property bool empty()
            {
                static if (keepSeparators)
                {
                    return _frontLength == size_t.max && _input.empty && !_wasSeparator;
                }
                else
                {
                    return _frontLength == size_t.max && _input.empty;
                }
            }
        }

        void popFront()
        {
            assert(!empty, "Attempting to popFront an empty splitter.");
            ensureFrontLength();

            static if (keepSeparators)
            {
                _input = _input[_frontLength .. _input.length];
            }
            else
            {
                if (_frontLength == _input.length)
                {
                    // done, there's no separator in sight
                    _input = _input[_frontLength .. _frontLength];
                    _frontLength = _frontLength.max;
                    return;
                }
                if (_frontLength + separatorLength == _input.length)
                {
                    // Special case: popping the first-to-last item; there is
                    // an empty item right after this.
                    _input = _input[_input.length .. _input.length];
                    _frontLength = 0;
                    return;
                }
                // Normal case, pop one item and the separator, get ready for
                // reading the next item
                _input = _input[_frontLength + separatorLength .. _input.length];
            }
            // mark _frontLength as uninitialized
            _frontLength = _frontLength.max;
        }

        static if (isForwardRange!Range)
        {
            @property typeof(this) save()
            {
                auto ret = this;
                ret._input = _input.save;
                return ret;
            }
        }
    }

    return Result(r, s);
}

@safe unittest
{
    import std.algorithm.comparison : equal;
    import std.typecons : Tuple;

    alias C = Tuple!(int, "x", int, "y");
    auto a = [C(1,0), C(2,0), C(3,1), C(4,0)];
    assert(equal(splitter!"a.x == b"(a, [2, 3]), [ [C(1,0)], [C(4,0)] ]));
}

@safe unittest
{
    import std.algorithm.comparison : equal;
    import std.array : split;
    import std.conv : text;

    auto s = ",abc, de, fg,hi,";
    auto sp0 = splitter(s, ',');
    assert(equal(sp0, ["", "abc", " de", " fg", "hi", ""][]));

    auto s1 = ", abc, de,  fg, hi, ";
    auto sp1 = splitter(s1, ", ");
    assert(equal(sp1, ["", "abc", "de", " fg", "hi", ""][]));
    static assert(isForwardRange!(typeof(sp1)));

    int[] a = [ 1, 2, 0, 3, 0, 4, 5, 0 ];
    int[][] w = [ [1, 2], [3], [4, 5], [] ];
    uint i;
    foreach (e; splitter(a, 0))
    {
        assert(i < w.length);
        assert(e == w[i++]);
    }
    assert(i == w.length);

    wstring names = ",peter,paul,jerry,";
    auto words = split(names, ",");
    assert(walkLength(words) == 5, text(walkLength(words)));
}

@safe unittest
{
    int[][] a = [ [1], [2], [0], [3], [0], [4], [5], [0] ];
    int[][][] w = [ [[1], [2]], [[3]], [[4], [5]], [] ];
    uint i;
    foreach (e; splitter!"a.front == 0"(a, 0))
    {
        assert(i < w.length);
        assert(e == w[i++]);
    }
    assert(i == w.length);
}

@safe unittest
{
    import std.algorithm.comparison : equal;
    auto s6 = ",";
    auto sp6 = splitter(s6, ',');
    foreach (e; sp6) {}
    assert(equal(sp6, ["", ""][]));
}

// https://issues.dlang.org/show_bug.cgi?id=10773
@safe unittest
{
    import std.algorithm.comparison : equal;

    auto s = splitter("abc", "");
    assert(s.equal(["a", "b", "c"]));
}

@safe unittest
{
    import std.algorithm.comparison : equal;

    // Test by-reference separator
    class RefSep {
    @safe:
        string _impl;
        this(string s) { _impl = s; }
        @property empty() { return _impl.empty; }
        @property auto front() { return _impl.front; }
        void popFront() { _impl = _impl[1..$]; }
        @property RefSep save() scope { return new RefSep(_impl); }
        @property auto length() { return _impl.length; }
    }
    auto sep = new RefSep("->");
    auto data = "i->am->pointing";
    auto words = splitter(data, sep);
    assert(words.equal([ "i", "am", "pointing" ]));
}

/// ditto
auto splitter(alias isTerminator, Range)(Range r)
if (isForwardRange!Range && is(typeof(unaryFun!isTerminator(r.front))))
{
    return SplitterResult!(unaryFun!isTerminator, Range)(r);
}

private struct SplitterResult(alias isTerminator, Range)
{
    import std.algorithm.searching : find;
    enum fullSlicing = (hasLength!Range && hasSlicing!Range) || isSomeString!Range;

    private Range _input;
    private size_t _end = 0;
    static if (!fullSlicing)
        private Range _next;

    private void findTerminator()
    {
        static if (fullSlicing)
        {
            auto r = find!isTerminator(_input.save);
            _end = _input.length - r.length;
        }
        else
            for ( _end = 0; !_next.empty ; _next.popFront)
            {
                if (isTerminator(_next.front))
                    break;
                ++_end;
            }
    }

    this(Range input)
    {
        import std.algorithm.mutation : move;
        _input = move(input);
        static if (!fullSlicing)
            _next = _input.save;

        if (!_input.empty)
            findTerminator();
        else
            _end = size_t.max;
    }

    static if (fullSlicing)
    {
        private this(Range input, size_t end)
        {
            _input = input;
            _end = end;
        }
    }
    else
    {
        private this(Range input, size_t end, Range next)
        {
            _input = input;
            _end = end;
            _next = next;
        }
    }

    static if (isInfinite!Range)
    {
        enum bool empty = false;  // Propagate infiniteness.
    }
    else
    {
        @property bool empty()
        {
            return _end == size_t.max;
        }
    }

    @property auto front()
    {
        version (assert)
        {
            import core.exception : RangeError;
            if (empty)
                throw new RangeError();
        }
        static if (fullSlicing)
            return _input[0 .. _end];
        else
        {
            import std.range : takeExactly;
            return _input.takeExactly(_end);
        }
    }

    void popFront()
    {
        version (assert)
        {
            import core.exception : RangeError;
            if (empty)
                throw new RangeError();
        }

        static if (fullSlicing)
        {
            _input = _input[_end .. _input.length];
            if (_input.empty)
            {
                _end = size_t.max;
                return;
            }
            _input.popFront();
        }
        else
        {
            if (_next.empty)
            {
                _input = _next;
                _end = size_t.max;
                return;
            }
            _next.popFront();
            _input = _next.save;
        }
        findTerminator();
    }

    @property typeof(this) save()
    {
        static if (fullSlicing)
            return SplitterResult(_input.save, _end);
        else
            return SplitterResult(_input.save, _end, _next.save);
    }
}

@safe unittest
{
    import std.algorithm.comparison : equal;
    import std.range : iota;

    auto L = iota(1L, 10L);
    auto s = splitter(L, [5L, 6L]);
    assert(equal(s.front, [1L, 2L, 3L, 4L]));
    s.popFront();
    assert(equal(s.front, [7L, 8L, 9L]));
    s.popFront();
    assert(s.empty);
}

@safe unittest
{
    import std.algorithm.comparison : equal;
    import std.algorithm.internal : algoFormat;
    import std.internal.test.dummyrange;

    void compare(string sentence, string[] witness)
    {
        auto r = splitter!"a == ' '"(sentence);
        assert(equal(r.save, witness), algoFormat("got: %(%s, %) expected: %(%s, %)", r, witness));
    }

    compare(" Mary  has a little lamb.   ",
            ["", "Mary", "", "has", "a", "little", "lamb.", "", "", ""]);
    compare("Mary  has a little lamb.   ",
            ["Mary", "", "has", "a", "little", "lamb.", "", "", ""]);
    compare("Mary  has a little lamb.",
            ["Mary", "", "has", "a", "little", "lamb."]);
    compare("", (string[]).init);
    compare(" ", ["", ""]);

    static assert(isForwardRange!(typeof(splitter!"a == ' '"("ABC"))));

    foreach (DummyType; AllDummyRanges)
    {
        static if (isRandomAccessRange!DummyType)
        {
            auto rangeSplit = splitter!"a == 5"(DummyType.init);
            assert(equal(rangeSplit.front, [1,2,3,4]));
            rangeSplit.popFront();
            assert(equal(rangeSplit.front, [6,7,8,9,10]));
        }
    }
}

@safe unittest
{
    import std.algorithm.comparison : equal;
    import std.algorithm.internal : algoFormat;
    import std.range;

    struct Entry
    {
        int low;
        int high;
        int[][] result;
    }
    Entry[] entries = [
        Entry(0, 0, []),
        Entry(0, 1, [[0]]),
        Entry(1, 2, [[], []]),
        Entry(2, 7, [[2], [4], [6]]),
        Entry(1, 8, [[], [2], [4], [6], []]),
    ];
    foreach ( entry ; entries )
    {
        auto a = iota(entry.low, entry.high).filter!"true"();
        auto b = splitter!"a%2"(a);
        assert(equal!equal(b.save, entry.result), algoFormat("got: %(%s, %) expected: %(%s, %)", b, entry.result));
    }
}

@safe unittest
{
    import std.algorithm.comparison : equal;
    import std.uni : isWhite;

    // https://issues.dlang.org/show_bug.cgi?id=6791
    assert(equal(
        splitter("là dove terminava quella valle"),
        ["là", "dove", "terminava", "quella", "valle"]
    ));
    assert(equal(
        splitter!(isWhite)("là dove terminava quella valle"),
        ["là", "dove", "terminava", "quella", "valle"]
    ));
    assert(equal(splitter!"a=='本'"("日本語"), ["日", "語"]));
}

// https://issues.dlang.org/show_bug.cgi?id=18657
pure @safe unittest
{
    import std.algorithm.comparison : equal;
    import std.range : refRange;
    string s = "foobar";
    auto r = refRange(&s).splitter!(c => c == 'b');
    assert(equal!equal(r.save, ["foo", "ar"]));
    assert(equal!equal(r.save, ["foo", "ar"]));
}

/++
Lazily splits the character-based range `s` into words, using whitespace as the
delimiter.

This function is character-range specific and, contrary to
`splitter!(std.uni.isWhite)`, runs of whitespace will be merged together
(no empty tokens will be produced).

Params:
    s = The character-based range to be split. Must be a string, or a
    random-access range of character types.

Returns:
    An $(REF_ALTTEXT input range, isInputRange, std,range,primitives) of slices of
    the original range split by whitespace.
 +/
auto splitter(Range)(Range s)
if (isSomeString!Range ||
    isRandomAccessRange!Range && hasLength!Range && hasSlicing!Range &&
    !isConvertibleToString!Range &&
    isSomeChar!(ElementEncodingType!Range))
{
    import std.algorithm.searching : find;
    static struct Result
    {
    private:
        import core.exception : RangeError;
        Range _s;
        size_t _frontLength;

        void getFirst()
        {
            import std.uni : isWhite;
            import std.traits : Unqual;

            static if (is(immutable ElementEncodingType!Range == immutable wchar) &&
                       is(immutable ElementType!Range == immutable dchar))
            {
                // all unicode whitespace characters fit into a wchar. However,
                // this range is a wchar array, so we will treat it like a
                // wchar array instead of decoding each code point.
                _frontLength = _s.length; // default condition, no spaces
                foreach (i; 0 .. _s.length)
                    if (isWhite(_s[i]))
                    {
                        _frontLength = i;
                        break;
                    }
            }
            else static if (is(immutable ElementType!Range == immutable dchar) ||
                            is(immutable ElementType!Range == immutable wchar))
            {
                // dchar or wchar range, we can just use find.
                auto r = find!(isWhite)(_s.save);
                _frontLength = _s.length - r.length;
            }
            else
            {
                // need to decode the characters until we find a space. This is
                // ported from std.string.stripLeft.
                static import std.ascii;
                static import std.uni;
                import std.utf : decodeFront;

                auto input = _s.save;
                size_t iLength = input.length;

                while (!input.empty)
                {
                    auto c = input.front;
                    if (std.ascii.isASCII(c))
                    {
                        if (std.ascii.isWhite(c))
                            break;
                        input.popFront();
                        --iLength;
                    }
                    else
                    {
                        auto dc = decodeFront(input);
                        if (std.uni.isWhite(dc))
                            break;
                        iLength = input.length;
                    }
                }

                // sanity check
                assert(iLength <= _s.length, "The current index must not"
                        ~ " exceed the length of the input");

                _frontLength = _s.length - iLength;
            }
        }

    public:
        this(Range s)
        {
            import std.string : stripLeft;
            _s = s.stripLeft();
            getFirst();
        }

        @property auto front()
        {
            version (assert) if (empty) throw new RangeError();
            return _s[0 .. _frontLength];
        }

        void popFront()
        {
            import std.string : stripLeft;
            version (assert) if (empty) throw new RangeError();
            _s = _s[_frontLength .. $].stripLeft();
            getFirst();
        }

        @property bool empty() const
        {
            return _s.empty;
        }

        @property inout(Result) save() inout @safe pure nothrow
        {
            return this;
        }
    }
    return Result(s);
}

///
@safe pure unittest
{
    import std.algorithm.comparison : equal;
    auto a = " a     bcd   ef gh ";
    assert(equal(splitter(a), ["a", "bcd", "ef", "gh"][]));
}

@safe pure unittest
{
    import std.algorithm.comparison : equal;
    import std.meta : AliasSeq;
    static foreach (S; AliasSeq!(string, wstring, dstring))
    {{
        import std.conv : to;
        S a = " a  \u2028   bcd   ef gh ";
        assert(equal(splitter(a), [to!S("a"), to!S("bcd"), to!S("ef"), to!S("gh")]));
        a = "";
        assert(splitter(a).empty);
    }}

    immutable string s = " a     bcd   ef gh ";
    assert(equal(splitter(s), ["a", "bcd", "ef", "gh"][]));
}

@safe unittest
{
    import std.conv : to;
    import std.string : strip;

    // TDPL example, page 8
    uint[string] dictionary;
    char[][3] lines;
    lines[0] = "line one".dup;
    lines[1] = "line \ttwo".dup;
    lines[2] = "yah            last   line\ryah".dup;
    foreach (line; lines)
    {
       foreach (word; splitter(strip(line)))
       {
            if (word in dictionary) continue; // Nothing to do
            auto newID = dictionary.length;
            dictionary[to!string(word)] = cast(uint) newID;
        }
    }
    assert(dictionary.length == 5);
    assert(dictionary["line"]== 0);
    assert(dictionary["one"]== 1);
    assert(dictionary["two"]== 2);
    assert(dictionary["yah"]== 3);
    assert(dictionary["last"]== 4);

}

@safe unittest
{
    // do it with byCodeUnit
    import std.conv : to;
    import std.string : strip;
    import std.utf : byCodeUnit;

    alias BCU = typeof("abc".byCodeUnit());

    // TDPL example, page 8
    uint[BCU] dictionary;
    BCU[3] lines;
    lines[0] = "line one".byCodeUnit;
    lines[1] = "line \ttwo".byCodeUnit;
    lines[2] = "yah            last   line\ryah".byCodeUnit;
    foreach (line; lines)
    {
       foreach (word; splitter(strip(line)))
       {
           static assert(is(typeof(word) == BCU));
            if (word in dictionary) continue; // Nothing to do
            auto newID = dictionary.length;
            dictionary[word] = cast(uint) newID;
        }
    }
    assert(dictionary.length == 5);
    assert(dictionary["line".byCodeUnit]== 0);
    assert(dictionary["one".byCodeUnit]== 1);
    assert(dictionary["two".byCodeUnit]== 2);
    assert(dictionary["yah".byCodeUnit]== 3);
    assert(dictionary["last".byCodeUnit]== 4);
}

// https://issues.dlang.org/show_bug.cgi?id=19238
@safe pure unittest
{
    import std.utf : byCodeUnit;
    import std.algorithm.comparison : equal;
    auto range = "hello    world".byCodeUnit.splitter;
    static assert(is(typeof(range.front()) == typeof("hello".byCodeUnit())));
    assert(range.equal(["hello".byCodeUnit, "world".byCodeUnit]));

    // test other space types, including unicode
    auto u = " a\t\v\r bcd\u3000 \u2028\t\nef\U00010001 gh";
    assert(equal(splitter(u), ["a", "bcd", "ef\U00010001", "gh"][]));
    assert(equal(splitter(u.byCodeUnit), ["a".byCodeUnit, "bcd".byCodeUnit,
                 "ef\U00010001".byCodeUnit, "gh".byCodeUnit][]));
}

@safe unittest
{
    import std.algorithm.comparison : equal;
    import std.algorithm.internal : algoFormat;
    import std.array : split;
    import std.conv : text;

    // Check consistency:
    // All flavors of split should produce the same results
    foreach (input; [(int[]).init,
                     [0],
                     [0, 1, 0],
                     [1, 1, 0, 0, 1, 1],
                    ])
    {
        foreach (s; [0, 1])
        {
            auto result = split(input, s);

            assert(equal(result, split(input, [s])), algoFormat(`"[%(%s,%)]"`, split(input, [s])));
            //assert(equal(result, split(input, [s].filter!"true"())));                          //Not yet implemented
            assert(equal(result, split!((a) => a == s)(input)), text(split!((a) => a == s)(input)));

            //assert(equal!equal(result, split(input.filter!"true"(), s)));                      //Not yet implemented
            //assert(equal!equal(result, split(input.filter!"true"(), [s])));                    //Not yet implemented
            //assert(equal!equal(result, split(input.filter!"true"(), [s].filter!"true"())));    //Not yet implemented
            assert(equal!equal(result, split!((a) => a == s)(input.filter!"true"())));

            assert(equal(result, splitter(input, s)));
            assert(equal(result, splitter(input, [s])));
            //assert(equal(result, splitter(input, [s].filter!"true"())));                       //Not yet implemented
            assert(equal(result, splitter!((a) => a == s)(input)));

            //assert(equal!equal(result, splitter(input.filter!"true"(), s)));                   //Not yet implemented
            //assert(equal!equal(result, splitter(input.filter!"true"(), [s])));                 //Not yet implemented
            //assert(equal!equal(result, splitter(input.filter!"true"(), [s].filter!"true"()))); //Not yet implemented
            assert(equal!equal(result, splitter!((a) => a == s)(input.filter!"true"())));
        }
    }
    foreach (input; [string.init,
                     " ",
                     "  hello ",
                     "hello   hello",
                     " hello   what heck   this ?  "
                    ])
    {
        foreach (s; [' ', 'h'])
        {
            auto result = split(input, s);

            assert(equal(result, split(input, [s])));
            //assert(equal(result, split(input, [s].filter!"true"())));                          //Not yet implemented
            assert(equal(result, split!((a) => a == s)(input)));

            //assert(equal!equal(result, split(input.filter!"true"(), s)));                      //Not yet implemented
            //assert(equal!equal(result, split(input.filter!"true"(), [s])));                    //Not yet implemented
            //assert(equal!equal(result, split(input.filter!"true"(), [s].filter!"true"())));    //Not yet implemented
            assert(equal!equal(result, split!((a) => a == s)(input.filter!"true"())));

            assert(equal(result, splitter(input, s)));
            assert(equal(result, splitter(input, [s])));
            //assert(equal(result, splitter(input, [s].filter!"true"())));                       //Not yet implemented
            assert(equal(result, splitter!((a) => a == s)(input)));

            //assert(equal!equal(result, splitter(input.filter!"true"(), s)));                   //Not yet implemented
            //assert(equal!equal(result, splitter(input.filter!"true"(), [s])));                 //Not yet implemented
            //assert(equal!equal(result, splitter(input.filter!"true"(), [s].filter!"true"()))); //Not yet implemented
            assert(equal!equal(result, splitter!((a) => a == s)(input.filter!"true"())));
        }
    }
}

// In same combinations substitute needs to calculate the auto-decoded length
// of its needles
private template hasDifferentAutodecoding(Range, Needles...)
{
    import std.meta : anySatisfy;
    /* iff
       - the needles needs auto-decoding, but the incoming range doesn't (or vice versa)
       - both (range, needle) need auto-decoding and don't share the same common type
    */
    enum needlesAreNarrow = anySatisfy!(isNarrowString, Needles);
    enum sourceIsNarrow = isNarrowString!Range;
    enum hasDifferentAutodecoding = sourceIsNarrow != needlesAreNarrow ||
                                    (sourceIsNarrow && needlesAreNarrow &&
                                    is(CommonType!(Range, Needles) == void));
}

@safe nothrow @nogc pure unittest
{
    import std.meta : AliasSeq; // used for better clarity

    static assert(!hasDifferentAutodecoding!(string, AliasSeq!(string, string)));
    static assert(!hasDifferentAutodecoding!(wstring, AliasSeq!(wstring, wstring)));
    static assert(!hasDifferentAutodecoding!(dstring, AliasSeq!(dstring, dstring)));

    // the needles needs auto-decoding, but the incoming range doesn't (or vice versa)
    static assert(hasDifferentAutodecoding!(string, AliasSeq!(wstring, wstring)));
    static assert(hasDifferentAutodecoding!(string, AliasSeq!(dstring, dstring)));
    static assert(hasDifferentAutodecoding!(wstring, AliasSeq!(string, string)));
    static assert(hasDifferentAutodecoding!(wstring, AliasSeq!(dstring, dstring)));
    static assert(hasDifferentAutodecoding!(dstring, AliasSeq!(string, string)));
    static assert(hasDifferentAutodecoding!(dstring, AliasSeq!(wstring, wstring)));

    // both (range, needle) need auto-decoding and don't share the same common type
    static foreach (T; AliasSeq!(string, wstring, dstring))
    {
        static assert(hasDifferentAutodecoding!(T, AliasSeq!(wstring, string)));
        static assert(hasDifferentAutodecoding!(T, AliasSeq!(dstring, string)));
        static assert(hasDifferentAutodecoding!(T, AliasSeq!(wstring, dstring)));
    }
}

// substitute
/**
Returns a range with all occurrences of `substs` in `r`.
replaced with their substitution.

Single value replacements (`'ö'.substitute!('ä', 'a', 'ö', 'o', 'ü', 'u)`) are
supported as well and in $(BIGOH 1).

Params:
    r = an $(REF_ALTTEXT input range, isInputRange, std,range,primitives)
    value = a single value which can be substituted in $(BIGOH 1)
    substs = a set of replacements/substitutions
    pred = the equality function to test if element(s) are equal to
    a substitution

Returns: a range with the substitutions replaced.

See_Also:
$(REF replace, std, array) for an eager replace algorithm or
$(REF translate, std, string), and $(REF tr, std, string)
for string algorithms with translation tables.
*/
template substitute(substs...)
if (substs.length >= 2 && isExpressions!substs)
{
    import std.range.primitives : ElementType;
    import std.traits : CommonType;

    static assert(!(substs.length & 1), "The number of substitution parameters must be even");

    /**
      Substitute single values with compile-time substitution mappings.
      Complexity: $(BIGOH 1) due to D's `switch` guaranteeing $(BIGOH 1);
    */
    auto substitute(Value)(Value value)
    if (isInputRange!Value || !is(CommonType!(Value, typeof(substs[0])) == void))
    {
        static if (isInputRange!Value)
        {
            static if (!is(CommonType!(ElementType!Value, typeof(substs[0])) == void))
            {
                // Substitute single range elements with compile-time substitution mappings
                return value.map!(a => substitute(a));
            }
            else static if (isInputRange!Value &&
                    !is(CommonType!(ElementType!Value, ElementType!(typeof(substs[0]))) == void))
            {
                // not implemented yet, fallback to runtime variant for now
                return .substitute(value, substs);
            }
            else
            {
                static assert(0, `Compile-time substitutions must be elements or ranges of the same type of ` ~
                    Value.stringof ~ `.`);
            }
        }
        // Substitute single values with compile-time substitution mappings.
        else // static if (!is(CommonType!(Value, typeof(substs[0])) == void))
        {
            switch (value)
            {
                static foreach (i; 0 .. substs.length / 2)
                    case substs[2 * i]:
                        return substs[2 * i + 1];

                default: return value;
            }
        }
    }
}

/// ditto
auto substitute(alias pred = (a, b) => a == b, R, Substs...)(R r, Substs substs)
if (isInputRange!R && Substs.length >= 2 && !is(CommonType!(Substs) == void))
{
    import std.range.primitives : ElementType;
    import std.meta : allSatisfy;
    import std.traits : CommonType;

    static assert(!(Substs.length & 1), "The number of substitution parameters must be even");

    enum n = Substs.length / 2;

    // Substitute individual elements
    static if (!is(CommonType!(ElementType!R, Substs) == void))
    {
        import std.functional : binaryFun;

        // Imitate a value closure to be @nogc
        static struct ReplaceElement
        {
            private Substs substs;

            this(Substs substs)
            {
                this.substs = substs;
            }

            auto opCall(E)(E e)
            {
                static foreach (i; 0 .. n)
                    if (binaryFun!pred(e, substs[2 * i]))
                        return substs[2 * i + 1];

                return e;
            }
        }
        auto er = ReplaceElement(substs);
        return r.map!er;
    }
    // Substitute subranges
    else static if (!is(CommonType!(ElementType!R, ElementType!(Substs[0])) == void)  &&
                        allSatisfy!(isForwardRange, Substs))
    {
        import std.range : choose, take;
        import std.meta : Stride;

        auto replaceElement(E)(E e)
        {
            alias ReturnA = typeof(e[0]);
            alias ReturnB = typeof(substs[0 .. 1].take(1));

            // 1-based index
            const auto hitNr = e[1];
            switch (hitNr)
            {
                // no hit
                case 0:
                    // use choose trick for non-common range
                    static if (is(CommonType!(ReturnA, ReturnB) == void))
                        return choose(1, e[0], ReturnB.init);
                    else
                        return e[0];

                // all replacements
                static foreach (i; 0 .. n)
                    case i + 1:
                        // use choose trick for non-common ranges
                        static if (is(CommonType!(ReturnA, ReturnB) == void))
                            return choose(0, e[0], substs[2 * i + 1].take(size_t.max));
                        else
                            return substs[2 * i + 1].take(size_t.max);
                default:
                    assert(0, "hitNr should always be found.");
            }
        }

        alias Ins = Stride!(2, Substs);

        static struct SubstituteSplitter
        {
            import std.range : drop;
            import std.typecons : Tuple;

            private
            {
                typeof(R.init.drop(0)) rest;
                Ins needles;

                typeof(R.init.take(0)) skip; // skip before next hit
                alias Hit = size_t; // 0 iff no hit, otherwise hit in needles[index-1]
                alias E = Tuple!(typeof(skip), Hit);
                Hit hitNr; // hit number: 0 means no hit, otherwise index+1 to needles that matched
                bool hasHit; // is there a replacement hit which should be printed?

                enum hasDifferentAutodecoding = .hasDifferentAutodecoding!(typeof(rest), Ins);

                // calculating the needle length for narrow strings might be expensive -> cache it
                 static if (hasDifferentAutodecoding)
                     ptrdiff_t[n] needleLengths = -1;
            }

            this(R haystack, Ins needles)
            {
                this.rest = haystack.drop(0);
                this.needles = needles;
                if (!haystack.empty)
                {
                    hasHit = true;
                    popFront;
                }
                static if (hasNested!(typeof(skip)))
                    skip = rest.take(0);
            }

            /*  If `skip` is non-empty, it's returned as (skip, 0) tuple
                otherwise a similar (<empty>, hitNr) tuple is returned.
                `replaceElement` maps based on the second item (`hitNr`).
            */
            @property auto ref front()
            {
                assert(!empty, "Attempting to fetch the front of an empty substitute.");
                return !skip.empty ? E(skip, 0) : E(typeof(skip).init, hitNr);
            }

            static if (isInfinite!R)
                enum empty = false; // propagate infiniteness
            else
                @property bool empty()
                {
                    return skip.empty && !hasHit;
                }

            /* If currently in a skipping phase => reset.
               Otherwise try to find the next occurrence of `needles`
                  If valid match
                    - if there are elements before the match, set skip with these elements
                      (on the next popFront, the range will be in the skip state once)
                    - `rest`: advance to the end of the match
                    - set hasHit
               Otherwise skip to the end
            */
            void popFront()
            {
                assert(!empty, "Attempting to popFront an empty substitute.");
                if (!skip.empty)
                {
                    skip = typeof(skip).init; // jump over skip
                }
                else
                {
                    import std.algorithm.searching : countUntil, find;

                    auto match = rest.find!pred(needles);

                    static if (needles.length >= 2) // variadic version of find (returns a tuple)
                    {
                        // find with variadic needles returns a (range, needleNr) tuple
                        // needleNr is a 1-based index
                        auto hitValue = match[0];
                        hitNr = match[1];
                    }
                    else
                    {
                        // find with one needle returns the range
                        auto hitValue = match;
                        hitNr = match.empty ? 0 : 1;
                    }

                    if (hitNr == 0) // no more hits
                    {
                        skip = rest.take(size_t.max);
                        hasHit = false;
                        rest = typeof(rest).init;
                    }
                    else
                    {
                        auto hitLength = size_t.max;
                        switchL: switch (hitNr - 1)
                        {
                            static foreach (i; 0 .. n)
                            {
                                case i:
                                    static if (hasDifferentAutodecoding)
                                    {
                                        import std.utf : codeLength;

                                        // cache calculated needle length
                                        if (needleLengths[i] != -1)
                                            hitLength = needleLengths[i];
                                        else
                                            hitLength = needleLengths[i] = codeLength!dchar(needles[i]);
                                    }
                                    else
                                    {
                                        hitLength = needles[i].length;
                                    }
                                    break switchL;
                            }
                            default:
                                assert(0, "hitNr should always be found");
                        }

                        const pos = rest.countUntil(hitValue);
                        if (pos > 0) // match not at start of rest
                            skip = rest.take(pos);

                        hasHit = true;

                        // iff the source range and the substitutions are narrow strings,
                        // we can avoid calling the auto-decoding `popFront` (via drop)
                        static if (isNarrowString!(typeof(hitValue)) && !hasDifferentAutodecoding)
                            rest = hitValue[hitLength .. $];
                        else
                            rest = hitValue.drop(hitLength);
                    }
                }
            }
        }

        // extract inputs
        Ins ins;
        static foreach (i; 0 .. n)
            ins[i] = substs[2 * i];

        return SubstituteSplitter(r, ins)
                .map!(a => replaceElement(a))
                .joiner;
    }
    else
    {
        static assert(0, "The substitutions must either substitute a single element or a save-able subrange.");
    }
}

///
@safe pure unittest
{
    import std.algorithm.comparison : equal;

    // substitute single elements
    assert("do_it".substitute('_', ' ').equal("do it"));

    // substitute multiple, single elements
    assert("do_it".substitute('_', ' ',
                               'd', 'g',
                               'i', 't',
                               't', 'o')
                  .equal("go to"));

    // substitute subranges
    assert("do_it".substitute("_", " ",
                              "do", "done")
                  .equal("done it"));

    // substitution works for any ElementType
    int[] x = [1, 2, 3];
    auto y = x.substitute(1, 0.1);
    assert(y.equal([0.1, 2, 3]));
    static assert(is(typeof(y.front) == double));

    import std.range : retro;
    assert([1, 2, 3].substitute(1, 0.1).retro.equal([3, 2, 0.1]));
}

/// Use the faster compile-time overload
@safe pure unittest
{
    import std.algorithm.comparison : equal;

    // substitute subranges of a range
    assert("apple_tree".substitute!("apple", "banana",
                                    "tree", "shrub").equal("banana_shrub"));

    // substitute subranges of a range
    assert("apple_tree".substitute!('a', 'b',
                                    't', 'f').equal("bpple_free"));

    // substitute values
    assert('a'.substitute!('a', 'b', 't', 'f') == 'b');
}

/// Multiple substitutes
@safe pure unittest
{
    import std.algorithm.comparison : equal;
    import std.range.primitives : ElementType;

    int[3] x = [1, 2, 3];
    auto y = x[].substitute(1, 0.1)
                .substitute(0.1, 0.2);
    static assert(is(typeof(y.front) == double));
    assert(y.equal([0.2, 2, 3]));

    auto z = "42".substitute('2', '3')
                 .substitute('3', '1');
    static assert(is(ElementType!(typeof(z)) == dchar));
    assert(equal(z, "41"));
}

// Test the first example with compile-time overloads
@safe pure unittest
{
    import std.algorithm.comparison : equal;

    // substitute single elements
    assert("do_it".substitute!('_', ' ').equal("do it"));

    // substitute multiple, single elements
    assert("do_it".substitute!('_', ' ',
                               'd', 'g',
                               'i', 't',
                               't', 'o')
                  .equal(`go to`));

    // substitute subranges
    assert("do_it".substitute!("_", " ",
                               "do", "done")
                  .equal("done it"));

    // substitution works for any ElementType
    int[3] x = [1, 2, 3];
    auto y = x[].substitute!(1, 0.1);
    assert(y.equal([0.1, 2, 3]));
    static assert(is(typeof(y.front) == double));

    import std.range : retro;
    assert([1, 2, 3].substitute!(1, 0.1).retro.equal([3, 2, 0.1]));
}

// test infinite ranges
@safe pure nothrow unittest
{
    import std.algorithm.comparison : equal;
    import std.range : cycle, take;

    int[] x = [1, 2, 3];
    assert(x.cycle.substitute!(1, 0.1).take(4).equal([0.1, 2, 3, 0.1]));
    assert(x.cycle.substitute(1, 0.1).take(4).equal([0.1, 2, 3, 0.1]));
}

// test infinite ranges
@safe pure nothrow unittest
{
    import std.algorithm.comparison : equal;
    import std.internal.test.dummyrange : AllDummyRanges;

    foreach (R; AllDummyRanges)
    {
        assert(R.init
                .substitute!(2, 22, 3, 33, 5, 55, 9, 99)
                .equal([1, 22, 33, 4, 55, 6, 7, 8, 99, 10]));

        assert(R.init
                .substitute(2, 22, 3, 33, 5, 55, 9, 99)
                .equal([1, 22, 33, 4, 55, 6, 7, 8, 99, 10]));
    }
}

// test multiple replacements
@safe pure unittest
{
    import std.algorithm.comparison : equal;

    assert("alpha.beta.gamma"
            .substitute("alpha", "1",
                        "gamma", "3",
                        "beta", "2").equal("1.2.3"));

    assert("alpha.beta.gamma."
            .substitute("alpha", "1",
                        "gamma", "3",
                        "beta", "2").equal("1.2.3."));

    assert("beta.beta.beta"
            .substitute("alpha", "1",
                        "gamma", "3",
                        "beta", "2").equal("2.2.2"));

    assert("alpha.alpha.alpha"
            .substitute("alpha", "1",
                        "gamma", "3",
                        "beta", "2").equal("1.1.1"));
}

// test combination of subrange + element replacement
@safe pure unittest
{
    import std.algorithm.comparison : equal;

    assert(("abcDe".substitute("a", "AA",
                               "b", "DD")
                   .substitute('A', 'y',
                               'D', 'x',
                               'e', '1'))
           .equal("yyxxcx1"));
}

// test const + immutable storage groups
@safe pure unittest
{
    import std.algorithm.comparison : equal;

    auto xyz_abc(T)(T value)
    {
        immutable a = "a";
        const b = "b";
        auto c = "c";
        return value.substitute!("x", a,
                                 "y", b,
                                 "z", c);
    }
    assert(xyz_abc("_x").equal("_a"));
    assert(xyz_abc(".y.").equal(".b."));
    assert(xyz_abc("z").equal("c"));
    assert(xyz_abc("w").equal("w"));
}

// test with narrow strings (auto-decoding) and subranges
@safe pure unittest
{
    import std.algorithm.comparison : equal;

    assert("äöü€".substitute("ä", "b", "ü", "u").equal("böu€"));
    assert("äöü€".substitute!("ä", "b", "ü", "u").equal("böu€"));
    assert("ä...öü€".substitute("ä", "b", "ü", "u").equal("b...öu€"));

    auto expected = "emoticons😄😅.😇😈Rock";
    assert("emoticons😄😅😆😇😈rock"
            .substitute("r", "R", "😆", ".").equal(expected));
    assert("emoticons😄😅😆😇😈rock"
            .substitute!("r", "R", "😆", ".").equal(expected));
}

// test with narrow strings (auto-decoding) and single elements
@safe pure unittest
{
    import std.algorithm.comparison : equal;

    assert("äöü€".substitute('ä', 'b', 'ü', 'u').equal("böu€"));
    assert("äöü€".substitute!('ä', 'b', 'ü', 'u').equal("böu€"));

    auto expected = "emoticons😄😅.😇😈Rock";
    assert("emoticons😄😅😆😇😈rock"
            .substitute('r', 'R', '😆', '.').equal(expected));
    assert("emoticons😄😅😆😇😈rock"
            .substitute!('r', 'R', '😆', '.').equal(expected));
}

// test auto-decoding {n,w,d} strings X {n,w,d} strings
@safe pure unittest
{
    import std.algorithm.comparison : equal;

    assert("ääöü€".substitute("ä", "b", "ü", "u").equal("bböu€"));
    assert("ääöü€".substitute("ä"w, "b"w, "ü"w, "u"w).equal("bböu€"));
    assert("ääöü€".substitute("ä"d, "b"d, "ü"d, "u"d).equal("bböu€"));

    assert("ääöü€"w.substitute("ä", "b", "ü", "u").equal("bböu€"));
    assert("ääöü€"w.substitute("ä"w, "b"w, "ü"w, "u"w).equal("bböu€"));
    assert("ääöü€"w.substitute("ä"d, "b"d, "ü"d, "u"d).equal("bböu€"));

    assert("ääöü€"d.substitute("ä", "b", "ü", "u").equal("bböu€"));
    assert("ääöü€"d.substitute("ä"w, "b"w, "ü"w, "u"w).equal("bböu€"));
    assert("ääöü€"d.substitute("ä"d, "b"d, "ü"d, "u"d).equal("bböu€"));

    // auto-decoding is done before by a different range
    assert("ääöü€".filter!(a => true).substitute("ä", "b", "ü", "u").equal("bböu€"));
    assert("ääöü€".filter!(a => true).substitute("ä"w, "b"w, "ü"w, "u"w).equal("bböu€"));
    assert("ääöü€".filter!(a => true).substitute("ä"d, "b"d, "ü"d, "u"d).equal("bböu€"));
}

// test repeated replacement
@safe pure nothrow unittest
{
    import std.algorithm.comparison : equal;

    assert([1, 2, 3, 1, 1, 2].substitute(1, 0).equal([0, 2, 3, 0, 0, 2]));
    assert([1, 2, 3, 1, 1, 2].substitute!(1, 0).equal([0, 2, 3, 0, 0, 2]));
    assert([1, 2, 3, 1, 1, 2].substitute(1, 2, 2, 9).equal([2, 9, 3, 2, 2, 9]));
}

// test @nogc for single element replacements
@safe @nogc unittest
{
    import std.algorithm.comparison : equal;

    static immutable arr = [1, 2, 3, 1, 1, 2];
    static immutable expected = [0, 2, 3, 0, 0, 2];

    assert(arr.substitute!(1, 0).equal(expected));
    assert(arr.substitute(1, 0).equal(expected));
}

// test different range types
@safe pure nothrow unittest
{
    import std.algorithm.comparison : equal;
    import std.internal.test.dummyrange : AllDummyRanges;

    static foreach (DummyType; AllDummyRanges)
    {{
        DummyType dummyRange;

        // single substitution
        dummyRange.substitute (2, 22).equal([1, 22, 3, 4, 5, 6, 7, 8, 9, 10]);
        dummyRange.substitute!(2, 22).equal([1, 22, 3, 4, 5, 6, 7, 8, 9, 10]);

        // multiple substitution
        dummyRange.substitute (2, 22, 5, 55, 7, 77).equal([1, 22, 3, 4, 55, 6, 77, 8, 9, 10]);
        dummyRange.substitute!(2, 22, 5, 55, 7, 77).equal([1, 22, 3, 4, 55, 6, 77, 8, 9, 10]);
    }}
}

// https://issues.dlang.org/show_bug.cgi?id=19207
@safe pure nothrow unittest
{
    import std.algorithm.comparison : equal;
    assert([1, 2, 3, 4].substitute([1], [7]).equal([7, 2, 3, 4]));
    assert([1, 2, 3, 4].substitute([2], [7]).equal([1, 7, 3, 4]));
    assert([1, 2, 3, 4].substitute([4], [7]).equal([1, 2, 3, 7]));
    assert([1, 2, 3, 4].substitute([2, 3], [7]).equal([1, 7, 4]));
    assert([1, 2, 3, 4].substitute([3, 4], [7, 8]).equal([1, 2, 7, 8]));
}

// tests recognizing empty base ranges
nothrow pure @safe unittest
{
    import std.utf : byCodeUnit;
    import std.algorithm.comparison : equal;

    assert("".byCodeUnit.substitute('4', 'A').empty);
    assert("".byCodeUnit.substitute('0', 'O', '5', 'S', '1', 'l').empty);
    assert("".byCodeUnit.substitute("PKM".byCodeUnit, "PoKeMon".byCodeUnit).empty);
    assert("".byCodeUnit.substitute
    (   "ding".byCodeUnit,
        "dong".byCodeUnit,
        "click".byCodeUnit,
        "clack".byCodeUnit,
        "ping".byCodeUnit,
        "latency".byCodeUnit
    ).empty);
}

// sum
/**
Sums elements of `r`, which must be a finite
$(REF_ALTTEXT input range, isInputRange, std,range,primitives). Although
conceptually `sum(r)` is equivalent to $(LREF fold)!((a, b) => a +
b)(r, 0), `sum` uses specialized algorithms to maximize accuracy,
as follows.

$(UL
$(LI If $(REF ElementType, std,range,primitives)!R is a floating-point
type and `R` is a
$(REF_ALTTEXT random-access range, isRandomAccessRange, std,range,primitives) with
length and slicing, then `sum` uses the
$(HTTP en.wikipedia.org/wiki/Pairwise_summation, pairwise summation)
algorithm.)
$(LI If `ElementType!R` is a floating-point type and `R` is a
finite input range (but not a random-access range with slicing), then
`sum` uses the $(HTTP en.wikipedia.org/wiki/Kahan_summation,
Kahan summation) algorithm.)
$(LI In all other cases, a simple element by element addition is done.)
)

For floating point inputs, calculations are made in
$(DDLINK spec/type, Types, `real`)
precision for `real` inputs and in `double` precision otherwise
(Note this is a special case that deviates from `fold`'s behavior,
which would have kept `float` precision for a `float` range).
For all other types, the calculations are done in the same type obtained
from from adding two elements of the range, which may be a different
type from the elements themselves (for example, in case of
$(DDSUBLINK spec/type,integer-promotions, integral promotion)).

A seed may be passed to `sum`. Not only will this seed be used as an initial
value, but its type will override all the above, and determine the algorithm
and precision used for summation. If a seed is not passed, one is created with
the value of `typeof(r.front + r.front)(0)`, or `typeof(r.front + r.front).zero`
if no constructor exists that takes an int.

Note that these specialized summing algorithms execute more primitive operations
than vanilla summation. Therefore, if in certain cases maximum speed is required
at expense of precision, one can use `fold!((a, b) => a + b)(r, 0)`, which
is not specialized for summation.

Params:
    seed = the initial value of the summation
    r = a finite input range

Returns:
    The sum of all the elements in the range r.
 */
auto sum(R)(R r)
if (isInputRange!R && !isInfinite!R && is(typeof(r.front + r.front)))
{
    alias E = Unqual!(ElementType!R);
    static if (isFloatingPoint!E)
        alias Seed = typeof(E.init  + 0.0); //biggest of double/real
    else
        alias Seed = typeof(r.front + r.front);
    static if (is(typeof(Unqual!Seed(0))))
        enum seedValue = Unqual!Seed(0);
    else static if (is(typeof({ Unqual!Seed tmp = Seed.zero; })))
        enum Unqual!Seed seedValue = Seed.zero;
    else
        static assert(false,
            "Could not initiate an initial value for " ~ (Unqual!Seed).stringof
            ~ ". Please supply an initial value manually.");
    return sum(r, seedValue);
}
/// ditto
auto sum(R, E)(R r, E seed)
if (isInputRange!R && !isInfinite!R && is(typeof(seed = seed + r.front)))
{
    static if (isFloatingPoint!E)
    {
        static if (hasLength!R && hasSlicing!R)
        {
            if (r.empty) return seed;
            return seed + sumPairwise!E(r);
        }
        else
            return sumKahan!E(seed, r);
    }
    else
    {
        return reduce!"a + b"(seed, r);
    }
}

/// Ditto
@safe pure nothrow unittest
{
    import std.range;

    //simple integral sumation
    assert(sum([ 1, 2, 3, 4]) == 10);

    //with integral promotion
    assert(sum([false, true, true, false, true]) == 3);
    assert(sum(ubyte.max.repeat(100)) == 25500);

    //The result may overflow
    assert(uint.max.repeat(3).sum()           ==  4294967293U );
    //But a seed can be used to change the sumation primitive
    assert(uint.max.repeat(3).sum(ulong.init) == 12884901885UL);

    //Floating point sumation
    assert(sum([1.0, 2.0, 3.0, 4.0]) == 10);

    //Floating point operations have double precision minimum
    static assert(is(typeof(sum([1F, 2F, 3F, 4F])) == double));
    assert(sum([1F, 2, 3, 4]) == 10);

    //Force pair-wise floating point sumation on large integers
    import std.math.operations : isClose;
    assert(iota(ulong.max / 2, ulong.max / 2 + 4096).sum(0.0)
               .isClose((ulong.max / 2) * 4096.0 + 4096^^2 / 2));
}

// Pairwise summation http://en.wikipedia.org/wiki/Pairwise_summation
private auto sumPairwise(F, R)(R data)
if (isInputRange!R && !isInfinite!R)
{
    import core.bitop : bsf;
    // Works for r with at least length < 2^^(64 + log2(16)), in keeping with the use of size_t
    // elsewhere in std.algorithm and std.range on 64 bit platforms. The 16 in log2(16) comes
    // from the manual unrolling in sumPairWise16
    F[64] store = void;
    size_t idx = 0;

    void collapseStore(T)(T k)
    {
        auto lastToKeep = idx - cast(uint) bsf(k+1);
        while (idx > lastToKeep)
        {
            store[idx - 1] += store[idx];
            --idx;
        }
    }

    static if (hasLength!R)
    {
        foreach (k; 0 .. data.length / 16)
        {
            static if (isRandomAccessRange!R && hasSlicing!R)
            {
                store[idx] = sumPairwise16!F(data);
                data = data[16 .. data.length];
            }
            else store[idx] = sumPairwiseN!(16, false, F)(data);

            collapseStore(k);
            ++idx;
        }

        size_t i = 0;
        foreach (el; data)
        {
            store[idx] = el;
            collapseStore(i);
            ++idx;
            ++i;
        }
    }
    else
    {
        size_t k = 0;
        while (!data.empty)
        {
            store[idx] = sumPairwiseN!(16, true, F)(data);
            collapseStore(k);
            ++idx;
            ++k;
        }
    }

    F s = store[idx - 1];
    foreach_reverse (j; 0 .. idx - 1)
        s += store[j];

    return s;
}

private auto sumPairwise16(F, R)(R r)
if (isRandomAccessRange!R)
{
    return (((cast(F) r[ 0] + r[ 1]) + (cast(F) r[ 2] + r[ 3]))
          + ((cast(F) r[ 4] + r[ 5]) + (cast(F) r[ 6] + r[ 7])))
         + (((cast(F) r[ 8] + r[ 9]) + (cast(F) r[10] + r[11]))
          + ((cast(F) r[12] + r[13]) + (cast(F) r[14] + r[15])));
}

private auto sumPair(bool needEmptyChecks, F, R)(ref R r)
if (isForwardRange!R && !isRandomAccessRange!R)
{
    static if (needEmptyChecks) if (r.empty) return F(0);
    F s0 = r.front;
    r.popFront();
    static if (needEmptyChecks) if (r.empty) return s0;
    s0 += r.front;
    r.popFront();
    return s0;
}

private auto sumPairwiseN(size_t N, bool needEmptyChecks, F, R)(ref R r)
if (isForwardRange!R && !isRandomAccessRange!R)
{
    import std.math.traits : isPowerOf2;
    static assert(isPowerOf2(N), "N must be a power of 2");
    static if (N == 2) return sumPair!(needEmptyChecks, F)(r);
    else return sumPairwiseN!(N/2, needEmptyChecks, F)(r)
        + sumPairwiseN!(N/2, needEmptyChecks, F)(r);
}

// Kahan algo http://en.wikipedia.org/wiki/Kahan_summation_algorithm
private auto sumKahan(Result, R)(Result result, R r)
{
    static assert(isFloatingPoint!Result && isMutable!Result, "The type of"
            ~ " Result must be a mutable floating point, not "
            ~ Result.stringof);
    Result c = 0;
    for (; !r.empty; r.popFront())
    {
        immutable y = r.front - c;
        immutable t = result + y;
        c = (t - result) - y;
        result = t;
    }
    return result;
}

@safe pure nothrow unittest
{
    static assert(is(typeof(sum([cast( byte) 1])) ==  int));
    static assert(is(typeof(sum([cast(ubyte) 1])) ==  int));
    static assert(is(typeof(sum([  1,   2,   3,   4])) ==  int));
    static assert(is(typeof(sum([ 1U,  2U,  3U,  4U])) == uint));
    static assert(is(typeof(sum([ 1L,  2L,  3L,  4L])) ==  long));
    static assert(is(typeof(sum([1UL, 2UL, 3UL, 4UL])) == ulong));

    int[] empty;
    assert(sum(empty) == 0);
    assert(sum([42]) == 42);
    assert(sum([42, 43]) == 42 + 43);
    assert(sum([42, 43, 44]) == 42 + 43 + 44);
    assert(sum([42, 43, 44, 45]) == 42 + 43 + 44 + 45);
}

@safe pure nothrow unittest
{
    static assert(is(typeof(sum([1.0, 2.0, 3.0, 4.0])) == double));
    static assert(is(typeof(sum([ 1F,  2F,  3F,  4F])) == double));
    const(float[]) a = [1F, 2F, 3F, 4F];
    assert(sum(a) == 10F);
    static assert(is(typeof(sum(a)) == double));

    double[] empty;
    assert(sum(empty) == 0);
    assert(sum([42.]) == 42);
    assert(sum([42., 43.]) == 42 + 43);
    assert(sum([42., 43., 44.]) == 42 + 43 + 44);
    assert(sum([42., 43., 44., 45.5]) == 42 + 43 + 44 + 45.5);
}

@safe pure nothrow unittest
{
    import std.container;
    static assert(is(typeof(sum(SList!float()[])) == double));
    static assert(is(typeof(sum(SList!double()[])) == double));
    static assert(is(typeof(sum(SList!real()[])) == real));

    assert(sum(SList!double()[]) == 0);
    assert(sum(SList!double(1)[]) == 1);
    assert(sum(SList!double(1, 2)[]) == 1 + 2);
    assert(sum(SList!double(1, 2, 3)[]) == 1 + 2 + 3);
    assert(sum(SList!double(1, 2, 3, 4)[]) == 10);
}

// https://issues.dlang.org/show_bug.cgi?id=12434
@safe pure nothrow unittest
{
    immutable a = [10, 20];
    auto s1 = sum(a);
    assert(s1 == 30);
    auto s2 = a.map!(x => x).sum;
    assert(s2 == 30);
}

@system unittest
{
    import std.bigint;
    import std.range;

    immutable BigInt[] a = BigInt("1_000_000_000_000_000_000").repeat(10).array();
    immutable ulong[]  b = (ulong.max/2).repeat(10).array();
    auto sa = a.sum();
    auto sb = b.sum(BigInt(0)); //reduce ulongs into bigint
    assert(sa == BigInt("10_000_000_000_000_000_000"));
    assert(sb == (BigInt(ulong.max/2) * 10));
}

@safe pure nothrow @nogc unittest
{
    import std.range;
    foreach (n; iota(50))
        assert(repeat(1.0, n).sum == n);
}

// Issue 19525
@safe unittest
{
    import std.datetime : Duration, minutes;
    assert([1.minutes].sum() == 1.minutes);
}

/**
Finds the mean (colloquially known as the average) of a range.

For built-in numerical types, accurate Knuth & Welford mean calculation
is used. For user-defined types, element by element summation is used.
Additionally an extra parameter `seed` is needed in order to correctly
seed the summation with the equivalent to `0`.

The first overload of this function will return `T.init` if the range
is empty. However, the second overload will return `seed` on empty ranges.

This function is $(BIGOH r.length).

Params:
    T = The type of the return value.
    r = An $(REF_ALTTEXT input range, isInputRange, std,range,primitives)
    seed = For user defined types. Should be equivalent to `0`.

Returns:
    The mean of `r` when `r` is non-empty.
*/
T mean(T = double, R)(R r)
if (isInputRange!R &&
    isNumeric!(ElementType!R) &&
    !isInfinite!R)
{
    if (r.empty)
        return T.init;

    Unqual!T meanRes = 0;
    size_t i = 1;

    // Knuth & Welford mean calculation
    // division per element is slower, but more accurate
    for (; !r.empty; r.popFront())
    {
        T delta = r.front - meanRes;
        meanRes += delta / i++;
    }

    return meanRes;
}

/// ditto
auto mean(R, T)(R r, T seed)
if (isInputRange!R &&
    !isNumeric!(ElementType!R) &&
    is(typeof(r.front + seed)) &&
    is(typeof(r.front / size_t(1))) &&
    !isInfinite!R)
{
    import std.algorithm.iteration : sum, reduce;

    // per item division vis-a-vis the previous overload is too
    // inaccurate for integer division, which the user defined
    // types might be representing
    static if (hasLength!R)
    {
        if (r.length == 0)
            return seed;

        return sum(r, seed) / r.length;
    }
    else
    {
        import std.typecons : tuple;

        if (r.empty)
            return seed;

        auto pair = reduce!((a, b) => tuple(a[0] + 1, a[1] + b))
            (tuple(size_t(0), seed), r);
        return pair[1] / pair[0];
    }
}

///
@safe @nogc pure nothrow unittest
{
    import std.math.operations : isClose;
    import std.math.traits : isNaN;

    static immutable arr1 = [1, 2, 3];
    static immutable arr2 = [1.5, 2.5, 12.5];

    assert(arr1.mean.isClose(2));
    assert(arr2.mean.isClose(5.5));

    assert(arr1[0 .. 0].mean.isNaN);
}

@safe pure nothrow unittest
{
    import std.internal.test.dummyrange : ReferenceInputRange;
    import std.math.operations : isClose;

    auto r1 = new ReferenceInputRange!int([1, 2, 3]);
    assert(r1.mean.isClose(2));

    auto r2 = new ReferenceInputRange!double([1.5, 2.5, 12.5]);
    assert(r2.mean.isClose(5.5));
}

// Test user defined types
@system pure unittest
{
    import std.bigint : BigInt;
    import std.internal.test.dummyrange : ReferenceInputRange;
    import std.math.operations : isClose;

    auto bigint_arr = [BigInt("1"), BigInt("2"), BigInt("3"), BigInt("6")];
    auto bigint_arr2 = new ReferenceInputRange!BigInt([
        BigInt("1"), BigInt("2"), BigInt("3"), BigInt("6")
    ]);
    assert(bigint_arr.mean(BigInt(0)) == BigInt("3"));
    assert(bigint_arr2.mean(BigInt(0)) == BigInt("3"));

    BigInt[] bigint_arr3 = [];
    assert(bigint_arr3.mean(BigInt(0)) == BigInt(0));

    struct MyFancyDouble
    {
       double v;
       alias v this;
    }

    // both overloads
    auto d_arr = [MyFancyDouble(10), MyFancyDouble(15), MyFancyDouble(30)];
    assert(mean!(double)(cast(double[]) d_arr).isClose(18.33333333));
    assert(mean(d_arr, MyFancyDouble(0)).isClose(18.33333333));
}

// uniq
/**
Lazily iterates unique consecutive elements of the given range (functionality
akin to the $(HTTP wikipedia.org/wiki/_Uniq, _uniq) system
utility). Equivalence of elements is assessed by using the predicate
`pred`, by default `"a == b"`. The predicate is passed to
$(REF binaryFun, std,functional), and can either accept a string, or any callable
that can be executed via `pred(element, element)`. If the given range is
bidirectional, `uniq` also yields a
$(REF_ALTTEXT bidirectional range, isBidirectionalRange, std,range,primitives).

Params:
    pred = Predicate for determining equivalence between range elements.
    r = An $(REF_ALTTEXT input range, isInputRange, std,range,primitives) of
        elements to filter.

Returns:
    An $(REF_ALTTEXT input range, isInputRange, std,range,primitives) of
    consecutively unique elements in the original range. If `r` is also a
    forward range or bidirectional range, the returned range will be likewise.
*/
auto uniq(alias pred = "a == b", Range)(Range r)
if (isInputRange!Range && is(typeof(binaryFun!pred(r.front, r.front)) == bool))
{
    return UniqResult!(binaryFun!pred, Range)(r);
}

///
@safe unittest
{
    import std.algorithm.comparison : equal;
    import std.algorithm.mutation : copy;

    int[] arr = [ 1, 2, 2, 2, 2, 3, 4, 4, 4, 5 ];
    assert(equal(uniq(arr), [ 1, 2, 3, 4, 5 ][]));

    // Filter duplicates in-place using copy
    arr.length -= arr.uniq().copy(arr).length;
    assert(arr == [ 1, 2, 3, 4, 5 ]);

    // Note that uniqueness is only determined consecutively; duplicated
    // elements separated by an intervening different element will not be
    // eliminated:
    assert(equal(uniq([ 1, 1, 2, 1, 1, 3, 1]), [1, 2, 1, 3, 1]));
}

private struct UniqResult(alias pred, Range)
{
    Range _input;

    this(Range input)
    {
        import std.algorithm.mutation : move;
        _input = move(input);
    }

    static if (__traits(isCopyable, Range))
        auto opSlice() { return this; }

    void popFront()
    {
        assert(!empty, "Attempting to popFront an empty uniq.");
        auto last = _input.front;
        do
        {
            _input.popFront();
        }
        while (!_input.empty && pred(last, _input.front));
    }

    @property ElementType!Range front()
    {
        assert(!empty, "Attempting to fetch the front of an empty uniq.");
        return _input.front;
    }

    static if (isBidirectionalRange!Range)
    {
        void popBack()
        {
            assert(!empty, "Attempting to popBack an empty uniq.");
            auto last = _input.back;
            do
            {
                _input.popBack();
            }
            while (!_input.empty && pred(last, _input.back));
        }

        @property ElementType!Range back()
        {
            assert(!empty, "Attempting to fetch the back of an empty uniq.");
            return _input.back;
        }
    }

    static if (isInfinite!Range)
    {
        enum bool empty = false;  // Propagate infiniteness.
    }
    else
    {
        @property bool empty() { return _input.empty; }
    }

    static if (isForwardRange!Range)
    {
        @property typeof(this) save() {
            return typeof(this)(_input.save);
        }
    }
}

@safe unittest
{
    import std.algorithm.comparison : equal;
    import std.internal.test.dummyrange;
    import std.range;

    int[] arr = [ 1, 2, 2, 2, 2, 3, 4, 4, 4, 5 ];
    auto r = uniq(arr);
    static assert(isForwardRange!(typeof(r)));

    assert(equal(r, [ 1, 2, 3, 4, 5 ][]));
    assert(equal(retro(r), retro([ 1, 2, 3, 4, 5 ][])));

    foreach (DummyType; AllDummyRanges)
    {
        DummyType d;
        auto u = uniq(d);
        assert(equal(u, [1,2,3,4,5,6,7,8,9,10]));

        static assert(d.rt == RangeType.Input || isForwardRange!(typeof(u)));

        static if (d.rt >= RangeType.Bidirectional)
        {
            assert(equal(retro(u), [10,9,8,7,6,5,4,3,2,1]));
        }
    }
}

// https://issues.dlang.org/show_bug.cgi?id=17264
@safe unittest
{
    import std.algorithm.comparison : equal;

    const(int)[] var = [0, 1, 1, 2];
    assert(var.uniq.equal([0, 1, 2]));
}

/**
Lazily computes all _permutations of `r` using $(HTTP
en.wikipedia.org/wiki/Heap%27s_algorithm, Heap's algorithm).

Params:
    Range = the range type
    r = the $(REF_ALTTEXT random access range, isRandomAccessRange, std,range,primitives)
    to find the permutations for.
Returns:
    A $(REF_ALTTEXT forward range, isForwardRange, std,range,primitives)
    of elements of which are an $(REF indexed, std,range) view into `r`.

See_Also:
$(REF nextPermutation, std,algorithm,sorting).
*/
Permutations!Range permutations(Range)(Range r)
if (isRandomAccessRange!Range && hasLength!Range)
{
    return typeof(return)(r);
}

/// ditto
struct Permutations(Range)
if (isRandomAccessRange!Range && hasLength!Range)
{
    private size_t[] _indices, _state;
    private Range _r;
    private bool _empty;

    ///
    this(Range r)
    {
        import std.array : array;
        import std.range : iota;

        import std.algorithm.mutation : move;
        _r = move(r);
        _state = r.length ? new size_t[r.length-1] : null;
        _indices = iota(size_t(r.length)).array;
        _empty = r.length == 0;
    }

    /// Returns: `true` if the range is empty, `false` otherwise.
    @property bool empty() const pure nothrow @safe @nogc
    {
        return _empty;
    }

    /// Returns: the front of the range
    @property auto front()
    {
        import std.range : indexed;
        return _r.indexed(_indices);
    }

    ///
    void popFront()
    {
        void next(int n)
        {
            import std.algorithm.mutation : swap;

            if (n > _indices.length)
            {
                _empty = true;
                return;
            }

            if (n % 2 == 1)
                swap(_indices[0], _indices[n-1]);
            else
                swap(_indices[_state[n-2]], _indices[n-1]);

            if (++_state[n-2] == n)
            {
                _state[n-2] = 0;
                next(n+1);
            }
        }

        next(2);
    }
}

///
@safe unittest
{
    import std.algorithm.comparison : equal;
    import std.range : iota;
    assert(equal!equal(iota(3).permutations,
        [[0, 1, 2],
         [1, 0, 2],
         [2, 0, 1],
         [0, 2, 1],
         [1, 2, 0],
         [2, 1, 0]]));
}<|MERGE_RESOLUTION|>--- conflicted
+++ resolved
@@ -3656,14 +3656,10 @@
     public:
         this(RoR r)
         {
-<<<<<<< HEAD
             import std.algorithm.mutation : move;
             _items = move(r);
-=======
-            _items = r;
             // field _current must be initialized in constructor, because it is nested struct
             _current = typeof(_current).init;
->>>>>>> 3baff76c
 
             static if (isBidirectional && hasNested!Result)
                 _currentBack = typeof(_currentBack).init;
