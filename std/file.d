// Written in the D programming language.

/**
Utilities for manipulating files and scanning directories. Functions
in this module handle files as a unit, e.g., read or write one _file
at a time. For opening files and manipulating them via handles refer
to module $(D $(LINK2 std_stdio.html,std.stdio)).

Macros:
WIKI = Phobos/StdFile

Copyright: Copyright Digital Mars 2007 - 2011.
License:   $(WEB boost.org/LICENSE_1_0.txt, Boost License 1.0).
Authors:   $(WEB digitalmars.com, Walter Bright),
           $(WEB erdani.org, Andrei Alexandrescu),
           Jonathan M Davis
Source:    $(PHOBOSSRC std/_file.d)
 */
module std.file;

import core.memory;
import core.stdc.stdio, core.stdc.stdlib, core.stdc.string,
       core.stdc.errno, std.algorithm, std.array, std.conv,
       std.datetime, std.exception, std.format, std.path, std.process,
       std.range, std.stdio, std.string, std.traits,
       std.typecons, std.typetuple, std.utf;

import std.metastrings; //For generating deprecation messages only. Remove once
                        //deprecation path complete.

version (Windows)
{
    import core.sys.windows.windows, std.windows.syserror;
}
else version (Posix)
{
    import core.sys.posix.dirent, core.sys.posix.fcntl, core.sys.posix.sys.stat,
        core.sys.posix.sys.time, core.sys.posix.unistd, core.sys.posix.utime;
}
else
    static assert(false, "Module " ~ .stringof ~ " not implemented for this OS.");

version (unittest)
{
    import core.thread;

    private @property string deleteme()
    {
        static _deleteme = "deleteme.dmd.unittest.pid";
        static _first = true;

        if(_first)
        {
            _deleteme = buildPath(tempDir(), _deleteme) ~ to!string(getpid());
            _first = false;
        }


        return _deleteme;
    }
}


// @@@@ TEMPORARY - THIS SHOULD BE IN THE CORE @@@
// {{{
version (Windows)
{
    enum FILE_ATTRIBUTE_REPARSE_POINT = 0x400;

    // Required by tempPath():
    private extern(Windows) DWORD GetTempPathW(DWORD nBufferLength,
                                               LPWSTR lpBuffer);
}
else version (Posix)
{
    deprecated alias stat_t struct_stat64;
}
// }}}


/++
    Exception thrown for file I/O errors.
 +/
class FileException : Exception
{
    /++
        OS error code.
     +/
    immutable uint errno;

    /++
        Constructor which takes an error message.

        Params:
            name = Name of file for which the error occurred.
            msg  = Message describing the error.
            file = The file where the error occurred.
            line = The line where the error occurred.
     +/
    this(in char[] name, in char[] msg, string file = __FILE__, size_t line = __LINE__)
    {
        if(msg.empty)
            super(name.idup, file, line);
        else
            super(text(name, ": ", msg), file, line);

        errno = 0;
    }

    /++
        Constructor which takes the error number ($(LUCKY GetLastError)
        in Windows, $(D_PARAM errno) in Posix).

        Params:
            name = Name of file for which the error occurred.
            msg  = Message describing the error.
            file = The file where the error occurred.
            line = The line where the error occurred.
     +/
    version(Windows) this(in char[] name,
                          uint errno = .GetLastError(),
                          string file = __FILE__,
                          size_t line = __LINE__)
    {
        this(name, sysErrorString(errno), file, line);
        this.errno = errno;
    }
    else version(Posix) this(in char[] name,
                             uint errno = .errno,
                             string file = __FILE__,
                             size_t line = __LINE__)
    {
        auto s = strerror(errno);
        this(name, to!string(s), file, line);
        this.errno = errno;
    }
}

private T cenforce(T)(T condition, lazy const(char)[] name, string file = __FILE__, size_t line = __LINE__)
{
    if (!condition)
    {
      version (Windows)
      {
        throw new FileException(name, .GetLastError(), file, line);
      }
      else version (Posix)
      {
        throw new FileException(name, .errno, file, line);
      }
    }
    return condition;
}

/* **********************************
 * Basic File operations.
 */

/********************************************
Read entire contents of file $(D name) and returns it as an untyped
array. If the file size is larger than $(D upTo), only $(D upTo)
bytes are read.

Example:

----
import std.file, std.stdio;
void main()
{
   auto bytes = cast(ubyte[]) read("filename", 5);
   if (bytes.length == 5)
       writefln("The fifth byte of the file is 0x%x", bytes[4]);
}
----

Returns: Untyped array of bytes _read.

Throws: $(D FileException) on error.
 */
void[] read(in char[] name, size_t upTo = size_t.max)
{
    version(Windows)
    {
        alias TypeTuple!(GENERIC_READ,
                FILE_SHARE_READ, (SECURITY_ATTRIBUTES*).init, OPEN_EXISTING,
                FILE_ATTRIBUTE_NORMAL | FILE_FLAG_SEQUENTIAL_SCAN,
                HANDLE.init)
            defaults;
        auto h = CreateFileW(std.utf.toUTF16z(name), defaults);

        cenforce(h != INVALID_HANDLE_VALUE, name);
        scope(exit) cenforce(CloseHandle(h), name);
        auto size = GetFileSize(h, null);
        cenforce(size != INVALID_FILE_SIZE, name);
        size = min(upTo, size);
        auto buf = uninitializedArray!(ubyte[])(size);
        scope(failure) delete buf;

        DWORD numread = void;
        cenforce(ReadFile(h,buf.ptr, size, &numread, null) == 1
                && numread == size, name);
        return buf[0 .. size];
    }
    else version(Posix)
    {
        // A few internal configuration parameters {
        enum size_t
            minInitialAlloc = 1024 * 4,
            maxInitialAlloc = size_t.max / 2,
            sizeIncrement = 1024 * 16,
            maxSlackMemoryAllowed = 1024;
        // }

        immutable fd = core.sys.posix.fcntl.open(toStringz(name),
                core.sys.posix.fcntl.O_RDONLY);
        cenforce(fd != -1, name);
        scope(exit) core.sys.posix.unistd.close(fd);

        stat_t statbuf = void;
        cenforce(fstat(fd, &statbuf) == 0, name);

        immutable initialAlloc = to!size_t(statbuf.st_size
            ? min(statbuf.st_size + 1, maxInitialAlloc)
            : minInitialAlloc);
        void[] result = uninitializedArray!(ubyte[])(initialAlloc);
        scope(failure) delete result;
        size_t size = 0;

        for (;;)
        {
            immutable actual = core.sys.posix.unistd.read(fd, result.ptr + size,
                    min(result.length, upTo) - size);
            cenforce(actual != -1, name);
            if (actual == 0) break;
            size += actual;
            if (size < result.length) continue;
            immutable newAlloc = size + sizeIncrement;
            result = GC.realloc(result.ptr, newAlloc, GC.BlkAttr.NO_SCAN)
                [0 .. newAlloc];
        }

        return result.length - size >= maxSlackMemoryAllowed
            ? GC.realloc(result.ptr, size, GC.BlkAttr.NO_SCAN)[0 .. size]
            : result[0 .. size];
    }
}

unittest
{
    write(deleteme, "1234");
    scope(exit) { assert(exists(deleteme)); remove(deleteme); }
    assert(read(deleteme, 2) == "12");
    assert(read(deleteme) == "1234");
}

version (linux) unittest
{
    // A file with "zero" length that doesn't have 0 length at all
    auto s = std.file.readText("/proc/sys/kernel/osrelease");
    assert(s.length > 0);
    //writefln("'%s'", s);
}

/********************************************
Read and validates (using $(XREF utf, validate)) a text file. $(D S)
can be a type of array of characters of any width and constancy. No
width conversion is performed; if the width of the characters in file
$(D name) is different from the width of elements of $(D S),
validation will fail.

Returns: Array of characters read.

Throws: $(D FileException) on file error, $(D UTFException) on UTF
decoding error.

Example:

----
enforce(execute("echo abc>deleteme") == 0);
scope(exit) remove("deleteme");
enforce(chomp(readText("deleteme")) == "abc");
----
 */

S readText(S = string)(in char[] name)
{
    auto result = cast(S) read(name);
    std.utf.validate(result);
    return result;
}

unittest
{
    write(deleteme, "abc\n");
    scope(exit) { assert(exists(deleteme)); remove(deleteme); }
    enforce(chomp(readText(deleteme)) == "abc");
}

/*********************************************
Write $(D buffer) to file $(D name).
Throws: $(D FileException) on error.

Example:

----
import std.file;
void main()
{
   int[] a = [ 0, 1, 1, 2, 3, 5, 8 ];
   write("filename", a);
   assert(cast(int[]) read("filename") == a);
}
----
 */
void write(in char[] name, const void[] buffer)
{
    version(Windows)
    {
        alias TypeTuple!(GENERIC_WRITE, 0, null, CREATE_ALWAYS,
                FILE_ATTRIBUTE_NORMAL | FILE_FLAG_SEQUENTIAL_SCAN,
                HANDLE.init)
            defaults;
        auto h = CreateFileW(std.utf.toUTF16z(name), defaults);

        cenforce(h != INVALID_HANDLE_VALUE, name);
        scope(exit) cenforce(CloseHandle(h), name);
        DWORD numwritten;
        cenforce(WriteFile(h, buffer.ptr, to!DWORD(buffer.length), &numwritten, null) == 1
                && buffer.length == numwritten,
                name);
    }
    else version(Posix)
        return writeImpl(name, buffer, O_CREAT | O_WRONLY | O_TRUNC);
}

/*********************************************
Appends $(D buffer) to file $(D name).
Throws: $(D FileException) on error.

Example:

----
import std.file;
void main()
{
   int[] a = [ 0, 1, 1, 2, 3, 5, 8 ];
   write("filename", a);
   int[] b = [ 13, 21 ];
   append("filename", b);
   assert(cast(int[]) read("filename") == a ~ b);
}
----
 */
void append(in char[] name, in void[] buffer)
{
    version(Windows)
    {
        alias TypeTuple!(GENERIC_WRITE,0,null,OPEN_ALWAYS,
                FILE_ATTRIBUTE_NORMAL | FILE_FLAG_SEQUENTIAL_SCAN,HANDLE.init)
            defaults;

        auto h = CreateFileW(std.utf.toUTF16z(name), defaults);

        cenforce(h != INVALID_HANDLE_VALUE, name);
        scope(exit) cenforce(CloseHandle(h), name);
        DWORD numwritten;
        cenforce(SetFilePointer(h, 0, null, FILE_END) != INVALID_SET_FILE_POINTER
                && WriteFile(h,buffer.ptr,to!DWORD(buffer.length),&numwritten,null) == 1
                && buffer.length == numwritten,
                name);
    }
    else version(Posix)
        return writeImpl(name, buffer, O_APPEND | O_WRONLY | O_CREAT);
}

// Posix implementation helper for write and append

version(Posix) private void writeImpl(in char[] name,
        in void[] buffer, in uint mode)
{
    immutable fd = core.sys.posix.fcntl.open(toStringz(name),
            mode, octal!666);
    cenforce(fd != -1, name);
    {
        scope(failure) core.sys.posix.unistd.close(fd);
        immutable size = buffer.length;
        cenforce(
            core.sys.posix.unistd.write(fd, buffer.ptr, size) == size,
            name);
    }
    cenforce(core.sys.posix.unistd.close(fd) == 0, name);
}

/***************************************************
 * Rename file $(D from) to $(D to).
 * Throws: $(D FileException) on error.
 */
void rename(in char[] from, in char[] to)
{
    version(Windows)
    {
        enforce(MoveFileW(std.utf.toUTF16z(from), std.utf.toUTF16z(to)),
                new FileException(
                    text("Attempting to rename file ", from, " to ",
                            to)));
    }
    else version(Posix)
        cenforce(core.stdc.stdio.rename(toStringz(from), toStringz(to)) == 0, to);
}

/***************************************************
Delete file $(D name).
Throws: $(D FileException) on error.
 */
void remove(in char[] name)
{
    version(Windows)
    {
        cenforce(DeleteFileW(std.utf.toUTF16z(name)), name);
    }
    else version(Posix)
        cenforce(core.stdc.stdio.remove(toStringz(name)) == 0,
            "Failed to remove file " ~ name);
}

version(Windows) private WIN32_FILE_ATTRIBUTE_DATA getFileAttributesWin(in char[] name)
{
    WIN32_FILE_ATTRIBUTE_DATA fad;
    enforce(GetFileAttributesExW(std.utf.toUTF16z(name), GET_FILEEX_INFO_LEVELS.GetFileExInfoStandard, &fad), new FileException(name.idup));
    return fad;
}

version(Windows) private ulong makeUlong(DWORD dwLow, DWORD dwHigh)
{
    ULARGE_INTEGER li;
    li.LowPart  = dwLow;
    li.HighPart = dwHigh;
    return li.QuadPart;
}

/***************************************************
Get size of file $(D name) in bytes.

Throws: $(D FileException) on error (e.g., file not found).
 */
ulong getSize(in char[] name)
{
    version(Windows)
    {
        with (getFileAttributesWin(name))
            return makeUlong(nFileSizeLow, nFileSizeHigh);
    }
    else version(Posix)
    {
        stat_t statbuf = void;
        cenforce(stat(toStringz(name), &statbuf) == 0, name);
        return statbuf.st_size;
    }
}

unittest
{
    // create a file of size 1
    write(deleteme, "a");
    scope(exit) { assert(exists(deleteme)); remove(deleteme); }
    assert(getSize(deleteme) == 1);
    // create a file of size 3
    write(deleteme, "abc");
    assert(getSize(deleteme) == 3);
}


/++
    Get the access and modified times of file $(D name).

    Params:
        name                 = File name to get times for.
        fileAccessTime       = Time the file was last accessed.
        fileModificationTime = Time the file was last modified.

    Throws:
        $(D FileException) on error.
 +/
void getTimes(in char[] name,
              out SysTime fileAccessTime,
              out SysTime fileModificationTime)
{
    version(Windows)
    {
        with (getFileAttributesWin(name))
        {
            fileAccessTime = std.datetime.FILETIMEToSysTime(&ftLastAccessTime);
            fileModificationTime = std.datetime.FILETIMEToSysTime(&ftLastWriteTime);
        }
    }
    else version(Posix)
    {
        stat_t statbuf = void;

        cenforce(stat(toStringz(name), &statbuf) == 0, name);

        fileAccessTime = SysTime(unixTimeToStdTime(statbuf.st_atime));
        fileModificationTime = SysTime(unixTimeToStdTime(statbuf.st_mtime));
    }
}

unittest
{
    auto currTime = Clock.currTime();

    write(deleteme, "a");
    scope(exit) { assert(exists(deleteme)); remove(deleteme); }

    SysTime accessTime1 = void;
    SysTime modificationTime1 = void;

    getTimes(deleteme, accessTime1, modificationTime1);

    enum leeway = dur!"seconds"(5);

    {
        auto diffa = accessTime1 - currTime;
        auto diffm = modificationTime1 - currTime;
        scope(failure) writefln("[%s] [%s] [%s] [%s] [%s]", accessTime1, modificationTime1, currTime, diffa, diffm);

        assert(abs(diffa) <= leeway);
        assert(abs(diffm) <= leeway);
    }

    version(fullFileTests)
    {
        enum sleepTime = dur!"seconds"(2);
        Thread.sleep(sleepTime);

        currTime = Clock.currTime();
        write(deleteme, "b");

        SysTime accessTime2 = void;
        SysTime modificationTime2 = void;

        getTimes(deleteme, accessTime2, modificationTime2);

        {
            auto diffa = accessTime2 - currTime;
            auto diffm = modificationTime2 - currTime;
            scope(failure) writefln("[%s] [%s] [%s] [%s] [%s]", accessTime2, modificationTime2, currTime, diffa, diffm);

            //There is no guarantee that the access time will be updated.
            assert(abs(diffa) <= leeway + sleepTime);
            assert(abs(diffm) <= leeway);
        }

        assert(accessTime1 <= accessTime2);
        assert(modificationTime1 <= modificationTime2);
    }
}


/++
    $(BLUE This function is Windows-Only.)

    Get creation/access/modified times of file $(D name).

    This is the same as $(D getTimes) except that it also gives you the file
    creation time - which isn't possible on Posix systems.

    Params:
        name                 = File name to get times for.
        fileCreationTime     = Time the file was created.
        fileAccessTime       = Time the file was last accessed.
        fileModificationTime = Time the file was last modified.

    Throws:
        $(D FileException) on error.
 +/
version(StdDdoc) void getTimesWin(in char[] name,
                                  out SysTime fileCreationTime,
                                  out SysTime fileAccessTime,
                                  out SysTime fileModificationTime);
else version(Windows) void getTimesWin(in char[] name,
                                       out SysTime fileCreationTime,
                                       out SysTime fileAccessTime,
                                       out SysTime fileModificationTime)
{
    with (getFileAttributesWin(name))
    {
        fileCreationTime = std.datetime.FILETIMEToSysTime(&ftCreationTime);
        fileAccessTime = std.datetime.FILETIMEToSysTime(&ftLastAccessTime);
        fileModificationTime = std.datetime.FILETIMEToSysTime(&ftLastWriteTime);
    }
}

version(Windows) unittest
{
    auto currTime = Clock.currTime();

    write(deleteme, "a");
    scope(exit) { assert(exists(deleteme)); remove(deleteme); }

    SysTime creationTime1 = void;
    SysTime accessTime1 = void;
    SysTime modificationTime1 = void;

    getTimesWin(deleteme, creationTime1, accessTime1, modificationTime1);

    enum leeway = dur!"seconds"(5);

    {
        auto diffc = creationTime1 - currTime;
        auto diffa = accessTime1 - currTime;
        auto diffm = modificationTime1 - currTime;
        scope(failure)
        {
            writefln("[%s] [%s] [%s] [%s] [%s] [%s] [%s]",
                     creationTime1, accessTime1, modificationTime1, currTime, diffc, diffa, diffm);
        }

        // Deleting and recreating a file doesn't seem to always reset the "file creation time"
        //assert(abs(diffc) <= leeway);
        assert(abs(diffa) <= leeway);
        assert(abs(diffm) <= leeway);
    }

    version(fullFileTests)
    {
        Thread.sleep(dur!"seconds"(2));

        currTime = Clock.currTime();
        write(deleteme, "b");

        SysTime creationTime2 = void;
        SysTime accessTime2 = void;
        SysTime modificationTime2 = void;

        getTimesWin(deleteme, creationTime2, accessTime2, modificationTime2);

        {
            auto diffa = accessTime2 - currTime;
            auto diffm = modificationTime2 - currTime;
            scope(failure)
            {
                writefln("[%s] [%s] [%s] [%s] [%s]",
                         accessTime2, modificationTime2, currTime, diffa, diffm);
            }

            assert(abs(diffa) <= leeway);
            assert(abs(diffm) <= leeway);
        }

        assert(creationTime1 == creationTime2);
        assert(accessTime1 <= accessTime2);
        assert(modificationTime1 <= modificationTime2);
    }
}


/++
    Returns the time that the given file was last modified.

    Throws:
        $(D FileException) if the given file does not exist.
+/
SysTime timeLastModified(in char[] name)
{
    version(Windows)
    {
        SysTime dummy = void;
        SysTime ftm = void;

        getTimesWin(name, dummy, dummy, ftm);

        return ftm;
    }
    else version(Posix)
    {
        stat_t statbuf = void;

        cenforce(stat(toStringz(name), &statbuf) == 0, name);

        return SysTime(unixTimeToStdTime(statbuf.st_mtime));
    }
}


/++
    Returns the time that the given file was last modified. If the
    file does not exist, returns $(D returnIfMissing).

    A frequent usage pattern occurs in build automation tools such as
    $(WEB gnu.org/software/make, make) or $(WEB
    en.wikipedia.org/wiki/Apache_Ant, ant). To check whether file $(D
    target) must be rebuilt from file $(D source) (i.e., $(D target) is
    older than $(D source) or does not exist), use the comparison
    below. The code throws a $(D FileException) if $(D source) does not
    exist (as it should). On the other hand, the $(D SysTime.min) default
    makes a non-existing $(D target) seem infinitely old so the test
    correctly prompts building it.

    Params:
        name            = The name of the file to get the modification time for.
        returnIfMissing = The time to return if the given file does not exist.

Examples:
--------------------
if(timeLastModified(source) >= timeLastModified(target, SysTime.min))
{
    // must (re)build
}
else
{
    // target is up-to-date
}
--------------------
+/
SysTime timeLastModified(in char[] name, SysTime returnIfMissing)
{
    version(Windows)
    {
        if(!exists(name))
            return returnIfMissing;

        SysTime dummy = void;
        SysTime ftm = void;

        getTimesWin(name, dummy, dummy, ftm);

        return ftm;
    }
    else version(Posix)
    {
        stat_t statbuf = void;

        return stat(toStringz(name), &statbuf) != 0 ?
               returnIfMissing :
               SysTime(unixTimeToStdTime(statbuf.st_mtime));
    }
}

unittest
{
    //std.process.system("echo a > deleteme") == 0 || assert(false);
    if(exists(deleteme))
        remove(deleteme);

    write(deleteme, "a\n");

    scope(exit)
    {
        assert(exists(deleteme));
        remove(deleteme);
    }

    // assert(lastModified("deleteme") >
    //         lastModified("this file does not exist", SysTime.min));
    //assert(lastModified("deleteme") > lastModified(__FILE__));
}


/++
    Returns whether the given file (or directory) exists.
 +/
@property bool exists(in char[] name)
{
    version(Windows)
    {
// http://msdn.microsoft.com/library/default.asp?url=/library/en-us/
// fileio/base/getfileattributes.asp
        return GetFileAttributesW(std.utf.toUTF16z(name)) != 0xFFFFFFFF;
    }
    else version(Posix)
    {
        /*
            The reason why we use stat (and not access) here is
            the quirky behavior of access for SUID programs: if
            we used access, a file may not appear to "exist",
            despite that the program would be able to open it
            just fine. The behavior in question is described as
            follows in the access man page:

            > The check is done using the calling process's real
            > UID and GID, rather than the effective IDs as is
            > done when actually attempting an operation (e.g.,
            > open(2)) on the file. This allows set-user-ID
            > programs to easily determine the invoking user's
            > authority.

            While various operating systems provide eaccess or
            euidaccess functions, these are not part of POSIX -
            so it's safer to use stat instead.
        */

        stat_t statbuf = void;
        return stat(toStringz(name), &statbuf) == 0;
    }
}

unittest
{
    assert(exists("."));
    assert(!exists("this file does not exist"));
    write(deleteme, "a\n");
    scope(exit) { assert(exists(deleteme)); remove(deleteme); }
    assert(exists(deleteme));
}


/++
 Returns the attributes of the given file.

 Note that the file attributes on Windows and Posix systems are
 completely different. On Windows, they're what is returned by $(WEB
 msdn.microsoft.com/en-us/library/aa364944(v=vs.85).aspx,
 GetFileAttributes), whereas on Posix systems, they're the $(LUCKY
 st_mode) value which is part of the $(D stat struct) gotten by
 calling the $(WEB en.wikipedia.org/wiki/Stat_%28Unix%29, $(D stat))
 function.

 On Posix systems, if the given file is a symbolic link, then
 attributes are the attributes of the file pointed to by the symbolic
 link.

 Params:
 name = The file to get the attributes of.
  +/
uint getAttributes(in char[] name)
{
    version(Windows)
    {
        immutable result = GetFileAttributesW(std.utf.toUTF16z(name));

        enforce(result != uint.max, new FileException(name.idup));

        return result;
    }
    else version(Posix)
    {
        stat_t statbuf = void;

        cenforce(stat(toStringz(name), &statbuf) == 0, name);

        return statbuf.st_mode;
    }
}


/++
    If the given file is a symbolic link, then this returns the attributes of the
    symbolic link itself rather than file that it points to. If the given file
    is $(I not) a symbolic link, then this function returns the same result
    as getAttributes.

    On Windows, getLinkAttributes is identical to getAttributes. It exists on
    Windows so that you don't have to special-case code for Windows when dealing
    with symbolic links.

    Params:
        name = The file to get the symbolic link attributes of.

    Throws:
        $(D FileException) on error.
 +/
uint getLinkAttributes(in char[] name)
{
    version(Windows)
    {
        return getAttributes(name);
    }
    else version(Posix)
    {
        stat_t lstatbuf = void;
        cenforce(lstat(toStringz(name), &lstatbuf) == 0, name);
        return lstatbuf.st_mode;
    }
}


/++
    Returns whether the given file is a directory.

    Params:
        name = The path to the file.

    Throws:
        $(D FileException) if the given file does not exist.

Examples:
--------------------
assert(!"/etc/fonts/fonts.conf".isDir);
assert("/usr/share/include".isDir);
--------------------
  +/
@property bool isDir(in char[] name)
{
    version(Windows)
    {
        return (getAttributes(name) & FILE_ATTRIBUTE_DIRECTORY) != 0;
    }
    else version(Posix)
    {
        return (getAttributes(name) & S_IFMT) == S_IFDIR;
    }
}

unittest
{
    version(Windows)
    {
        if("C:\\Program Files\\".exists)
            assert("C:\\Program Files\\".isDir);

        if("C:\\Windows\\system.ini".exists)
            assert(!"C:\\Windows\\system.ini".isDir);
    }
    else version(Posix)
    {
        if("/usr/include".exists)
            assert("/usr/include".isDir);

        if("/usr/include/assert.h".exists)
            assert(!"/usr/include/assert.h".isDir);
    }
}


/++
    Returns whether the given file attributes are for a directory.

    Params:
        attributes = The file attributes.

Examples:
--------------------
assert(!attrIsDir(getAttributes("/etc/fonts/fonts.conf")));
assert(!attrIsDir(getLinkAttributes("/etc/fonts/fonts.conf")));
--------------------
  +/
bool attrIsDir(uint attributes) nothrow
{
    version(Windows)
    {
        return (attributes & FILE_ATTRIBUTE_DIRECTORY) != 0;
    }
    else version(Posix)
    {
        return (attributes & S_IFMT) == S_IFDIR;
    }
}

unittest
{
    version(Windows)
    {
        if("C:\\Program Files\\".exists)
        {
            assert(attrIsDir(getAttributes("C:\\Program Files\\")));
            assert(attrIsDir(getLinkAttributes("C:\\Program Files\\")));
        }

        if("C:\\Windows\\system.ini".exists)
        {
            assert(!attrIsDir(getAttributes("C:\\Windows\\system.ini")));
            assert(!attrIsDir(getLinkAttributes("C:\\Windows\\system.ini")));
        }
    }
    else version(Posix)
    {
        if("/usr/include".exists)
        {
            assert(attrIsDir(getAttributes("/usr/include")));
            assert(attrIsDir(getLinkAttributes("/usr/include")));
        }

        if("/usr/include/assert.h".exists)
        {
            assert(!attrIsDir(getAttributes("/usr/include/assert.h")));
            assert(!attrIsDir(getLinkAttributes("/usr/include/assert.h")));
        }
    }
}


/++
    Returns whether the given file (or directory) is a file.

    On Windows, if a file is not a directory, then it's a file. So,
    either $(D isFile) or $(D isDir) will return true for any given file.

    On Posix systems, if $(D isFile) is $(D true), that indicates that the file
    is a regular file (e.g. not a block not device). So, on Posix systems, it's
    possible for both $(D isFile) and $(D isDir) to be $(D false) for a
    particular file (in which case, it's a special file). You can use
    $(D getAttributes) to get the attributes to figure out what type of special
    it is, or you can use $(D dirEntry) to get at its $(D statBuf), which is the
    result from $(D stat). In either case, see the man page for $(D stat) for
    more information.

    Params:
        name = The path to the file.

    Throws:
        $(D FileException) if the given file does not exist.

Examples:
--------------------
assert("/etc/fonts/fonts.conf".isFile);
assert(!"/usr/share/include".isFile);
--------------------
  +/
@property bool isFile(in char[] name)
{
    version(Windows)
        return !name.isDir;
    else version(Posix)
        return (getAttributes(name) & S_IFMT) == S_IFREG;
}

unittest
{
    version(Windows)
    {
        if("C:\\Program Files\\".exists)
            assert(!"C:\\Program Files\\".isFile);

        if("C:\\Windows\\system.ini".exists)
            assert("C:\\Windows\\system.ini".isFile);
    }
    else version(Posix)
    {
        if("/usr/include".exists)
            assert(!"/usr/include".isFile);

        if("/usr/include/assert.h".exists)
            assert("/usr/include/assert.h".isFile);
    }
}


/++
    Returns whether the given file attributes are for a file.

    On Windows, if a file is not a directory, it's a file. So, either
    $(D attrIsFile) or $(D attrIsDir) will return $(D true) for the
    attributes of any given file.

    On Posix systems, if $(D attrIsFile) is $(D true), that indicates that the
    file is a regular file (e.g. not a block not device). So, on Posix systems,
    it's possible for both $(D attrIsFile) and $(D attrIsDir) to be $(D false)
    for a particular file (in which case, it's a special file). If a file is a
    special file, you can use the attributes to check what type of special file
    it is (see the man page for $(D stat) for more information).

    Params:
        attributes = The file attributes.

Examples:
--------------------
assert(attrIsFile(getAttributes("/etc/fonts/fonts.conf")));
assert(attrIsFile(getLinkAttributes("/etc/fonts/fonts.conf")));
--------------------
  +/
bool attrIsFile(uint attributes) nothrow
{
    version(Windows)
    {
        return (attributes & FILE_ATTRIBUTE_DIRECTORY) == 0;
    }
    else version(Posix)
    {
        return (attributes & S_IFMT) == S_IFREG;
    }
}

unittest
{
    version(Windows)
    {
        if("C:\\Program Files\\".exists)
        {
            assert(!attrIsFile(getAttributes("C:\\Program Files\\")));
            assert(!attrIsFile(getLinkAttributes("C:\\Program Files\\")));
        }

        if("C:\\Windows\\system.ini".exists)
        {
            assert(attrIsFile(getAttributes("C:\\Windows\\system.ini")));
            assert(attrIsFile(getLinkAttributes("C:\\Windows\\system.ini")));
        }
    }
    else version(Posix)
    {
        if("/usr/include".exists)
        {
            assert(!attrIsFile(getAttributes("/usr/include")));
            assert(!attrIsFile(getLinkAttributes("/usr/include")));
        }

        if("/usr/include/assert.h".exists)
        {
            assert(attrIsFile(getAttributes("/usr/include/assert.h")));
            assert(attrIsFile(getLinkAttributes("/usr/include/assert.h")));
        }
    }
}


/++
    Returns whether the given file is a symbolic link.

    On Windows, returns $(D true) when the file is either a symbolic link or a
    junction point.

    Params:
        name = The path to the file.

    Throws:
        $(D FileException) if the given file does not exist.
  +/
@property bool isSymlink(C)(const(C)[] name)
{
    version(Windows)
        return (getAttributes(name) & FILE_ATTRIBUTE_REPARSE_POINT) != 0;
    else version(Posix)
        return (getLinkAttributes(name) & S_IFMT) == S_IFLNK;
}

unittest
{
    version(Windows)
    {
        if("C:\\Program Files\\".exists)
            assert(!"C:\\Program Files\\".isSymlink);

        if("C:\\Users\\".exists && "C:\\Documents and Settings\\".exists)
            assert("C:\\Documents and Settings\\".isSymlink);

        enum fakeSymFile = "C:\\Windows\\system.ini";
        if(fakeSymFile.exists)
        {
            assert(!fakeSymFile.isSymlink);

            assert(!fakeSymFile.isSymlink);
            assert(!attrIsSymlink(getAttributes(fakeSymFile)));
            assert(!attrIsSymlink(getLinkAttributes(fakeSymFile)));

            assert(attrIsFile(getAttributes(fakeSymFile)));
            assert(attrIsFile(getLinkAttributes(fakeSymFile)));
            assert(!attrIsDir(getAttributes(fakeSymFile)));
            assert(!attrIsDir(getLinkAttributes(fakeSymFile)));

            assert(getAttributes(fakeSymFile) == getLinkAttributes(fakeSymFile));
        }
    }
    else version(Posix)
    {
        if("/usr/include".exists)
        {
            assert(!"/usr/include".isSymlink);

            immutable symfile = deleteme ~ "_slink\0";
            scope(exit) if(symfile.exists) symfile.remove();

            core.sys.posix.unistd.symlink("/usr/include", symfile.ptr);

            assert(symfile.isSymlink);
            assert(!attrIsSymlink(getAttributes(symfile)));
            assert(attrIsSymlink(getLinkAttributes(symfile)));

            assert(attrIsDir(getAttributes(symfile)));
            assert(!attrIsDir(getLinkAttributes(symfile)));

            assert(!attrIsFile(getAttributes(symfile)));
            assert(!attrIsFile(getLinkAttributes(symfile)));
        }

        if("/usr/include/assert.h".exists)
        {
            assert(!"/usr/include/assert.h".isSymlink);

            immutable symfile = deleteme ~ "_slink\0";
            scope(exit) if(symfile.exists) symfile.remove();

            core.sys.posix.unistd.symlink("/usr/include/assert.h", symfile.ptr);

            assert(symfile.isSymlink);
            assert(!attrIsSymlink(getAttributes(symfile)));
            assert(attrIsSymlink(getLinkAttributes(symfile)));

            assert(!attrIsDir(getAttributes(symfile)));
            assert(!attrIsDir(getLinkAttributes(symfile)));

            assert(attrIsFile(getAttributes(symfile)));
            assert(!attrIsFile(getLinkAttributes(symfile)));
        }
    }
}


/++
    Returns whether the given file attributes are for a symbolic link.

    On Windows, return $(D true) when the file is either a symbolic link or a
    junction point.

    Params:
        attributes = The file attributes.

Examples:
--------------------
core.sys.posix.unistd.symlink("/etc/fonts/fonts.conf", "/tmp/alink");

assert(!getAttributes("/tmp/alink").isSymlink);
assert(getLinkAttributes("/tmp/alink").isSymlink);
--------------------
  +/
bool attrIsSymlink(uint attributes) nothrow
{
    version(Windows)
        return (attributes & FILE_ATTRIBUTE_REPARSE_POINT) != 0;
    else version(Posix)
        return (attributes & S_IFMT) == S_IFLNK;
}


/****************************************************
 * Change directory to $(D pathname).
 * Throws: $(D FileException) on error.
 */
void chdir(in char[] pathname)
{
    version(Windows)
    {
        enforce(SetCurrentDirectoryW(std.utf.toUTF16z(pathname)),
                new FileException(pathname.idup));
    }
    else version(Posix)
    {
        cenforce(core.sys.posix.unistd.chdir(toStringz(pathname)) == 0,
                pathname);
    }
}

/****************************************************
Make directory $(D pathname).

Throws: $(D FileException) on error.
 */
void mkdir(in char[] pathname)
{
    version(Windows)
    {
        enforce(CreateDirectoryW(std.utf.toUTF16z(pathname), null),
                new FileException(pathname.idup));
    }
    else version(Posix)
    {
        cenforce(core.sys.posix.sys.stat.mkdir(toStringz(pathname), octal!777) == 0,
                 pathname);
    }
}

/****************************************************
 * Make directory and all parent directories as needed.
 */

void mkdirRecurse(in char[] pathname)
{
    const left = dirName(pathname);
    if (!exists(left))
    {
        version (Windows)
        {   /* Prevent infinite recursion if left is "d:\" and
             * drive d does not exist.
             */
            if (left.length >= 3 && left[$ - 2] == ':')
                throw new FileException(left.idup);
        }
        mkdirRecurse(left);
    }
    if (!baseName(pathname).empty)
    {
        mkdir(pathname);
    }
}

unittest
{
    // bug3570
    {
        immutable basepath = deleteme ~ "_dir";
        version (Windows)
        {
            immutable path = basepath ~ "\\fake\\here\\";
        }
        else version (Posix)
        {
            immutable path = basepath ~ `/fake/here/`;
        }

        mkdirRecurse(path);
        assert(basepath.exists && basepath.isDir);
        scope(exit) rmdirRecurse(basepath);
        assert(path.exists && path.isDir);
    }
}

/****************************************************
Remove directory $(D pathname).

Throws: $(D FileException) on error.
 */
void rmdir(in char[] pathname)
{
    version(Windows)
    {
        cenforce(RemoveDirectoryW(std.utf.toUTF16z(pathname)),
                pathname);
    }
    else version(Posix)
    {
        cenforce(core.sys.posix.unistd.rmdir(toStringz(pathname)) == 0,
                pathname);
    }
}

/++
    $(BLUE This function is Posix-Only.)

    Creates a symlink.

    Params:
        original = The file to link from.
        link     = The symlink to create.

    Note:
        Relative paths are relative to the current working directory,
        not the files being linked to or from.

    Throws:
        $(D FileException) on error (which includes if the symlink already
        exists).
  +/
version(StdDdoc) void symlink(C1, C2)(const(C1)[] original, const(C2)[] link);
else version(Posix) void symlink(C1, C2)(const(C1)[] original, const(C2)[] link)
{
    cenforce(core.sys.posix.unistd.symlink(toUTFz!(const char*)(original),
                                           toUTFz!(const char*)(link)) == 0,
             link);
}

version(Posix) unittest
{
    if("/usr/include".exists)
    {
        immutable symfile = deleteme ~ "_slink\0";
        scope(exit) if(symfile.exists) symfile.remove();

        symlink("/usr/include", symfile);

        assert(symfile.exists);
        assert(symfile.isSymlink);
        assert(!attrIsSymlink(getAttributes(symfile)));
        assert(attrIsSymlink(getLinkAttributes(symfile)));

        assert(attrIsDir(getAttributes(symfile)));
        assert(!attrIsDir(getLinkAttributes(symfile)));

        assert(!attrIsFile(getAttributes(symfile)));
        assert(!attrIsFile(getLinkAttributes(symfile)));
    }

    if("/usr/include/assert.h".exists)
    {
        assert(!"/usr/include/assert.h".isSymlink);

        immutable symfile = deleteme ~ "_slink\0";
        scope(exit) if(symfile.exists) symfile.remove();

        symlink("/usr/include/assert.h", symfile);

        assert(symfile.exists);
        assert(symfile.isSymlink);
        assert(!attrIsSymlink(getAttributes(symfile)));
        assert(attrIsSymlink(getLinkAttributes(symfile)));

        assert(!attrIsDir(getAttributes(symfile)));
        assert(!attrIsDir(getLinkAttributes(symfile)));

        assert(attrIsFile(getAttributes(symfile)));
        assert(!attrIsFile(getLinkAttributes(symfile)));
    }
}


/++
    $(BLUE This function is Posix-Only.)

    Returns the path to the file pointed to by a symlink. Note that the
    path could be either relative or absolute depending on the symlink.
    If the path is relative, it's relative to the symlink, not the current
    working directory.

    Throws:
        $(D FileException) on error.
  +/
version(StdDdoc) string readLink(C)(const(C)[] link);
else version(Posix) string readLink(C)(const(C)[] link)
{
    enum bufferLen = 2048;
    enum maxCodeUnits = 6;
    char[bufferLen] buffer;
    auto linkPtr = toUTFz!(const char*)(link);
    auto size = core.sys.posix.unistd.readlink(linkPtr,
                                               buffer.ptr,
                                               buffer.length);
    cenforce(size != -1, link);

    if(size <= bufferLen - maxCodeUnits)
        return to!string(buffer[0 .. size]);

    auto dynamicBuffer = new char[](bufferLen * 3 / 2);

    foreach(i; 0 .. 10)
    {
        size = core.sys.posix.unistd.readlink(linkPtr,
                                              dynamicBuffer.ptr,
                                              dynamicBuffer.length);
        cenforce(size != -1, link);

        if(size <= dynamicBuffer.length - maxCodeUnits)
        {
            dynamicBuffer.length = size;
            return assumeUnique(dynamicBuffer);
        }

        dynamicBuffer.length = dynamicBuffer.length * 3 / 2;
    }

    throw new FileException(format("Path for %s is too long to read.", link));
}

version(Posix) unittest
{
    foreach(file; ["/usr/include", "/usr/include/assert.h"])
    {
        if(file.exists)
        {
            immutable symfile = deleteme ~ "_slink\0";
            scope(exit) if(symfile.exists) symfile.remove();

            symlink(file, symfile);
            assert(readLink(symfile) == file, format("Failed file: %s", file));
        }
    }

    assertThrown!FileException(readLink("/doesnotexist"));
}


/****************************************************
 * Get current directory.
 * Throws: $(D FileException) on error.
 */
version(Windows) string getcwd()
{
    /* GetCurrentDirectory's return value:
        1. function succeeds: the number of characters that are written to
    the buffer, not including the terminating null character.
        2. function fails: zero
        3. the buffer (lpBuffer) is not large enough: the required size of
    the buffer, in characters, including the null-terminating character.
    */
    wchar[4096] buffW = void; //enough for most common case
    immutable n = cenforce(GetCurrentDirectoryW(to!DWORD(buffW.length), buffW.ptr),
            "getcwd");
    // we can do it because toUTFX always produces a fresh string
    if(n < buffW.length)
    {
        return toUTF8(buffW[0 .. n]);
    }
    else //staticBuff isn't enough
    {
        auto ptr = cast(wchar*) malloc(wchar.sizeof * n);
        scope(exit) free(ptr);
        immutable n2 = GetCurrentDirectoryW(n, ptr);
        cenforce(n2 && n2 < n, "getcwd");
        return toUTF8(ptr[0 .. n2]);
    }
}
else version (Posix) string getcwd()
{
    auto p = cenforce(core.sys.posix.unistd.getcwd(null, 0),
            "cannot get cwd");
    scope(exit) core.stdc.stdlib.free(p);
    return p[0 .. core.stdc.string.strlen(p)].idup;
}

unittest
{
    auto s = getcwd();
    assert(s.length);
}


version(StdDdoc)
{
    /++
        Info on a file, similar to what you'd get from stat on a Posix system.

        A $(D DirEntry) is obtained by using the functions $(D dirEntry) (to get
        the $(D DirEntry) for a specific file) or $(D dirEntries) (to get a
        $(D DirEntry) for each file/directory in a particular directory).
      +/
    struct DirEntry
    {
        void _init(T...)(T);
    public:

        /++
            Returns the path to the file represented by this $(D DirEntry).

Examples:
--------------------
auto de1 = dirEntry("/etc/fonts/fonts.conf");
assert(de1.name == "/etc/fonts/fonts.conf");

auto de2 = dirEntry("/usr/share/include");
assert(de2.name == "/usr/share/include");
--------------------
          +/
        @property string name() const;


        /++
            Returns whether the file represented by this $(D DirEntry) is a
            directory.

Examples:
--------------------
auto de1 = dirEntry("/etc/fonts/fonts.conf");
assert(!de1.isDir);

auto de2 = dirEntry("/usr/share/include");
assert(de2.isDir);
--------------------
          +/
        @property bool isDir();


        /++
            Returns whether the file represented by this $(D DirEntry) is a file.

            On Windows, if a file is not a directory, then it's a file. So,
            either $(D isFile) or $(D isDir) will return $(D true).

            On Posix systems, if $(D isFile) is $(D true), that indicates that
            the file is a regular file (e.g. not a block not device). So, on
            Posix systems, it's possible for both $(D isFile) and $(D isDir) to
            be $(D false) for a particular file (in which case, it's a special
            file). You can use $(D attributes) or $(D statBuf) to get more
            information about a special file (see the stat man page for more
            details).

Examples:
--------------------
auto de1 = dirEntry("/etc/fonts/fonts.conf");
assert(de1.isFile);

auto de2 = dirEntry("/usr/share/include");
assert(!de2.isFile);
--------------------
          +/
        @property bool isFile();

        /++
            Returns whether the file represented by this $(D DirEntry) is a
            symbolic link.

            On Windows, return $(D true) when the file is either a symbolic
            link or a junction point.
          +/
        @property bool isSymlink();

        /++
            Returns the size of the the file represented by this $(D DirEntry)
            in bytes.
          +/
        @property ulong size();

        /++
            $(BLUE This function is Windows-Only.)

            Returns the creation time of the file represented by this
            $(D DirEntry).
          +/
        @property SysTime timeCreated() const;

        /++
            Returns the time that the file represented by this $(D DirEntry) was
            last accessed.

            Note that many file systems do not update the access time for files
            (generally for performance reasons), so there's a good chance that
            $(D timeLastAccessed) will return the same value as
            $(D timeLastModified).
          +/
        @property SysTime timeLastAccessed();

        /++
            Returns the time that the file represented by this $(D DirEntry) was
            last modified.
          +/
        @property SysTime timeLastModified();

        /++
            Returns the attributes of the file represented by this $(D DirEntry).

            Note that the file attributes on Windows and Posix systems are
            completely different. On, Windows, they're what is returned by
            $(D GetFileAttributes)
            $(WEB msdn.microsoft.com/en-us/library/aa364944(v=vs.85).aspx, GetFileAttributes)
            Whereas, an Posix systems, they're the $(D st_mode) value which is
            part of the $(D stat) struct gotten by calling $(D stat).

            On Posix systems, if the file represented by this $(D DirEntry) is a
            symbolic link, then attributes are the attributes of the file
            pointed to by the symbolic link.
          +/
        @property uint attributes();

        /++
            On Posix systems, if the file represented by this $(D DirEntry) is a
            symbolic link, then $(D linkAttributes) are the attributes of the
            symbolic link itself. Otherwise, $(D linkAttributes) is identical to
            $(D attributes).

            On Windows, $(D linkAttributes) is identical to $(D attributes). It
            exists on Windows so that you don't have to special-case code for
            Windows when dealing with symbolic links.
          +/
        @property uint linkAttributes();

        version(Windows)
            alias void* stat_t;

        /++
            $(BLUE This function is Posix-Only.)

            The $(D stat) struct gotten from calling $(D stat).
          +/
        @property stat_t statBuf();
    }
}
else version(Windows)
{
    struct DirEntry
    {
    public:
        alias name this;

        @property string name() const pure nothrow
        {
            return _name;
        }

        @property bool isDir() const pure nothrow
        {
            return (attributes & FILE_ATTRIBUTE_DIRECTORY) != 0;
        }

        @property bool isFile() const pure nothrow
        {
            //Are there no options in Windows other than directory and file?
            //If there are, then this probably isn't the best way to determine
            //whether this DirEntry is a file or not.
            return !isDir;
        }

        @property bool isSymlink() const pure nothrow
        {
            return (attributes & FILE_ATTRIBUTE_REPARSE_POINT) != 0;
        }

        @property ulong size() const pure nothrow
        {
            return _size;
        }

        @property SysTime timeCreated() const pure nothrow
        {
            return cast(SysTime)_timeCreated;
        }

        @property SysTime timeLastAccessed() const pure nothrow
        {
            return cast(SysTime)_timeLastAccessed;
        }

        @property SysTime timeLastModified() const pure nothrow
        {
            return cast(SysTime)_timeLastModified;
        }

        @property uint attributes() const pure nothrow
        {
            return _attributes;
        }

        @property uint linkAttributes() const pure nothrow
        {
            return _attributes;
        }

    private:

        void _init(in char[] path)
        {
            _name = path.idup;

            with (getFileAttributesWin(path))
            {
                _size = makeUlong(nFileSizeLow, nFileSizeHigh);
                _timeCreated = std.datetime.FILETIMEToSysTime(&ftCreationTime);
                _timeLastAccessed = std.datetime.FILETIMEToSysTime(&ftLastAccessTime);
                _timeLastModified = std.datetime.FILETIMEToSysTime(&ftLastWriteTime);
                _attributes = dwFileAttributes;
            }
        }

        void _init(in char[] path, in WIN32_FIND_DATA* fd)
        {
            auto clength = to!int(std.c.string.strlen(fd.cFileName.ptr));

            // Convert cFileName[] to unicode
            const wlength = MultiByteToWideChar(0, 0, fd.cFileName.ptr, clength, null, 0);
            auto wbuf = new wchar[wlength];
            const n = MultiByteToWideChar(0, 0, fd.cFileName.ptr, clength, wbuf.ptr, wlength);
            assert(n == wlength);
            // toUTF8() returns a new buffer
            _name = buildPath(path, std.utf.toUTF8(wbuf[0 .. wlength]));
            _size = (cast(ulong)fd.nFileSizeHigh << 32) | fd.nFileSizeLow;
            _timeCreated = std.datetime.FILETIMEToSysTime(&fd.ftCreationTime);
            _timeLastAccessed = std.datetime.FILETIMEToSysTime(&fd.ftLastAccessTime);
            _timeLastModified = std.datetime.FILETIMEToSysTime(&fd.ftLastWriteTime);
            _attributes = fd.dwFileAttributes;
        }

        void _init(in char[] path, in WIN32_FIND_DATAW *fd)
        {
            size_t clength = std.string.wcslen(fd.cFileName.ptr);
            _name = std.utf.toUTF8(fd.cFileName[0 .. clength]);
            _name = buildPath(path, std.utf.toUTF8(fd.cFileName[0 .. clength]));
            _size = (cast(ulong)fd.nFileSizeHigh << 32) | fd.nFileSizeLow;
            _timeCreated = std.datetime.FILETIMEToSysTime(&fd.ftCreationTime);
            _timeLastAccessed = std.datetime.FILETIMEToSysTime(&fd.ftLastAccessTime);
            _timeLastModified = std.datetime.FILETIMEToSysTime(&fd.ftLastWriteTime);
            _attributes = fd.dwFileAttributes;
        }


        string _name; /// The file or directory represented by this DirEntry.


        SysTime _timeCreated;      /// The time when the file was created.
        SysTime _timeLastAccessed; /// The time when the file was last accessed.
        SysTime _timeLastModified; /// The time when the file was last modified.

        ulong _size;       /// The size of the file in bytes.
        uint  _attributes; /// The file attributes from WIN32_FIND_DATAW.
    }
}
else version(Posix)
{
    struct DirEntry
    {
    public:
        alias name this;

        @property string name() const pure nothrow
        {
            return _name;
        }

        @property bool isDir()
        {
            _ensureStatDone();

            return (_statBuf.st_mode & S_IFMT) == S_IFDIR;
        }

        @property bool isFile()
        {
            _ensureStatDone();

            return (_statBuf.st_mode & S_IFMT) == S_IFREG;
        }

        @property bool isSymlink()
        {
            _ensureLStatDone();

            return (_lstatMode & S_IFMT) == S_IFLNK;
        }

        @property ulong size()
        {
            _ensureStatDone();
            return _statBuf.st_size;
        }

        @property SysTime timeStatusChanged()
        {
            _ensureStatDone();

            return SysTime(unixTimeToStdTime(_statBuf.st_ctime));
        }

        @property SysTime timeLastAccessed()
        {
            _ensureStatDone();

            return SysTime(unixTimeToStdTime(_statBuf.st_ctime));
        }

        @property SysTime timeLastModified()
        {
            _ensureStatDone();

            return SysTime(unixTimeToStdTime(_statBuf.st_mtime));
        }

        @property uint attributes()
        {
            _ensureStatDone();

            return _statBuf.st_mode;
        }

        @property uint linkAttributes()
        {
            _ensureLStatDone();

            return _lstatMode;
        }

        @property stat_t statBuf()
        {
            _ensureStatDone();

            return _statBuf;
        }

    private:

        void _init(in char[] path)
        {
            _name = path.idup;

            _didLStat = false;
            _didStat = false;
            _dTypeSet = false;
        }

        void _init(in char[] path, core.sys.posix.dirent.dirent* fd)
        {
            immutable len = std.c.string.strlen(fd.d_name.ptr);
            _name = buildPath(path, fd.d_name[0 .. len]);

            _didLStat = false;
            _didStat = false;

            //fd_d_type doesn't work for all file systems,
            //in which case the result is DT_UNKOWN. But we
            //can determine the correct type from lstat, so
            //we'll only set the dtype here if we could
            //correctly determine it (not lstat in the case
            //of DT_UNKNOWN in case we don't ever actually
            //need the dtype, thus potentially avoiding the
            //cost of calling lstat).
            if(fd.d_type != DT_UNKNOWN)
            {
                _dType = fd.d_type;
                _dTypeSet = true;
            }
            else
                _dTypeSet = false;
        }

        /++
            This is to support lazy evaluation, because doing stat's is
            expensive and not always needed.
         +/
        void _ensureStatDone()
        {
            if(_didStat)
                return;

            enforce(stat(toStringz(_name), &_statBuf) == 0,
                    "Failed to stat file `" ~ _name ~ "'");

            _didStat = true;
        }

        /++
            This is to support lazy evaluation, because doing stat's is
            expensive and not always needed.
         +/
        void _ensureLStatDone()
        {
            if(_didLStat)
                return;

            stat_t statbuf = void;

            enforce(lstat(toStringz(_name), &statbuf) == 0,
                "Failed to stat file `" ~ _name ~ "'");

            _lstatMode = statbuf.st_mode;

            _dTypeSet = true;
            _didLStat = true;
        }


        string _name; /// The file or directory represented by this DirEntry.

        stat_t _statBuf = void;  /// The result of stat().
        uint  _lstatMode;               /// The stat mode from lstat().
        ubyte _dType;                   /// The type of the file.

        bool _didLStat = false;   /// Whether lstat() has been called for this DirEntry.
        bool _didStat = false;    /// Whether stat() has been called for this DirEntry.
        bool _dTypeSet = false;   /// Whether the dType of the file has been set.
    }
}

unittest
{
    version(Windows)
    {
        if("C:\\Program Files\\".exists)
        {
            auto de = dirEntry("C:\\Program Files\\");
            assert(!de.isFile);
            assert(de.isDir);
            assert(!de.isSymlink);
        }

        if("C:\\Users\\".exists && "C:\\Documents and Settings\\".exists)
        {
            auto de = dirEntry("C:\\Documents and Settings\\");
            assert(de.isSymlink);
        }

        if("C:\\Windows\\system.ini".exists)
        {
            auto de = dirEntry("C:\\Windows\\system.ini");
            assert(de.isFile);
            assert(!de.isDir);
            assert(!de.isSymlink);
        }
    }
    else version(Posix)
    {
        if("/usr/include".exists)
        {
            {
                auto de = dirEntry("/usr/include");
                assert(!de.isFile);
                assert(de.isDir);
                assert(!de.isSymlink);
            }

            immutable symfile = deleteme ~ "_slink\0";
            scope(exit) if(symfile.exists) symfile.remove();

            core.sys.posix.unistd.symlink("/usr/include", symfile.ptr);

            {
                auto de = dirEntry(symfile);
                assert(!de.isFile);
                assert(de.isDir);
                assert(de.isSymlink);
            }
        }

        if("/usr/include/assert.h".exists)
        {
            auto de = dirEntry("/usr/include/assert.h");
            assert(de.isFile);
            assert(!de.isDir);
            assert(!de.isSymlink);
        }
    }
}


/******************************************************
 * $(RED Deprecated. It will be removed in November 2012.
 *       Please use $(LREF dirEntries) instead.)
 *
 * For each file and directory $(D DirEntry) in $(D pathname[])
 * pass it to the callback delegate.
 *
 * Params:
 *        callback =        Delegate that processes each
 *                        DirEntry in turn. Returns true to
 *                        continue, false to stop.
 * Example:
 *        This program lists all the files in its
 *        path argument and all subdirectories thereof.
 * ----
 * import std.stdio;
 * import std.file;
 *
 * void main(string[] args)
 * {
 *    bool callback(DirEntry* de)
 *    {
 *      if(de.isDir)
 *        listdir(de.name, &callback);
 *      else
 *        writefln(de.name);

 *      return true;
 *    }
 *
 *    listdir(args[1], &callback);
 * }
 * ----
 */
deprecated alias listDir listdir;


/***************************************************
Copy file $(D from) to file $(D to). File timestamps are preserved.
 */
void copy(in char[] from, in char[] to)
{
    version(Windows)
    {
        immutable result = CopyFileW(std.utf.toUTF16z(from), std.utf.toUTF16z(to), false);
        if (!result)
            throw new FileException(to.idup);
    }
    else version(Posix)
    {
        immutable fd = core.sys.posix.fcntl.open(toStringz(from), O_RDONLY);
        cenforce(fd != -1, from);
        scope(exit) core.sys.posix.unistd.close(fd);

        stat_t statbuf = void;
        cenforce(fstat(fd, &statbuf) == 0, from);
        //cenforce(core.sys.posix.sys.stat.fstat(fd, &statbuf) == 0, from);

        auto toz = toStringz(to);
        immutable fdw = core.sys.posix.fcntl.open(toz,
                O_CREAT | O_WRONLY | O_TRUNC, octal!666);
        cenforce(fdw != -1, from);
        scope(failure) core.stdc.stdio.remove(toz);
        {
            scope(failure) core.sys.posix.unistd.close(fdw);
            auto BUFSIZ = 4096u * 16;
            auto buf = core.stdc.stdlib.malloc(BUFSIZ);
            if (!buf)
            {
                BUFSIZ = 4096;
                buf = core.stdc.stdlib.malloc(BUFSIZ);
                buf || assert(false, "Out of memory in std.file.copy");
            }
            scope(exit) core.stdc.stdlib.free(buf);

            for (auto size = statbuf.st_size; size; )
            {
                immutable toxfer = (size > BUFSIZ) ? BUFSIZ : cast(size_t) size;
                cenforce(
                    core.sys.posix.unistd.read(fd, buf, toxfer) == toxfer
                    && core.sys.posix.unistd.write(fdw, buf, toxfer) == toxfer,
                    from);
                assert(size >= toxfer);
                size -= toxfer;
            }
        }

        cenforce(core.sys.posix.unistd.close(fdw) != -1, from);

        utimbuf utim = void;
        utim.actime = cast(time_t)statbuf.st_atime;
        utim.modtime = cast(time_t)statbuf.st_mtime;

        cenforce(utime(toz, &utim) != -1, from);
    }
}


/++
    Set access/modified times of file $(D name).

    Params:
        fileAccessTime       = Time the file was last accessed.
        fileModificationTime = Time the file was last modified.

    Throws:
        $(D FileException) on error.
 +/
void setTimes(in char[] name,
              SysTime fileAccessTime,
              SysTime fileModificationTime)
{
    version(Windows)
    {
        const ta = SysTimeToFILETIME(fileAccessTime);
        const tm = SysTimeToFILETIME(fileModificationTime);
        alias TypeTuple!(GENERIC_WRITE,
                         0,
                         null,
                         OPEN_EXISTING,
                         FILE_ATTRIBUTE_NORMAL, HANDLE.init)
              defaults;
        auto h = CreateFileW(std.utf.toUTF16z(name), defaults);

        cenforce(h != INVALID_HANDLE_VALUE, name);

        scope(exit)
            cenforce(CloseHandle(h), name);

        cenforce(SetFileTime(h, null, &ta, &tm), name);
    }
    else version(Posix)
    {
        timeval[2] t = void;

        t[0] = fileAccessTime.toTimeVal();
        t[1] = fileModificationTime.toTimeVal();

        enforce(utimes(toStringz(name), t) == 0);
    }
}

/+
unittest
{
    write(deleteme, "a\n");
    scope(exit) { assert(exists(deleteme)); remove(deleteme); }
    SysTime ftc1, fta1, ftm1;
    getTimes(deleteme, ftc1, fta1, ftm1);
    enforce(collectException(setTimes("nonexistent", fta1, ftm1)));
    setTimes(deleteme, fta1 + dur!"seconds"(50), ftm1 + dur!"seconds"(50));
    SysTime ftc2, fta2, ftm2;
    getTimes(deleteme, ftc2, fta2, ftm2);
    assert(fta1 + dur!"seconds(50) == fta2, text(fta1 + dur!"seconds(50), "!=", fta2));
    assert(ftm1 + dur!"seconds(50) == ftm2);
}
+/


/++
    Remove directory and all of its content and subdirectories,
    recursively.

    Throws:
        $(D FileException) if there is an error (including if the given
        file is not a directory).
 +/
void rmdirRecurse(in char[] pathname)
{
    DirEntry de = dirEntry(pathname);

    rmdirRecurse(de);
}


/++
    Remove directory and all of its content and subdirectories,
    recursively.

    Throws:
        $(D FileException) if there is an error (including if the given
        file is not a directory).
 +/
void rmdirRecurse(ref DirEntry de)
{
    if(!de.isDir)
        throw new FileException(text("File ", de.name, " is not a directory"));

    if(de.isSymlink)
        remove(de.name);
    else
    {
        // all children, recursively depth-first
        foreach(DirEntry e; dirEntries(de.name, SpanMode.depth, false))
        {
            attrIsDir(e.linkAttributes) ? rmdir(e.name) : remove(e.name);
        }

        // the dir itself
        rmdir(de.name);
    }
}

version(Windows) unittest
{
    auto d = deleteme ~ r".dir\a\b\c\d\e\f\g";
    mkdirRecurse(d);
    rmdirRecurse(deleteme ~ ".dir");
    enforce(!exists(deleteme ~ ".dir"));
}

version(Posix) unittest
{
    collectException(rmdirRecurse(deleteme));
    auto d = deleteme~"/a/b/c/d/e/f/g";
    enforce(collectException(mkdir(d)));
    mkdirRecurse(d);
    core.sys.posix.unistd.symlink((deleteme~"/a/b/c\0").ptr,
            (deleteme~"/link\0").ptr);
    rmdirRecurse(deleteme~"/link");
    enforce(exists(d));
    rmdirRecurse(deleteme);
    enforce(!exists(deleteme));

    d = deleteme~"/a/b/c/d/e/f/g";
    mkdirRecurse(d);
<<<<<<< HEAD
    std.process.execute("ln -sf "~deleteme~"/a/b/c /tmp/"~deleteme~"/link");
=======
    std.process.system("ln -sf "~deleteme~"/a/b/c "~deleteme~"/link");
>>>>>>> 191241ff
    rmdirRecurse(deleteme);
    enforce(!exists(deleteme));
}

unittest
{
    void[] buf;

    buf = new void[10];
    (cast(byte[])buf)[] = 3;
    if (exists("unittest_write.tmp")) remove("unittest_write.tmp");
    write("unittest_write.tmp", buf);
    void buf2[] = read("unittest_write.tmp");
    assert(buf == buf2);

    copy("unittest_write.tmp", "unittest_write2.tmp");
    buf2 = read("unittest_write2.tmp");
    assert(buf == buf2);

    remove("unittest_write.tmp");
    assert(!exists("unittest_write.tmp"));
    remove("unittest_write2.tmp");
    assert(!exists("unittest_write2.tmp"));
}

//Remove this when _listDir is removed. It's not needed to test
//DirEntry. Plenty of other tests to do that already.
unittest
{
    _listDir(".", delegate bool (DirEntry * de)
    {
        version(Windows)
        {
            auto s = std.string.format("%s : c %s, w %s, a %s",
                                       de.name,
                                       de.timeCreated,
                                       de.timeLastModified,
                                       de.timeLastAccessed);
        }
        else version(Posix)
        {
            auto s = std.string.format("%s : c %s, w %s, a %s",
                                       de.name,
                                       de.timeStatusChanged,
                                       de.timeLastModified,
                                       de.timeLastAccessed);
        }

        return true;
    }
    );
}


/**
 * Dictates directory spanning policy for $(D_PARAM dirEntries) (see below).
 */
enum SpanMode
{
    /** Only spans one directory. */
    shallow,
    /** Spans the directory depth-first, i.e. the content of any
     subdirectory is spanned before that subdirectory itself. Useful
     e.g. when recursively deleting files.  */
    depth,
    /** Spans the directory breadth-first, i.e. the content of any
     subdirectory is spanned right after that subdirectory itself. */
    breadth,
}

private struct DirIteratorImpl
{
    SpanMode _mode;
    // Whether we should follow symlinked directories while iterating.
    // It also indicates whether we should avoid functions which call
    // stat (since we should only need lstat in this case and it would
    // be more efficient to not call stat in addition to lstat).
    bool _followSymlink;
    DirEntry _cur;
    Appender!(DirHandle[]) _stack;
    Appender!(DirEntry[]) _stashed; //used in depth first mode
    //stack helpers
    void pushExtra(DirEntry de){ _stashed.put(de); }
    //ditto
    bool hasExtra(){ return !_stashed.data.empty; }
    //ditto
    DirEntry popExtra()
    {
        DirEntry de;
        de = _stashed.data[$-1];
        _stashed.shrinkTo(_stashed.data.length - 1);
        return de;

    }
    version(Windows)
    {
        struct DirHandle
        {
            string dirpath;
            HANDLE h;
        }

        bool stepIn(string directory)
        {
            string search_pattern = buildPath(directory, "*.*");
            WIN32_FIND_DATAW findinfo;
            HANDLE h = FindFirstFileW(toUTF16z(search_pattern), &findinfo);
            cenforce(h != INVALID_HANDLE_VALUE, directory);
            _stack.put(DirHandle(directory, h));
            return toNext(false, &findinfo);
        }

        bool next()
        {
            if(_stack.data.empty)
                return false;
            WIN32_FIND_DATAW findinfo;
            return toNext(true, &findinfo);
        }

        bool toNext(bool fetch, WIN32_FIND_DATAW* findinfo)
        {
            if(fetch)
            {
                if(FindNextFileW(_stack.data[$-1].h, findinfo) == FALSE)
                {
                    popDirStack();
                    return false;
                }
            }
            while( std.string.wcscmp(findinfo.cFileName.ptr, ".") == 0
                    || std.string.wcscmp(findinfo.cFileName.ptr, "..") == 0)
                if(FindNextFileW(_stack.data[$-1].h, findinfo) == FALSE)
                {
                    popDirStack();
                    return false;
                }
            _cur._init(_stack.data[$-1].dirpath, findinfo);
            return true;
        }

        bool toNext(bool fetch, WIN32_FIND_DATA* findinfo)
        {
            if(fetch)
            {
                if(FindNextFileA(_stack.data[$-1].h, findinfo) == FALSE)
                {
                    popDirStack();
                    return false;
                }
            }
            while( core.stdc.string.strcmp(findinfo.cFileName.ptr, ".") == 0
                    || core.stdc.string.strcmp(findinfo.cFileName.ptr, "..") == 0)
                if(FindNextFileA(_stack.data[$-1].h, findinfo) == FALSE)
                {
                    popDirStack();
                    return false;
                }
            _cur._init(_stack.data[$-1].dirpath, findinfo);
            return true;
        }

        void popDirStack()
        {
            assert(!_stack.data.empty);
            FindClose(_stack.data[$-1].h);
            _stack.shrinkTo(_stack.data.length-1);
        }

        void releaseDirStack()
        {
            foreach( d;  _stack.data)
                FindClose(d.h);
        }

        bool mayStepIn()
        {
            try
            {
                return _followSymlink ? _cur.isDir : _cur.isDir && !_cur.isSymlink;
            }
            catch (Exception)
            {
                // Entry may have disappeared
            }
            return false;
        }
    }
    else version(Posix)
    {
        struct DirHandle
        {
            string dirpath;
            DIR*   h;
        }

        bool stepIn(string directory)
        {
            auto h = cenforce(opendir(toStringz(directory)), directory);
            _stack.put(DirHandle(directory, h));
            return next();
        }

        bool next()
        {
            if(_stack.data.empty)
                return false;
            for(dirent* fdata; (fdata = readdir(_stack.data[$-1].h)) != null; )
            {
                // Skip "." and ".."
                if(core.stdc.string.strcmp(fdata.d_name.ptr, ".")  &&
                   core.stdc.string.strcmp(fdata.d_name.ptr, "..") )
                {
                    _cur._init(_stack.data[$-1].dirpath, fdata);
                    return true;
                }
            }
            popDirStack();
            return false;
        }

        void popDirStack()
        {
            assert(!_stack.data.empty);
            closedir(_stack.data[$-1].h);
            _stack.shrinkTo(_stack.data.length-1);
        }

        void releaseDirStack()
        {
            foreach( d;  _stack.data)
                closedir(d.h);
        }

        bool mayStepIn()
        {
            return _followSymlink ? _cur.isDir : attrIsDir(_cur.linkAttributes);
        }
    }

    this(string pathname, SpanMode mode, bool followSymlink)
    {
        _mode = mode;
        _followSymlink = followSymlink;
        _stack = appender(cast(DirHandle[])[]);
        if(_mode == SpanMode.depth)
            _stashed = appender(cast(DirEntry[])[]);
        if(stepIn(pathname))
        {
            if(_mode == SpanMode.depth)
                while(mayStepIn())
                {
                    auto thisDir = _cur;
                    if(stepIn(_cur.name))
                    {
                        pushExtra(thisDir);
                    }
                    else
                        break;
                }
        }
    }
    @property bool empty(){ return _stashed.data.empty && _stack.data.empty; }
    @property DirEntry front(){ return _cur; }
    void popFront()
    {
        switch(_mode)
        {
        case SpanMode.depth:
            if(next())
            {
                while(mayStepIn())
                {
                    auto thisDir = _cur;
                    if(stepIn(_cur.name))
                    {
                        pushExtra(thisDir);
                    }
                    else
                        break;
                }
            }
            else if(hasExtra())
                _cur = popExtra();
            break;
        case SpanMode.breadth:
            if(mayStepIn())
            {
                if(!stepIn(_cur.name))
                    while(!empty && !next()){}
            }
            else
                while(!empty && !next()){}
            break;
        default:
            next();
        }
    }

    ~this()
    {
        releaseDirStack();
    }
}

struct DirIterator
{
private:
    RefCounted!(DirIteratorImpl, RefCountedAutoInitialize.no) impl;
    this(string pathname, SpanMode mode, bool followSymlink)
    {
        impl = typeof(impl)(pathname, mode, followSymlink);
    }
public:
    @property bool empty(){ return impl.empty; }
    @property DirEntry front(){ return impl.front; }
    void popFront(){ impl.popFront(); }

}
/++
    Returns an input range of DirEntry that lazily iterates a given directory,
    also provides two ways of foreach iteration. The iteration variable can be of
    type $(D_PARAM string) if only the name is needed, or $(D_PARAM DirEntry)
    if additional details are needed. The span mode dictates the how the
    directory is traversed. The name of the each directory entry iterated
    contains the absolute path.

    Params:
        path = The directory to iterate over.
        mode = Whether the directory's sub-directories should be iterated
               over depth-first ($(D_PARAM depth)), breadth-first
               ($(D_PARAM breadth)), or not at all ($(D_PARAM shallow)).
        followSymlink = Whether symbolic links which point to directories
                         should be treated as directories and their contents
                         iterated over.

    Throws:
        $(D FileException) if the directory does not exist.

Examples:
--------------------
// Iterate a directory in depth
foreach (string name; dirEntries("destroy/me", SpanMode.depth))
{
 remove(name);
}
// Iterate a directory in breadth
foreach (string name; dirEntries(".", SpanMode.breadth))
{
 writeln(name);
}
// Iterate a directory and get detailed info about it
foreach (DirEntry e; dirEntries("dmd-testing", SpanMode.breadth))
{
 writeln(e.name, "\t", e.size);
}
// Iterate over all *.d files in current directory and all its subdirectories
auto dFiles = filter!`endsWith(a.name,".d")`(dirEntries(".",SpanMode.depth));
foreach(d; dFiles)
    writeln(d.name);
// Hook it up with std.parallelism to compile them all in parallel:
foreach(d; parallel(dFiles, 1)) //passes by 1 file to each thread
{
    string cmd = "dmd -c "  ~ d.name;
    writeln(cmd);
    std.process.system(cmd);
}
--------------------
 +/
auto dirEntries(string path, SpanMode mode, bool followSymlink = true)
{
    return DirIterator(path, mode, followSymlink);
}

unittest
{
    string testdir = "deleteme.dmd.unittest.std.file" ~ to!string(getpid()); // needs to be relative
    mkdirRecurse(buildPath(testdir, "somedir"));
    scope(exit) rmdirRecurse(testdir);
    write(buildPath(testdir, "somefile"), null);
    write(buildPath(testdir, "somedir", "somedeepfile"), null);

    // testing range interface
    size_t equalEntries(string relpath, SpanMode mode)
    {
        auto len = enforce(walkLength(dirEntries(absolutePath(relpath), mode)));
        assert(walkLength(dirEntries(relpath, mode)) == len);
        assert(equal(
                   map!(q{std.path.absolutePath(a.name)})(dirEntries(relpath, mode)),
                   map!(q{a.name})(dirEntries(absolutePath(relpath), mode))));
        return len;
    }

    assert(equalEntries(testdir, SpanMode.shallow) == 2);
    assert(equalEntries(testdir, SpanMode.depth) == 3);
    assert(equalEntries(testdir, SpanMode.breadth) == 3);

    // testing opApply
    foreach (string name; dirEntries(testdir, SpanMode.breadth))
    {
        //writeln(name);
        assert(name.startsWith(testdir));
    }
    foreach (DirEntry e; dirEntries(absolutePath(testdir), SpanMode.breadth))
    {
        //writeln(name);
        assert(e.isFile || e.isDir, e.name);
    }
}

unittest
{
    //issue 7264
    foreach (string name; dirEntries(".", "*.d", SpanMode.breadth))
    {

    }
    foreach (entry; dirEntries(".", SpanMode.breadth))
    {
        static assert(is(typeof(entry) == DirEntry));
    }
    //issue 7138
    auto a = array(dirEntries(".", SpanMode.shallow));
}

/++
    Convenience wrapper for filtering file names with a glob pattern.

    Params:
        path = The directory to iterate over.
        pattern  = String with wildcards, such as $(RED "*.d"). The supported
                   wildcard strings are described under
                   $(XREF path, globMatch).
        mode = Whether the directory's sub-directories should be iterated
               over depth-first ($(D_PARAM depth)), breadth-first
               ($(D_PARAM breadth)), or not at all ($(D_PARAM shallow)).
        followSymlink = Whether symbolic links which point to directories
                         should be treated as directories and their contents
                         iterated over.

    Throws:
        $(D FileException) if the directory does not exist.

Examples:
--------------------
// Iterate over all D source files in current directory and all its
// subdirectories
auto dFiles = dirEntries(".","*.{d,di}",SpanMode.depth);
foreach(d; dFiles)
    writeln(d.name);
--------------------
 +/
auto dirEntries(string path, string pattern, SpanMode mode,
    bool followSymlink = true)
{
    bool f(DirEntry de) { return globMatch(baseName(de.name), pattern); }
    return filter!f(DirIterator(path, mode, followSymlink));
}

/++
    Returns a DirEntry for the given file (or directory).

    Params:
        name = The file (or directory) to get a DirEntry for.

    Throws:
        $(D FileException) if the file does not exist.
 +/
DirEntry dirEntry(in char[] name)
{
    if(!name.exists)
        throw new FileException(text("File ", name, " does not exist"));

    DirEntry dirEntry;

    dirEntry._init(name);

    return dirEntry;
}

//Test dirEntry with a directory.
unittest
{
    auto before = Clock.currTime();
    Thread.sleep(dur!"seconds"(2));
    immutable path = deleteme ~ "_dir";
    scope(exit) { if(path.exists) rmdirRecurse(path); }

    mkdir(path);
    Thread.sleep(dur!"seconds"(2));
    auto de = dirEntry(path);
    assert(de.name == path);
    assert(de.isDir);
    assert(!de.isFile);
    assert(!de.isSymlink);

    assert(de.isDir == path.isDir);
    assert(de.isFile == path.isFile);
    assert(de.isSymlink == path.isSymlink);
    assert(de.size == path.getSize());
    assert(de.attributes == getAttributes(path));
    assert(de.linkAttributes == getLinkAttributes(path));

    auto now = Clock.currTime();
    scope(failure) writefln("[%s] [%s] [%s] [%s]", before, de.timeLastAccessed, de.timeLastModified, now);
    assert(de.timeLastAccessed > before);
    assert(de.timeLastAccessed < now);
    assert(de.timeLastModified > before);
    assert(de.timeLastModified < now);

    assert(attrIsDir(de.attributes));
    assert(attrIsDir(de.linkAttributes));
    assert(!attrIsFile(de.attributes));
    assert(!attrIsFile(de.linkAttributes));
    assert(!attrIsSymlink(de.attributes));
    assert(!attrIsSymlink(de.linkAttributes));

    version(Windows)
    {
        assert(de.timeCreated > before);
        assert(de.timeCreated < now);
    }
    else version(Posix)
    {
        assert(de.timeStatusChanged > before);
        assert(de.timeStatusChanged < now);
        assert(de.attributes == de.statBuf.st_mode);
    }
}

//Test dirEntry with a file.
unittest
{
    auto before = Clock.currTime();
    Thread.sleep(dur!"seconds"(2));
    immutable path = deleteme ~ "_file";
    scope(exit) { if(path.exists) remove(path); }

    write(path, "hello world");
    Thread.sleep(dur!"seconds"(2));
    auto de = dirEntry(path);
    assert(de.name == path);
    assert(!de.isDir);
    assert(de.isFile);
    assert(!de.isSymlink);

    assert(de.isDir == path.isDir);
    assert(de.isFile == path.isFile);
    assert(de.isSymlink == path.isSymlink);
    assert(de.size == path.getSize());
    assert(de.attributes == getAttributes(path));
    assert(de.linkAttributes == getLinkAttributes(path));

    auto now = Clock.currTime();
    scope(failure) writefln("[%s] [%s] [%s] [%s]", before, de.timeLastAccessed, de.timeLastModified, now);
    assert(de.timeLastAccessed > before);
    assert(de.timeLastAccessed < now);
    assert(de.timeLastModified > before);
    assert(de.timeLastModified < now);

    assert(!attrIsDir(de.attributes));
    assert(!attrIsDir(de.linkAttributes));
    assert(attrIsFile(de.attributes));
    assert(attrIsFile(de.linkAttributes));
    assert(!attrIsSymlink(de.attributes));
    assert(!attrIsSymlink(de.linkAttributes));

    version(Windows)
    {
        assert(de.timeCreated > before);
        assert(de.timeCreated < now);
    }
    else version(Posix)
    {
        assert(de.timeStatusChanged > before);
        assert(de.timeStatusChanged < now);
        assert(de.attributes == de.statBuf.st_mode);
    }
}

//Test dirEntry with a symlink to a directory.
version(linux) unittest
{
    auto before = Clock.currTime();
    Thread.sleep(dur!"seconds"(2));
    immutable orig = deleteme ~ "_dir";
    mkdir(orig);
    immutable path = deleteme ~ "_slink";
    scope(exit) { if(orig.exists) rmdirRecurse(orig); }
    scope(exit) { if(path.exists) remove(path); }

    core.sys.posix.unistd.symlink((orig ~ "\0").ptr, (path ~ "\0").ptr);
    Thread.sleep(dur!"seconds"(2));
    auto de = dirEntry(path);
    assert(de.name == path);
    assert(de.isDir);
    assert(!de.isFile);
    assert(de.isSymlink);

    assert(de.isDir == path.isDir);
    assert(de.isFile == path.isFile);
    assert(de.isSymlink == path.isSymlink);
    assert(de.size == path.getSize());
    assert(de.attributes == getAttributes(path));
    assert(de.linkAttributes == getLinkAttributes(path));

    auto now = Clock.currTime();
    scope(failure) writefln("[%s] [%s] [%s] [%s]", before, de.timeLastAccessed, de.timeLastModified, now);
    assert(de.timeLastAccessed > before);
    assert(de.timeLastAccessed < now);
    assert(de.timeLastModified > before);
    assert(de.timeLastModified < now);

    assert(attrIsDir(de.attributes));
    assert(!attrIsDir(de.linkAttributes));
    assert(!attrIsFile(de.attributes));
    assert(!attrIsFile(de.linkAttributes));
    assert(!attrIsSymlink(de.attributes));
    assert(attrIsSymlink(de.linkAttributes));

    assert(de.timeStatusChanged > before);
    assert(de.timeStatusChanged < now);
    assert(de.attributes == de.statBuf.st_mode);
}

//Test dirEntry with a symlink to a file.
version(linux) unittest
{
    auto before = Clock.currTime();
    Thread.sleep(dur!"seconds"(2));
    immutable orig = deleteme ~ "_file";
    write(orig, "hello world");
    immutable path = deleteme ~ "_slink";
    scope(exit) { if(orig.exists) remove(orig); }
    scope(exit) { if(path.exists) remove(path); }

    core.sys.posix.unistd.symlink((orig ~ "\0").ptr, (path ~ "\0").ptr);
    Thread.sleep(dur!"seconds"(2));
    auto de = dirEntry(path);
    assert(de.name == path);
    assert(!de.isDir);
    assert(de.isFile);
    assert(de.isSymlink);

    assert(de.isDir == path.isDir);
    assert(de.isFile == path.isFile);
    assert(de.isSymlink == path.isSymlink);
    assert(de.size == path.getSize());
    assert(de.attributes == getAttributes(path));
    assert(de.linkAttributes == getLinkAttributes(path));

    auto now = Clock.currTime();
    scope(failure) writefln("[%s] [%s] [%s] [%s]", before, de.timeLastAccessed, de.timeLastModified, now);
    assert(de.timeLastAccessed > before);
    assert(de.timeLastAccessed < now);
    assert(de.timeLastModified > before);
    assert(de.timeLastModified < now);

    assert(!attrIsDir(de.attributes));
    assert(!attrIsDir(de.linkAttributes));
    assert(attrIsFile(de.attributes));
    assert(!attrIsFile(de.linkAttributes));
    assert(!attrIsSymlink(de.attributes));
    assert(attrIsSymlink(de.linkAttributes));

    assert(de.timeStatusChanged > before);
    assert(de.timeStatusChanged < now);
    assert(de.attributes == de.statBuf.st_mode);
}


/**
Reads an entire file into an array.

Example:
----
// Load file; each line is an int followed by comma, whitespace and a
// double.
auto a = slurp!(int, double)("filename", "%s, %s");
----
 */
Select!(Types.length == 1, Types[0][], Tuple!(Types)[])
slurp(Types...)(string filename, in char[] format)
{
    typeof(return) result;
    auto app = appender!(typeof(return))();
    ElementType!(typeof(return)) toAdd;
    auto f = File(filename);
    scope(exit) f.close();
    foreach (line; f.byLine())
    {
        formattedRead(line, format, &toAdd);
        enforce(line.empty,
                text("Trailing characters at the end of line: `", line,
                        "'"));
        app.put(toAdd);
    }
    return app.data;
}

unittest
{
    // Tuple!(int, double)[] x;
    // auto app = appender(&x);
    write(deleteme, "12 12.25\n345 1.125");
    scope(exit) { assert(exists(deleteme)); remove(deleteme); }
    auto a = slurp!(int, double)(deleteme, "%s %s");
    assert(a.length == 2);
    assert(a[0] == tuple(12, 12.25));
    assert(a[1] == tuple(345, 1.125));
}


/**
Returns the path to a directory for temporary files.

On Windows, this function returns the result of calling the Windows API function
$(D $(LINK2 http://msdn.microsoft.com/en-us/library/windows/desktop/aa364992.aspx, GetTempPath)).

On POSIX platforms, it searches through the following list of directories
and returns the first one which is found to exist:
$(OL
    $(LI The directory given by the $(D TMPDIR) environment variable.)
    $(LI The directory given by the $(D TEMP) environment variable.)
    $(LI The directory given by the $(D TMP) environment variable.)
    $(LI $(D /tmp))
    $(LI $(D /var/tmp))
    $(LI $(D /usr/tmp))
)

On all platforms, $(D tempDir) returns $(D ".") on failure, representing
the current working directory.

The return value of the function is cached, so the procedures described
above will only be performed the first time the function is called.  All
subsequent runs will return the same string, regardless of whether
environment variables and directory structures have changed in the
meantime.

The POSIX $(D tempDir) algorithm is inspired by Python's
$(D $(LINK2 http://docs.python.org/library/tempfile.html#tempfile.tempdir, tempfile.tempdir)).
*/
string tempDir()
{
    static string cache;
    if (cache is null)
    {
        version(Windows)
        {
            wchar[MAX_PATH] buf;
            DWORD len = GetTempPathW(buf.length, buf.ptr);
            if (len) cache = toUTF8(buf[0 .. len]);
        }
        else version(Posix)
        {
            // This function looks through the list of alternative directories
            // and returns the first one which exists and is a directory.
            static string findExistingDir(T...)(lazy T alternatives)
            {
                foreach (dir; alternatives)
                    if (!dir.empty && exists(dir)) return dir;
                return null;
            }

            cache = findExistingDir(environment.get("TMPDIR"),
                                    environment.get("TEMP"),
                                    environment.get("TMP"),
                                    "/tmp",
                                    "/var/tmp",
                                    "/usr/tmp");
        }
        else static assert (false, "Unsupported platform");

        if (cache is null) cache = ".";
    }
    return cache;
}


/++
    $(RED Deprecated. It will be removed in November 2012.
          Please use $(LREF dirEntries) instead.)

    Returns the contents of the given directory.

    The names in the contents do not include the pathname.

    Throws:
        $(D FileException) on error.

Examples:
    This program lists all the files and subdirectories in its
    path argument.
--------------------
import std.stdio;
import std.file;

void main(string[] args)
{
    auto dirs = std.file.listDir(args[1]);

    foreach(d; dirs)
        writefln(d);
}
--------------------
 +/
deprecated string[] listDir(C)(in C[] pathname)
{
    auto result = appender!(string[])();

    bool listing(string filename)
    {
        result.put(filename);
        return true; // continue
    }

    _listDir(pathname, &listing);

    return result.data;
}

unittest
{
    assert(listDir(".").length > 0);
}


/++
    $(RED Deprecated. It will be removed in November 2012.
          Please use $(LREF dirEntries) instead.)

    Returns all the files in the directory and its sub-directories
    which match pattern or regular expression r.

    Params:
        pathname = The path of the directory to search.
        pattern  = String with wildcards, such as $(RED "*.d"). The supported
                   wildcard strings are described under fnmatch() in
                   $(LINK2 std_path.html, std.path).
        r        = Regular expression, for more powerful pattern matching.
        followSymlink = Whether symbolic links which point to directories
                         should be treated as directories and their contents
                         iterated over. Ignored on Windows.

Examples:
    This program lists all the files with a "d" extension in
    the path passed as the first argument.
--------------------
import std.stdio;
import std.file;

void main(string[] args)
{
  auto d_source_files = std.file.listDir(args[1], "*.d");

  foreach(d; d_source_files)
      writefln(d);
}
--------------------

    A regular expression version that searches for all files with "d" or
    "obj" extensions:
--------------------
import std.stdio;
import std.file;
import std.regexp;

void main(string[] args)
{
  auto d_source_files = std.file.listDir(args[1], RegExp(r"\.(d|obj)$"));

  foreach(d; d_source_files)
      writefln(d);
}
--------------------
 +/
deprecated string[] listDir(C, U)(in C[] pathname, U filter, bool followSymlink = true)
    if(is(C : char) && !is(U: bool delegate(string filename)))
{
    import std.regexp;
    auto result = appender!(string[])();
    bool callback(DirEntry* de)
    {
        if(followSymlink ? de.isDir : attrIsDir(de.linkAttributes))
        {
            _listDir(de.name, &callback);
        }
        else
        {
            static if(is(U : const(C[])))
            {//pattern version
                if(std.path.fnmatch(de.name, filter))
                    result.put(de.name);
            }
            else static if(is(U : RegExp))
            {//RegExp version

                if(filter.test(de.name))
                    result.put(de.name);
            }
            else
                static assert(0,"There is no version of listDir that takes " ~ U.stringof);
        }
        return true; // continue
    }

    _listDir(pathname, &callback);

    return result.data;
}

/******************************************************
 * $(RED Deprecated. It will be removed in November 2012.
 *       Please use $(LREF dirEntries) instead.)
 *
 * For each file and directory name in pathname[],
 * pass it to the callback delegate.
 *
 * Params:
 *        callback =        Delegate that processes each
 *                        filename in turn. Returns true to
 *                        continue, false to stop.
 * Example:
 *        This program lists all the files in its
 *        path argument, including the path.
 * ----
 * import std.stdio;
 * import std.path;
 * import std.file;
 *
 * void main(string[] args)
 * {
 *    auto pathname = args[1];
 *    string[] result;
 *
 *    bool listing(string filename)
 *    {
 *      result ~= buildPath(pathname, filename);
 *      return true; // continue
 *    }
 *
 *    listdir(pathname, &listing);
 *
 *    foreach (name; result)
 *      writefln("%s", name);
 * }
 * ----
 */
deprecated void listDir(C, U)(in C[] pathname, U callback)
    if(is(C : char) && is(U: bool delegate(string filename)))
{
    _listDir(pathname, callback);
}


//==============================================================================
// Private Section.
//==============================================================================
private:


deprecated void _listDir(in char[] pathname, bool delegate(string filename) callback)
{
    bool listing(DirEntry* de)
    {
        return callback(baseName(de.name));
    }

    _listDir(pathname, &listing);
}


version(Windows)
{
    deprecated void _listDir(in char[] pathname, bool delegate(DirEntry* de) callback)
    {
        DirEntry de;
        auto c = buildPath(pathname, "*.*");

        WIN32_FIND_DATAW fileinfo;

        auto h = FindFirstFileW(std.utf.toUTF16z(c), &fileinfo);
        if(h == INVALID_HANDLE_VALUE)
            return;

        scope(exit) FindClose(h);

        do
        {
            // Skip "." and ".."
            if(std.string.wcscmp(fileinfo.cFileName.ptr, ".") == 0 ||
               std.string.wcscmp(fileinfo.cFileName.ptr, "..") == 0)
            {
                continue;
            }

            de._init(pathname, &fileinfo);

            if(!callback(&de))
                break;

        } while(FindNextFileW(h, &fileinfo) != FALSE);
    }
}
else version(Posix)
{
    deprecated void _listDir(in char[] pathname, bool delegate(DirEntry* de) callback)
    {
        auto h = cenforce(opendir(toStringz(pathname)), pathname);
        scope(exit) closedir(h);

        DirEntry de;

        for(dirent* fdata; (fdata = readdir(h)) != null; )
        {
            // Skip "." and ".."
            if(!core.stdc.string.strcmp(fdata.d_name.ptr, ".") ||
               !core.stdc.string.strcmp(fdata.d_name.ptr, ".."))
            {
                continue;
            }

            de._init(pathname, fdata);

            if(!callback(&de))
                break;
        }
    }
}<|MERGE_RESOLUTION|>--- conflicted
+++ resolved
@@ -2220,11 +2220,7 @@
 
     d = deleteme~"/a/b/c/d/e/f/g";
     mkdirRecurse(d);
-<<<<<<< HEAD
-    std.process.execute("ln -sf "~deleteme~"/a/b/c /tmp/"~deleteme~"/link");
-=======
-    std.process.system("ln -sf "~deleteme~"/a/b/c "~deleteme~"/link");
->>>>>>> 191241ff
+    std.process.execute("ln -sf "~deleteme~"/a/b/c "~deleteme~"/link");
     rmdirRecurse(deleteme);
     enforce(!exists(deleteme));
 }
