// Written in the D programming language.

/**
Utilities for manipulating files and scanning directories. Functions
in this module handle files as a unit, e.g., read or write one _file
at a time. For opening files and manipulating them via handles refer
to module $(D $(LINK2 std_stdio.html,std.stdio)).

Macros:
WIKI = Phobos/StdFile

Copyright: Copyright Digital Mars 2007 - 2011.
License:   $(WEB boost.org/LICENSE_1_0.txt, Boost License 1.0).
Authors:   $(WEB digitalmars.com, Walter Bright),
           $(WEB erdani.org, Andrei Alexandrescu),
           Jonathan M Davis
Source:    $(PHOBOSSRC std/_file.d)
 */
module std.file;

import core.memory;
import core.stdc.stdio, core.stdc.stdlib, core.stdc.string,
       core.stdc.errno, std.algorithm, std.array, std.conv,
       std.datetime, std.exception, std.format, std.path, std.process,
       std.range, std.stdio, std.string, std.traits,
       std.typecons, std.typetuple, std.utf;

import std.metastrings; //For generating deprecation messages only. Remove once
                        //deprecation path complete.

version (Windows)
{
    import core.sys.windows.windows, std.windows.syserror;
}
else version (Posix)
{
    import core.sys.posix.dirent, core.sys.posix.fcntl, core.sys.posix.sys.stat,
        core.sys.posix.sys.time, core.sys.posix.unistd, core.sys.posix.utime;
}
else
    static assert(false, "Module " ~ .stringof ~ " not implemented for this OS.");

version (unittest)
{
    import core.thread;

    private @property string deleteme()
    {
        static _deleteme = "deleteme.dmd.unittest";
        static _first = true;

        if(_first)
        {
            version(Windows)
                _deleteme = buildPath(std.process.getenv("TEMP"), _deleteme);
            else version(Posix)
                _deleteme = "/tmp/" ~ _deleteme;

            _first = false;
        }


        return _deleteme;
    }
}


// @@@@ TEMPORARY - THIS SHOULD BE IN THE CORE @@@
// {{{
version (Windows)
{
    enum FILE_ATTRIBUTE_REPARSE_POINT = 0x400;
}
else version (Posix)
{
    version (OSX)
    {
        import core.stdc.config : c_long;
        // struct prefix to distinguish it from the stat() function.
        // Ported from /usr/include/sys/stat.h on an OS X Lion box.
        struct struct_stat64
        {
            dev_t st_dev;        /// device
            mode_t st_mode;
            nlink_t st_nlink;    /// link count
            ulong st_ino;        /// file serial number
            uid_t st_uid;        /// user ID of file's owner
            gid_t st_gid;        /// user ID of group's owner
            dev_t st_rdev;       /// if device then device number

            time_t st_atime;
            c_long st_atimensec;
            time_t st_mtime;
            c_long st_mtimensec;
            time_t st_ctime;
            c_long st_ctimensec;
            time_t st_birthtime;
            c_long st_birthtimensec;

            off_t st_size;
            blkcnt_t st_blocks;      /// number of allocated 512 byte blocks
            blksize_t st_blksize;    /// optimal I/O block size

            uint st_flags;
            uint st_gen;
            int st_lspare; /* RESERVED: DO NOT USE! */
            long st_qspare[2]; /* RESERVED: DO NOT USE! */
        }

        extern(C) int fstat64(int, struct_stat64*);
        extern(C) int stat64(in char*, struct_stat64*);
        extern(C) int lstat64(in char*, struct_stat64*);
    }
    else version (FreeBSD)
    {
        alias core.sys.posix.sys.stat.stat_t struct_stat64;
        alias core.sys.posix.sys.stat.fstat  fstat64;
        alias core.sys.posix.sys.stat.stat   stat64;
        alias core.sys.posix.sys.stat.lstat  lstat64;
    }
    else
    {
        version(D_LP64)
        {
            struct struct_stat64
            {
                ulong st_dev;
                ulong st_ino;
                ulong st_nlink;
                uint  st_mode;
                uint  st_uid;
                uint  st_gid;
                int   __pad0;
                ulong st_rdev;
                long  st_size;
                long  st_blksize;
                long  st_blocks;
                long  st_atime;
                ulong st_atimensec;
                long  st_mtime;
                ulong st_mtimensec;
                long  st_ctime;
                ulong st_ctimensec;
                long[3]  __unused;
            }
            static assert(struct_stat64.sizeof == 144);
        }
        else
        {
            struct struct_stat64        // distinguish it from the stat() function
            {
                ulong st_dev;        /// device
                uint __pad1;
                uint st_ino;        /// file serial number
                uint st_mode;        /// file mode
                uint st_nlink;        /// link count
                uint st_uid;        /// user ID of file's owner
                uint st_gid;        /// user ID of group's owner
                ulong st_rdev;        /// if device then device number
                uint __pad2;
                align(4) ulong st_size;
                int st_blksize;        /// optimal I/O block size
                ulong st_blocks;        /// number of allocated 512 byte blocks
                int st_atime;
                uint st_atimensec;
                int st_mtime;
                uint st_mtimensec;
                int st_ctime;
                uint st_ctimensec;

                ulong st_ino64;
            }
            //static assert(struct_stat64.sizeof == 88); // copied from d1, but it's currently 96 bytes, not 88.
        }

        extern(C) int fstat64(int, struct_stat64*);
        extern(C) int stat64(in char*, struct_stat64*);
        extern(C) int lstat64(in char*, struct_stat64*);
    }
}
// }}}


/++
    Exception thrown for file I/O errors.
 +/
class FileException : Exception
{
    /++
        OS error code.
     +/
    immutable uint errno;

    /++
        Constructor which takes an error message.

        Params:
            name = Name of file for which the error occurred.
            msg  = Message describing the error.
            file = The file where the error occurred.
            line = The line where the error occurred.
     +/
    this(in char[] name, in char[] msg, string file = __FILE__, size_t line = __LINE__)
    {
        if(msg.empty)
            super(name.idup, file, line);
        else
            super(text(name, ": ", msg), file, line);

        errno = 0;
    }

    /++
        Constructor which takes the error number ($(LUCKY GetLastError)
        in Windows, $(D_PARAM getErrno) in Posix).

        Params:
            name = Name of file for which the error occurred.
            msg  = Message describing the error.
            file = The file where the error occurred.
            line = The line where the error occurred.
     +/
    version(Windows) this(in char[] name,
                          uint errno = .GetLastError(),
                          string file = __FILE__,
                          size_t line = __LINE__)
    {
        this(name, sysErrorString(errno), file, line);
        this.errno = errno;
    }
    else version(Posix) this(in char[] name,
                             uint errno = .getErrno(),
                             string file = __FILE__,
                             size_t line = __LINE__)
    {
        auto s = strerror(errno);
        this(name, to!string(s), file, line);
        this.errno = errno;
    }
}

private T cenforce(T)(T condition, lazy const(char)[] name, string file = __FILE__, size_t line = __LINE__)
{
    if (!condition)
    {
      version (Windows)
      {
        throw new FileException(name, .GetLastError(), file, line);
      }
      else version (Posix)
      {
        throw new FileException(name, .getErrno(), file, line);
      }
    }
    return condition;
}

/* **********************************
 * Basic File operations.
 */

/********************************************
Read entire contents of file $(D name) and returns it as an untyped
array. If the file size is larger than $(D upTo), only $(D upTo)
bytes are read.

Example:

----
import std.file, std.stdio;
void main()
{
   auto bytes = cast(ubyte[]) read("filename", 5);
   if (bytes.length == 5)
       writefln("The fifth byte of the file is 0x%x", bytes[4]);
}
----

Returns: Untyped array of bytes _read.

Throws: $(D FileException) on error.
 */
void[] read(in char[] name, size_t upTo = size_t.max)
{
    version(Windows)
    {
        alias TypeTuple!(GENERIC_READ,
                FILE_SHARE_READ, (SECURITY_ATTRIBUTES*).init, OPEN_EXISTING,
                FILE_ATTRIBUTE_NORMAL | FILE_FLAG_SEQUENTIAL_SCAN,
                HANDLE.init)
            defaults;
        auto h = CreateFileW(std.utf.toUTF16z(name), defaults);

        cenforce(h != INVALID_HANDLE_VALUE, name);
        scope(exit) cenforce(CloseHandle(h), name);
        auto size = GetFileSize(h, null);
        cenforce(size != INVALID_FILE_SIZE, name);
        size = min(upTo, size);
        auto buf = uninitializedArray!(ubyte[])(size);
        scope(failure) delete buf;

        DWORD numread = void;
        cenforce(ReadFile(h,buf.ptr, size, &numread, null) == 1
                && numread == size, name);
        return buf[0 .. size];
    }
    else version(Posix)
    {
        // A few internal configuration parameters {
        enum size_t
            minInitialAlloc = 1024 * 4,
            maxInitialAlloc = size_t.max / 2,
            sizeIncrement = 1024 * 16,
            maxSlackMemoryAllowed = 1024;
        // }

        immutable fd = core.sys.posix.fcntl.open(toStringz(name),
                core.sys.posix.fcntl.O_RDONLY);
        cenforce(fd != -1, name);
        scope(exit) core.sys.posix.unistd.close(fd);

        struct_stat64 statbuf = void;
        cenforce(fstat64(fd, &statbuf) == 0, name);
        //cenforce(core.sys.posix.sys.stat.fstat(fd, &statbuf) == 0, name);

        immutable initialAlloc = to!size_t(statbuf.st_size
            ? min(statbuf.st_size + 1, maxInitialAlloc)
            : minInitialAlloc);
        void[] result = uninitializedArray!(ubyte[])(initialAlloc);
        scope(failure) delete result;
        size_t size = 0;

        for (;;)
        {
            immutable actual = core.sys.posix.unistd.read(fd, result.ptr + size,
                    min(result.length, upTo) - size);
            cenforce(actual != -1, name);
            if (actual == 0) break;
            size += actual;
            if (size < result.length) continue;
            immutable newAlloc = size + sizeIncrement;
            result = GC.realloc(result.ptr, newAlloc, GC.BlkAttr.NO_SCAN)
                [0 .. newAlloc];
        }

        return result.length - size >= maxSlackMemoryAllowed
            ? GC.realloc(result.ptr, size, GC.BlkAttr.NO_SCAN)[0 .. size]
            : result[0 .. size];
    }
}

unittest
{
    write(deleteme, "1234");
    scope(exit) { assert(exists(deleteme)); remove(deleteme); }
    assert(read(deleteme, 2) == "12");
    assert(read(deleteme) == "1234");
}

version (linux) unittest
{
    // A file with "zero" length that doesn't have 0 length at all
    auto s = std.file.readText("/proc/sys/kernel/osrelease");
    assert(s.length > 0);
    //writefln("'%s'", s);
}

/********************************************
Read and validates (using $(XREF utf, validate)) a text file. $(D S)
can be a type of array of characters of any width and constancy. No
width conversion is performed; if the width of the characters in file
$(D name) is different from the width of elements of $(D S),
validation will fail.

Returns: Array of characters read.

Throws: $(D FileException) on file error, $(D UTFException) on UTF
decoding error.

Example:

----
enforce(execute("echo abc>deleteme") == 0);
scope(exit) remove("deleteme");
enforce(chomp(readText("deleteme")) == "abc");
----
 */

S readText(S = string)(in char[] name)
{
    auto result = cast(S) read(name);
    std.utf.validate(result);
    return result;
}

unittest
{
    write(deleteme, "abc\n");
    scope(exit) { assert(exists(deleteme)); remove(deleteme); }
    enforce(chomp(readText(deleteme)) == "abc");
}

/*********************************************
Write $(D buffer) to file $(D name).
Throws: $(D FileException) on error.

Example:

----
import std.file;
void main()
{
   int[] a = [ 0, 1, 1, 2, 3, 5, 8 ];
   write("filename", a);
   assert(cast(int[]) read("filename") == a);
}
----
 */
void write(in char[] name, const void[] buffer)
{
    version(Windows)
    {
        alias TypeTuple!(GENERIC_WRITE, 0, null, CREATE_ALWAYS,
                FILE_ATTRIBUTE_NORMAL | FILE_FLAG_SEQUENTIAL_SCAN,
                HANDLE.init)
            defaults;
        auto h = CreateFileW(std.utf.toUTF16z(name), defaults);

        cenforce(h != INVALID_HANDLE_VALUE, name);
        scope(exit) cenforce(CloseHandle(h), name);
        DWORD numwritten;
        cenforce(WriteFile(h, buffer.ptr, to!DWORD(buffer.length), &numwritten, null) == 1
                && buffer.length == numwritten,
                name);
    }
    else version(Posix)
        return writeImpl(name, buffer, O_CREAT | O_WRONLY | O_TRUNC);
}

/*********************************************
Appends $(D buffer) to file $(D name).
Throws: $(D FileException) on error.

Example:

----
import std.file;
void main()
{
   int[] a = [ 0, 1, 1, 2, 3, 5, 8 ];
   write("filename", a);
   int[] b = [ 13, 21 ];
   append("filename", b);
   assert(cast(int[]) read("filename") == a ~ b);
}
----
 */
void append(in char[] name, in void[] buffer)
{
    version(Windows)
    {
        alias TypeTuple!(GENERIC_WRITE,0,null,OPEN_ALWAYS,
                FILE_ATTRIBUTE_NORMAL | FILE_FLAG_SEQUENTIAL_SCAN,HANDLE.init)
            defaults;

        auto h = CreateFileW(std.utf.toUTF16z(name), defaults);

        cenforce(h != INVALID_HANDLE_VALUE, name);
        scope(exit) cenforce(CloseHandle(h), name);
        DWORD numwritten;
        cenforce(SetFilePointer(h, 0, null, FILE_END) != INVALID_SET_FILE_POINTER
                && WriteFile(h,buffer.ptr,to!DWORD(buffer.length),&numwritten,null) == 1
                && buffer.length == numwritten,
                name);
    }
    else version(Posix)
        return writeImpl(name, buffer, O_APPEND | O_WRONLY | O_CREAT);
}

// Posix implementation helper for write and append

version(Posix) private void writeImpl(in char[] name,
        in void[] buffer, in uint mode)
{
    immutable fd = core.sys.posix.fcntl.open(toStringz(name),
            mode, octal!666);
    cenforce(fd != -1, name);
    {
        scope(failure) core.sys.posix.unistd.close(fd);
        immutable size = buffer.length;
        cenforce(
            core.sys.posix.unistd.write(fd, buffer.ptr, size) == size,
            name);
    }
    cenforce(core.sys.posix.unistd.close(fd) == 0, name);
}

/***************************************************
 * Rename file $(D from) to $(D to).
 * Throws: $(D FileException) on error.
 */
void rename(in char[] from, in char[] to)
{
    version(Windows)
    {
        enforce(MoveFileW(std.utf.toUTF16z(from), std.utf.toUTF16z(to)),
                new FileException(
                    text("Attempting to rename file ", from, " to ",
                            to)));
    }
    else version(Posix)
        cenforce(core.stdc.stdio.rename(toStringz(from), toStringz(to)) == 0, to);
}

/***************************************************
Delete file $(D name).
Throws: $(D FileException) on error.
 */
void remove(in char[] name)
{
    version(Windows)
    {
        cenforce(DeleteFileW(std.utf.toUTF16z(name)), name);
    }
    else version(Posix)
        cenforce(core.stdc.stdio.remove(toStringz(name)) == 0,
            "Failed to remove file " ~ name);
}

/***************************************************
Get size of file $(D name) in bytes.

Throws: $(D FileException) on error (e.g., file not found).
 */
ulong getSize(in char[] name)
{
    version(Windows)
    {
        const (char)[] file = name[];

        //FindFirstFileX can't handle file names which end in a backslash.
        if(file.endsWith(dirSeparator))
            file.popBackN(dirSeparator.length);

        WIN32_FIND_DATAW filefindbuf;

        HANDLE findhndl = FindFirstFileW(std.utf.toUTF16z(file), &filefindbuf);
        uint resulth = filefindbuf.nFileSizeHigh;
        uint resultl = filefindbuf.nFileSizeLow;

        cenforce(findhndl != cast(HANDLE)-1 && FindClose(findhndl), file);
        return (cast(ulong) resulth << 32) + resultl;
    }
    else version(Posix)
    {
        struct_stat64 statbuf = void;
        cenforce(stat64(toStringz(name), &statbuf) == 0, name);
        return statbuf.st_size;
    }
}

unittest
{
    // create a file of size 1
    write(deleteme, "a");
    scope(exit) { assert(exists(deleteme)); remove(deleteme); }
    assert(getSize(deleteme) == 1);
    // create a file of size 3
    write(deleteme, "abc");
    assert(getSize(deleteme) == 3);
}


/++
    Get the access and modified times of file $(D name).

    Params:
        name                 = File name to get times for.
        fileAccessTime       = Time the file was last accessed.
        fileModificationTime = Time the file was last modified.

    Throws:
        $(D FileException) on error.
 +/
void getTimes(in char[] name,
              out SysTime fileAccessTime,
              out SysTime fileModificationTime)
{
    version(Windows)
    {
        WIN32_FIND_DATAW filefindbuf;

        HANDLE findhndl = FindFirstFileW(std.utf.toUTF16z(name), &filefindbuf);
        fileAccessTime = std.datetime.FILETIMEToSysTime(&filefindbuf.ftLastAccessTime);
        fileModificationTime = std.datetime.FILETIMEToSysTime(&filefindbuf.ftLastWriteTime);

        enforce(findhndl != cast(HANDLE)-1, new FileException(name.idup));

        FindClose(findhndl);
    }
    else version(Posix)
    {
        struct_stat64 statbuf = void;

        cenforce(stat64(toStringz(name), &statbuf) == 0, name);

        fileAccessTime = SysTime(unixTimeToStdTime(statbuf.st_atime));
        fileModificationTime = SysTime(unixTimeToStdTime(statbuf.st_mtime));
    }
}

unittest
{
    auto currTime = Clock.currTime();

    write(deleteme, "a");
    scope(exit) { assert(exists(deleteme)); remove(deleteme); }

    SysTime accessTime1 = void;
    SysTime modificationTime1 = void;

    getTimes(deleteme, accessTime1, modificationTime1);

    enum leeway = dur!"seconds"(5);

    {
        auto diffa = accessTime1 - currTime;
        auto diffm = modificationTime1 - currTime;
        scope(failure) writefln("[%s] [%s] [%s] [%s] [%s]", accessTime1, modificationTime1, currTime, diffa, diffm);

        assert(abs(diffa) <= leeway);
        assert(abs(diffm) <= leeway);
    }

    version(fullFileTests)
    {
        enum sleepTime = dur!"seconds"(2);
        Thread.sleep(sleepTime);

        currTime = Clock.currTime();
        write(deleteme, "b");

        SysTime accessTime2 = void;
        SysTime modificationTime2 = void;

        getTimes(deleteme, accessTime2, modificationTime2);

        {
            auto diffa = accessTime2 - currTime;
            auto diffm = modificationTime2 - currTime;
            scope(failure) writefln("[%s] [%s] [%s] [%s] [%s]", accessTime2, modificationTime2, currTime, diffa, diffm);

            //There is no guarantee that the access time will be updated.
            assert(abs(diffa) <= leeway + sleepTime);
            assert(abs(diffm) <= leeway);
        }

        assert(accessTime1 <= accessTime2);
        assert(modificationTime1 <= modificationTime2);
    }
}


/++
    $(BLUE This function is Windows-Only.)

    Get creation/access/modified times of file $(D name).

    This is the same as $(D getTimes) except that it also gives you the file
    creation time - which isn't possible on Posix systems.

    Params:
        name                 = File name to get times for.
        fileCreationTime     = Time the file was created.
        fileAccessTime       = Time the file was last accessed.
        fileModificationTime = Time the file was last modified.

    Throws:
        $(D FileException) on error.
 +/
version(StdDdoc) void getTimesWin(in char[] name,
                                  out SysTime fileCreationTime,
                                  out SysTime fileAccessTime,
                                  out SysTime fileModificationTime);
else version(Windows) void getTimesWin(in char[] name,
                                       out SysTime fileCreationTime,
                                       out SysTime fileAccessTime,
                                       out SysTime fileModificationTime)
{
    WIN32_FIND_DATAW filefindbuf;

    HANDLE findhndl = FindFirstFileW(std.utf.toUTF16z(name), &filefindbuf);
    fileCreationTime = std.datetime.FILETIMEToSysTime(&filefindbuf.ftCreationTime);
    fileAccessTime = std.datetime.FILETIMEToSysTime(&filefindbuf.ftLastAccessTime);
    fileModificationTime = std.datetime.FILETIMEToSysTime(&filefindbuf.ftLastWriteTime);

    if(findhndl == cast(HANDLE)-1)
    {
        throw new FileException(name.idup);
    }

    FindClose(findhndl);
}

version(Windows) unittest
{
    auto currTime = Clock.currTime();

    write(deleteme, "a");
    scope(exit) { assert(exists(deleteme)); remove(deleteme); }

    SysTime creationTime1 = void;
    SysTime accessTime1 = void;
    SysTime modificationTime1 = void;

    getTimesWin(deleteme, creationTime1, accessTime1, modificationTime1);

    enum leeway = dur!"seconds"(5);

    {
        auto diffc = creationTime1 - currTime;
        auto diffa = accessTime1 - currTime;
        auto diffm = modificationTime1 - currTime;
        scope(failure)
        {
            writefln("[%s] [%s] [%s] [%s] [%s] [%s] [%s]",
                     creationTime1, accessTime1, modificationTime1, currTime, diffc, diffa, diffm);
        }

        assert(abs(diffc) <= leeway);
        assert(abs(diffa) <= leeway);
        assert(abs(diffm) <= leeway);
    }

    version(fullFileTests)
    {
        Thread.sleep(dur!"seconds"(2));

        currTime = Clock.currTime();
        write(deleteme, "b");

        SysTime creationTime2 = void;
        SysTime accessTime2 = void;
        SysTime modificationTime2 = void;

        getTimesWin(deleteme, creationTime2, accessTime2, modificationTime2);

        {
            auto diffa = accessTime2 - currTime;
            auto diffm = modificationTime2 - currTime;
            scope(failure)
            {
                writefln("[%s] [%s] [%s] [%s] [%s]",
                         accessTime2, modificationTime2, currTime, diffa, diffm);
            }

            assert(abs(diffa) <= leeway);
            assert(abs(diffm) <= leeway);
        }

        assert(creationTime1 == creationTime2);
        assert(accessTime1 <= accessTime2);
        assert(modificationTime1 <= modificationTime2);
    }
}

/++
    $(RED Deprecated. It will be removed in May 2012.
          Please use the $(D getTimes) with two arguments instead.)

    $(BLUE This function is Posix-Only.)

    Get file status change time, acces time, and modification times
    of file $(D name).

    $(D getTimes) is the same on both Windows and Posix, but it is not
    possible to get the file creation time on Posix systems, so
    $(D getTimes) cannot give you the file creation time. $(D getTimesWin)
    does the same thing on Windows as $(D getTimes) except that it also gives
    you the file creation time. This function was created to do the same
    thing that the old, 3 argument $(D getTimes) was doing on Posix - giving
    you the time that the file status last changed - but ultimately, that's
    not really very useful, and we don't like having functions which are
    OS-specific when we can reasonably avoid it. So, this function is being
    deprecated. You can use $(D DirEntry)'s  $(D statBuf) property if you
    really want to get at that information (along with all of the other
    OS-specific stuff that $(D stat) gives you).

    Params:
        name                 = File name to get times for.
        fileStatusChangeTime = Time the file's status was last changed.
        fileAccessTime       = Time the file was last accessed.
        fileModificationTime = Time the file was last modified.

    Throws:
        $(D FileException) on error.
 +/
version(StdDdoc) deprecated void getTimesPosix(in char[] name,
                                               out SysTime fileStatusChangeTime,
                                               out SysTime fileAccessTime,
                                               out SysTime fileModificationTime);
else version(Posix) deprecated void getTimesPosix(C)(in C[] name,
                                                     out SysTime fileStatusChangeTime,
                                                     out SysTime fileAccessTime,
                                                     out SysTime fileModificationTime)
    if(is(Unqual!C == char))
{
    struct_stat64 statbuf = void;

    cenforce(stat64(toStringz(name), &statbuf) == 0, name);

    fileStatusChangeTime = SysTime(unixTimeToStdTime(statbuf.st_ctime));
    fileAccessTime = SysTime(unixTimeToStdTime(statbuf.st_atime));
    fileModificationTime = SysTime(unixTimeToStdTime(statbuf.st_mtime));
}


/++
    Returns the time that the given file was last modified.

    Throws:
        $(D FileException) if the given file does not exist.
+/
SysTime timeLastModified(in char[] name)
{
    version(Windows)
    {
        SysTime dummy = void;
        SysTime ftm = void;

        getTimesWin(name, dummy, dummy, ftm);

        return ftm;
    }
    else version(Posix)
    {
        struct_stat64 statbuf = void;

        cenforce(stat64(toStringz(name), &statbuf) == 0, name);

        return SysTime(unixTimeToStdTime(statbuf.st_mtime));
    }
}


/++
    Returns the time that the given file was last modified. If the
    file does not exist, returns $(D returnIfMissing).

    A frequent usage pattern occurs in build automation tools such as
    $(WEB gnu.org/software/make, make) or $(WEB
    en.wikipedia.org/wiki/Apache_Ant, ant). To check whether file $(D
    target) must be rebuilt from file $(D source) (i.e., $(D target) is
    older than $(D source) or does not exist), use the comparison
    below. The code throws a $(D FileException) if $(D source) does not
    exist (as it should). On the other hand, the $(D SysTime.min) default
    makes a non-existing $(D target) seem infinitely old so the test
    correctly prompts building it.

    Params:
        name            = The name of the file to get the modification time for.
        returnIfMissing = The time to return if the given file does not exist.

Examples:
--------------------
if(timeLastModified(source) >= timeLastModified(target, SysTime.min))
{
    // must (re)build
}
else
{
    // target is up-to-date
}
--------------------
+/
SysTime timeLastModified(in char[] name, SysTime returnIfMissing)
{
    version(Windows)
    {
        if(!exists(name))
            return returnIfMissing;

        SysTime dummy = void;
        SysTime ftm = void;

        getTimesWin(name, dummy, dummy, ftm);

        return ftm;
    }
    else version(Posix)
    {
        struct_stat64 statbuf = void;

        return stat64(toStringz(name), &statbuf) != 0 ?
               returnIfMissing :
               SysTime(unixTimeToStdTime(statbuf.st_mtime));
    }
}

unittest
{
    //std.process.system("echo a > deleteme") == 0 || assert(false);
    if(exists(deleteme))
        remove(deleteme);

    write(deleteme, "a\n");

    scope(exit)
    {
        assert(exists(deleteme));
        remove(deleteme);
    }

    // assert(lastModified("deleteme") >
    //         lastModified("this file does not exist", SysTime.min));
    //assert(lastModified("deleteme") > lastModified(__FILE__));
}


/++
    Returns whether the given file (or directory) exists.
 +/
@property bool exists(in char[] name)
{
    version(Windows)
    {
// http://msdn.microsoft.com/library/default.asp?url=/library/en-us/
// fileio/base/getfileattributes.asp
        return GetFileAttributesW(std.utf.toUTF16z(name)) != 0xFFFFFFFF;
    }
    else version(Posix)
    {
        /*
            The reason why we use stat (and not access) here is
            the quirky behavior of access for SUID programs: if
            we used access, a file may not appear to "exist",
            despite that the program would be able to open it
            just fine. The behavior in question is described as
            follows in the access man page:

            > The check is done using the calling process's real
            > UID and GID, rather than the effective IDs as is
            > done when actually attempting an operation (e.g.,
            > open(2)) on the file. This allows set-user-ID
            > programs to easily determine the invoking user's
            > authority.

            While various operating systems provide eaccess or
            euidaccess functions, these are not part of POSIX -
            so it's safer to use stat instead.
        */

        struct_stat64 statbuf = void;
        return stat64(toStringz(name), &statbuf) == 0;
    }
}

unittest
{
    assert(exists("."));
    assert(!exists("this file does not exist"));
    write(deleteme, "a\n");
    scope(exit) { assert(exists(deleteme)); remove(deleteme); }
    assert(exists(deleteme));
}


/++
 Returns the attributes of the given file.

 Note that the file attributes on Windows and Posix systems are
 completely different. On Windows, they're what is returned by $(WEB
 msdn.microsoft.com/en-us/library/aa364944(v=vs.85).aspx,
 GetFileAttributes), whereas on Posix systems, they're the $(LUCKY
 st_mode) value which is part of the $(D stat struct) gotten by
 calling the $(WEB en.wikipedia.org/wiki/Stat_%28Unix%29, $(D stat))
 function.

 On Posix systems, if the given file is a symbolic link, then
 attributes are the attributes of the file pointed to by the symbolic
 link.

 Params:
 name = The file to get the attributes of.
  +/
uint getAttributes(in char[] name)
{
    version(Windows)
    {
        immutable result = GetFileAttributesW(std.utf.toUTF16z(name));

        enforce(result != uint.max, new FileException(name.idup));

        return result;
    }
    else version(Posix)
    {
        struct_stat64 statbuf = void;

        cenforce(stat64(toStringz(name), &statbuf) == 0, name);

        return statbuf.st_mode;
    }
}


/++
    If the given file is a symbolic link, then this returns the attributes of the
    symbolic link itself rather than file that it points to. If the given file
    is $(I not) a symbolic link, then this function returns the same result
    as getAttributes.

    On Windows, getLinkAttributes is identical to getAttributes. It exists on
    Windows so that you don't have to special-case code for Windows when dealing
    with symbolic links.

    Params:
        name = The file to get the symbolic link attributes of.

    Throws:
        $(D FileException) on error.
 +/
uint getLinkAttributes(in char[] name)
{
    version(Windows)
    {
        return getAttributes(name);
    }
    else version(Posix)
    {
        struct_stat64 lstatbuf = void;
        cenforce(lstat64(toStringz(name), &lstatbuf) == 0, name);
        return lstatbuf.st_mode;
    }
}


/++
    Returns whether the given file is a directory.

    Params:
        name = The path to the file.

    Throws:
        $(D FileException) if the given file does not exist.

Examples:
--------------------
assert(!"/etc/fonts/fonts.conf".isDir);
assert("/usr/share/include".isDir);
--------------------
  +/
@property bool isDir(in char[] name)
{
    version(Windows)
    {
        return (getAttributes(name) & FILE_ATTRIBUTE_DIRECTORY) != 0;
    }
    else version(Posix)
    {
        return (getAttributes(name) & S_IFMT) == S_IFDIR;
    }
}

unittest
{
    version(Windows)
    {
        if("C:\\Program Files\\".exists)
            assert("C:\\Program Files\\".isDir);

        if("C:\\Windows\\system.ini".exists)
            assert(!"C:\\Windows\\system.ini".isDir);
    }
    else version(Posix)
    {
        if("/usr/include".exists)
            assert("/usr/include".isDir);

        if("/usr/include/assert.h".exists)
            assert(!"/usr/include/assert.h".isDir);
    }
}


/++
    $(RED Deprecated. It will be removed in May 2012.
          Please use $(D attrIsDir) instead.)

    Returns whether the given file attributes are for a directory.

    Params:
        attributes = The file attributes.
  +/
deprecated @property bool isDir(uint attributes) nothrow
{
    version(Windows)
    {
        return (attributes & FILE_ATTRIBUTE_DIRECTORY) != 0;
    }
    else version(Posix)
    {
        return (attributes & S_IFMT) == S_IFDIR;
    }
}


/++
    Returns whether the given file attributes are for a directory.

    Params:
        attributes = The file attributes.

Examples:
--------------------
assert(!attrIsDir(getAttributes("/etc/fonts/fonts.conf")));
assert(!attrIsDir(getLinkAttributes("/etc/fonts/fonts.conf")));
--------------------
  +/
bool attrIsDir(uint attributes) nothrow
{
    version(Windows)
    {
        return (attributes & FILE_ATTRIBUTE_DIRECTORY) != 0;
    }
    else version(Posix)
    {
        return (attributes & S_IFMT) == S_IFDIR;
    }
}

unittest
{
    version(Windows)
    {
        if("C:\\Program Files\\".exists)
        {
            assert(attrIsDir(getAttributes("C:\\Program Files\\")));
            assert(attrIsDir(getLinkAttributes("C:\\Program Files\\")));
        }

        if("C:\\Windows\\system.ini".exists)
        {
            assert(!attrIsDir(getAttributes("C:\\Windows\\system.ini")));
            assert(!attrIsDir(getLinkAttributes("C:\\Windows\\system.ini")));
        }
    }
    else version(Posix)
    {
        if("/usr/include".exists)
        {
            assert(attrIsDir(getAttributes("/usr/include")));
            assert(attrIsDir(getLinkAttributes("/usr/include")));
        }

        if("/usr/include/assert.h".exists)
        {
            assert(!attrIsDir(getAttributes("/usr/include/assert.h")));
            assert(!attrIsDir(getLinkAttributes("/usr/include/assert.h")));
        }
    }
}


/++
    Returns whether the given file (or directory) is a file.

    On Windows, if a file is not a directory, then it's a file. So,
    either $(D isFile) or $(D isDir) will return true for any given file.

    On Posix systems, if $(D isFile) is $(D true), that indicates that the file
    is a regular file (e.g. not a block not device). So, on Posix systems, it's
    possible for both $(D isFile) and $(D isDir) to be $(D false) for a
    particular file (in which case, it's a special file). You can use
    $(D getAttributes) to get the attributes to figure out what type of special
    it is, or you can use $(D dirEntry) to get at its $(D statBuf), which is the
    result from $(D stat). In either case, see the man page for $(D stat) for
    more information.

    Params:
        name = The path to the file.

    Throws:
        $(D FileException) if the given file does not exist.

Examples:
--------------------
assert("/etc/fonts/fonts.conf".isFile);
assert(!"/usr/share/include".isFile);
--------------------
  +/
@property bool isFile(in char[] name)
{
    version(Windows)
        return !name.isDir;
    else version(Posix)
        return (getAttributes(name) & S_IFMT) == S_IFREG;
}

unittest
{
    version(Windows)
    {
        if("C:\\Program Files\\".exists)
            assert(!"C:\\Program Files\\".isFile);

        if("C:\\Windows\\system.ini".exists)
            assert("C:\\Windows\\system.ini".isFile);
    }
    else version(Posix)
    {
        if("/usr/include".exists)
            assert(!"/usr/include".isFile);

        if("/usr/include/assert.h".exists)
            assert("/usr/include/assert.h".isFile);
    }
}


/++
    $(RED Deprecated. It will be removed in May 2012.
          Please use $(D attrIsFile) instead.)

    Returns whether the given file attributes are for a file.

    On Windows, if a file is not a directory, it's a file. So,
    either $(D isFile) or $(D isDir) will return $(D true) for any given file.

    On Posix systems, if $(D isFile) is $(D true), that indicates that the file
    is a regular file (e.g. not a block not device). So, on Posix systems,
    it's possible for both $(D isFile) and $(D isDir) to be $(D false) for a
    particular file (in which case, it's a special file). If a file is a special
    file, you can use the attributes to check what type of special
    file it is (see the man page for $(D stat) for more information).

    Params:
        attributes = The file attributes.
  +/
deprecated @property bool isFile(uint attributes) nothrow
{
    version(Windows)
    {
        return (attributes & FILE_ATTRIBUTE_DIRECTORY) == 0;
    }
    else version(Posix)
    {
        return (attributes & S_IFMT) == S_IFREG;
    }
}


/++
    Returns whether the given file attributes are for a file.

    On Windows, if a file is not a directory, it's a file. So, either
    $(D attrIsFile) or $(D attrIsDir) will return $(D true) for the
    attributes of any given file.

    On Posix systems, if $(D attrIsFile) is $(D true), that indicates that the
    file is a regular file (e.g. not a block not device). So, on Posix systems,
    it's possible for both $(D attrIsFile) and $(D attrIsDir) to be $(D false)
    for a particular file (in which case, it's a special file). If a file is a
    special file, you can use the attributes to check what type of special file
    it is (see the man page for $(D stat) for more information).

    Params:
        attributes = The file attributes.

Examples:
--------------------
assert(attrIsFile(getAttributes("/etc/fonts/fonts.conf")));
assert(attrIsFile(getLinkAttributes("/etc/fonts/fonts.conf")));
--------------------
  +/
bool attrIsFile(uint attributes) nothrow
{
    version(Windows)
    {
        return (attributes & FILE_ATTRIBUTE_DIRECTORY) == 0;
    }
    else version(Posix)
    {
        return (attributes & S_IFMT) == S_IFREG;
    }
}

unittest
{
    version(Windows)
    {
        if("C:\\Program Files\\".exists)
        {
            assert(!attrIsFile(getAttributes("C:\\Program Files\\")));
            assert(!attrIsFile(getLinkAttributes("C:\\Program Files\\")));
        }

        if("C:\\Windows\\system.ini".exists)
        {
            assert(attrIsFile(getAttributes("C:\\Windows\\system.ini")));
            assert(attrIsFile(getLinkAttributes("C:\\Windows\\system.ini")));
        }
    }
    else version(Posix)
    {
        if("/usr/include".exists)
        {
            assert(!attrIsFile(getAttributes("/usr/include")));
            assert(!attrIsFile(getLinkAttributes("/usr/include")));
        }

        if("/usr/include/assert.h".exists)
        {
            assert(attrIsFile(getAttributes("/usr/include/assert.h")));
            assert(attrIsFile(getLinkAttributes("/usr/include/assert.h")));
        }
    }
}


/++
    Returns whether the given file is a symbolic link.

    On Windows, returns $(D true) when the file is either a symbolic link or a
    junction point.

    Params:
        name = The path to the file.

    Throws:
        $(D FileException) if the given file does not exist.
  +/
@property bool isSymlink(C)(const(C)[] name)
{
    version(Windows)
        return (getAttributes(name) & FILE_ATTRIBUTE_REPARSE_POINT) != 0;
    else version(Posix)
        return (getLinkAttributes(name) & S_IFMT) == S_IFLNK;
}

unittest
{
    version(Windows)
    {
        if("C:\\Program Files\\".exists)
            assert(!"C:\\Program Files\\".isSymlink);

        if("C:\\Users\\".exists && "C:\\Documents and Settings\\".exists)
            assert("C:\\Documents and Settings\\".isSymlink);

        enum fakeSymFile = "C:\\Windows\\system.ini";
        if(fakeSymFile.exists)
        {
            assert(!fakeSymFile.isSymlink);

            assert(!fakeSymFile.isSymlink);
            assert(!attrIsSymlink(getAttributes(fakeSymFile)));
            assert(!attrIsSymlink(getLinkAttributes(fakeSymFile)));

            assert(attrIsFile(getAttributes(fakeSymFile)));
            assert(attrIsFile(getLinkAttributes(fakeSymFile)));
            assert(!attrIsDir(getAttributes(fakeSymFile)));
            assert(!attrIsDir(getLinkAttributes(fakeSymFile)));

            assert(getAttributes(fakeSymFile) == getLinkAttributes(fakeSymFile));
        }
    }
    else version(Posix)
    {
        if("/usr/include".exists)
        {
            assert(!"/usr/include".isSymlink);

            immutable symfile = deleteme ~ "_slink\0";
            scope(exit) if(symfile.exists) symfile.remove();

            core.sys.posix.unistd.symlink("/usr/include", symfile.ptr);

            assert(symfile.isSymlink);
            assert(!attrIsSymlink(getAttributes(symfile)));
            assert(attrIsSymlink(getLinkAttributes(symfile)));

            assert(attrIsDir(getAttributes(symfile)));
            assert(!attrIsDir(getLinkAttributes(symfile)));

            assert(!attrIsFile(getAttributes(symfile)));
            assert(!attrIsFile(getLinkAttributes(symfile)));
        }

        if("/usr/include/assert.h".exists)
        {
            assert(!"/usr/include/assert.h".isSymlink);

            immutable symfile = deleteme ~ "_slink\0";
            scope(exit) if(symfile.exists) symfile.remove();

            core.sys.posix.unistd.symlink("/usr/include/assert.h", symfile.ptr);

            assert(symfile.isSymlink);
            assert(!attrIsSymlink(getAttributes(symfile)));
            assert(attrIsSymlink(getLinkAttributes(symfile)));

            assert(!attrIsDir(getAttributes(symfile)));
            assert(!attrIsDir(getLinkAttributes(symfile)));

            assert(attrIsFile(getAttributes(symfile)));
            assert(!attrIsFile(getLinkAttributes(symfile)));
        }
    }
}


/++
    $(RED Deprecated. It will be removed in May 2012.
          Please use $(D attrIsSymlink) instead.)

    Returns whether the given file attributes are for a symbolic link.

    On Windows, return $(D true) when the file is either a symbolic link or a
    junction point.

    Params:
        attributes = The file attributes.
  +/
deprecated @property bool isSymLink(uint attributes) nothrow
{
    version(Windows)
        return (attributes & FILE_ATTRIBUTE_REPARSE_POINT) != 0;
    else version(Posix)
        return (attributes & S_IFMT) == S_IFLNK;
}


/++
    Returns whether the given file attributes are for a symbolic link.

    On Windows, return $(D true) when the file is either a symbolic link or a
    junction point.

    Params:
        attributes = The file attributes.

Examples:
--------------------
core.sys.posix.unistd.symlink("/etc/fonts/fonts.conf", "/tmp/alink");

assert(!getAttributes("/tmp/alink").isSymlink);
assert(getLinkAttributes("/tmp/alink").isSymlink);
--------------------
  +/
bool attrIsSymlink(uint attributes) nothrow
{
    version(Windows)
        return (attributes & FILE_ATTRIBUTE_REPARSE_POINT) != 0;
    else version(Posix)
        return (attributes & S_IFMT) == S_IFLNK;
}


/****************************************************
 * Change directory to $(D pathname).
 * Throws: $(D FileException) on error.
 */
void chdir(in char[] pathname)
{
    version(Windows)
    {
        enforce(SetCurrentDirectoryW(std.utf.toUTF16z(pathname)),
                new FileException(pathname.idup));
    }
    else version(Posix)
    {
        cenforce(core.sys.posix.unistd.chdir(toStringz(pathname)) == 0,
                pathname);
    }
}

/****************************************************
Make directory $(D pathname).

Throws: $(D FileException) on error.
 */
void mkdir(in char[] pathname)
{
    version(Windows)
    {
        enforce(CreateDirectoryW(std.utf.toUTF16z(pathname), null),
                new FileException(pathname.idup));
    }
    else version(Posix)
    {
        cenforce(core.sys.posix.sys.stat.mkdir(toStringz(pathname), octal!777) == 0,
                 pathname);
    }
}

/****************************************************
 * Make directory and all parent directories as needed.
 */

void mkdirRecurse(in char[] pathname)
{
    const left = dirName(pathname);
    if (!exists(left))
    {
        version (Windows)
        {   /* Prevent infinite recursion if left is "d:\" and
             * drive d does not exist.
             */
            if (left.length >= 3 && left[$ - 2] == ':')
                throw new FileException(left.idup);
        }
        mkdirRecurse(left);
    }
    if (!baseName(pathname).empty)
    {
        mkdir(pathname);
    }
}

unittest
{
    // bug3570
    {
        immutable basepath = deleteme ~ "_dir";
        version (Windows)
        {
            immutable path = basepath ~ "\\fake\\here\\";
        }
        else version (Posix)
        {
            immutable path = basepath ~ `/fake/here/`;
        }

        mkdirRecurse(path);
        assert(basepath.exists && basepath.isDir);
        scope(exit) rmdirRecurse(basepath);
        assert(path.exists && path.isDir);
    }
}

/****************************************************
Remove directory $(D pathname).

Throws: $(D FileException) on error.
 */
void rmdir(in char[] pathname)
{
    version(Windows)
    {
        cenforce(RemoveDirectoryW(std.utf.toUTF16z(pathname)),
                pathname);
    }
    else version(Posix)
    {
        cenforce(core.sys.posix.unistd.rmdir(toStringz(pathname)) == 0,
                pathname);
    }
}

/++
    $(BLUE This function is Posix-Only.)

    Creates a symlink.

    Params:
        original = The file to link from.
        link     = The symlink to create.

    Note:
        Relative paths are relative to the current working directory,
        not the files being linked to or from.

    Throws:
        $(D FileException) on error (which includes if the symlink already
        exists).
  +/
version(StdDdoc) void symlink(C1, C2)(const(C1)[] original, const(C2)[] link);
else version(Posix) void symlink(C1, C2)(const(C1)[] original, const(C2)[] link)
{
    cenforce(core.sys.posix.unistd.symlink(toUTFz!(const char*)(original),
                                           toUTFz!(const char*)(link)) == 0,
             link);
}

version(Posix) unittest
{
    if("/usr/include".exists)
    {
        immutable symfile = deleteme ~ "_slink\0";
        scope(exit) if(symfile.exists) symfile.remove();

        symlink("/usr/include", symfile);

        assert(symfile.exists);
        assert(symfile.isSymlink);
        assert(!attrIsSymlink(getAttributes(symfile)));
        assert(attrIsSymlink(getLinkAttributes(symfile)));

        assert(attrIsDir(getAttributes(symfile)));
        assert(!attrIsDir(getLinkAttributes(symfile)));

        assert(!attrIsFile(getAttributes(symfile)));
        assert(!attrIsFile(getLinkAttributes(symfile)));
    }

    if("/usr/include/assert.h".exists)
    {
        assert(!"/usr/include/assert.h".isSymlink);

        immutable symfile = deleteme ~ "_slink\0";
        scope(exit) if(symfile.exists) symfile.remove();

        symlink("/usr/include/assert.h", symfile);

        assert(symfile.exists);
        assert(symfile.isSymlink);
        assert(!attrIsSymlink(getAttributes(symfile)));
        assert(attrIsSymlink(getLinkAttributes(symfile)));

        assert(!attrIsDir(getAttributes(symfile)));
        assert(!attrIsDir(getLinkAttributes(symfile)));

        assert(attrIsFile(getAttributes(symfile)));
        assert(!attrIsFile(getLinkAttributes(symfile)));
    }
}


/++
    $(BLUE This function is Posix-Only.)

    Returns the path to the file pointed to by a symlink. Note that the
    path could be either relative or absolute depending on the symlink.
    If the path is relative, it's relative to the symlink, not the current
    working directory.

    Throws:
        $(D FileException) on error.
  +/
version(StdDdoc) string readLink(C)(const(C)[] link);
else version(Posix) string readLink(C)(const(C)[] link)
{
    enum bufferLen = 2048;
    enum maxCodeUnits = 6;
    char[bufferLen] buffer;
    auto linkPtr = toUTFz!(const char*)(link);
    auto size = core.sys.posix.unistd.readlink(linkPtr,
                                               buffer.ptr,
                                               buffer.length);
    cenforce(size != -1, link);

    if(size <= bufferLen - maxCodeUnits)
        return to!string(buffer[0 .. size]);

    auto dynamicBuffer = new char[](bufferLen * 3 / 2);

    foreach(i; 0 .. 10)
    {
        size = core.sys.posix.unistd.readlink(linkPtr,
                                              dynamicBuffer.ptr,
                                              dynamicBuffer.length);
        cenforce(size != -1, link);

        if(size <= dynamicBuffer.length - maxCodeUnits)
        {
            dynamicBuffer.length = size;
            return assumeUnique(dynamicBuffer);
        }

        dynamicBuffer.length = dynamicBuffer.length * 3 / 2;
    }

    throw new FileException(format("Path for %s is too long to read.", link));
}

version(Posix) unittest
{
    foreach(file; ["/usr/include", "/usr/include/assert.h"])
    {
        if(file.exists)
        {
            immutable symfile = deleteme ~ "_slink\0";
            scope(exit) if(symfile.exists) symfile.remove();

            symlink(file, symfile);
            assert(readLink(symfile) == file, format("Failed file: %s", file));
        }
    }

    assertThrown!FileException(readLink("/doesnotexist"));
}


/****************************************************
 * Get current directory.
 * Throws: $(D FileException) on error.
 */
version(Windows) string getcwd()
{
    /* GetCurrentDirectory's return value:
        1. function succeeds: the number of characters that are written to
    the buffer, not including the terminating null character.
        2. function fails: zero
        3. the buffer (lpBuffer) is not large enough: the required size of
    the buffer, in characters, including the null-terminating character.
    */
    wchar[4096] buffW = void; //enough for most common case
    immutable n = cenforce(GetCurrentDirectoryW(to!DWORD(buffW.length), buffW.ptr),
            "getcwd");
    // we can do it because toUTFX always produces a fresh string
    if(n < buffW.length)
    {
        return toUTF8(buffW[0 .. n]);
    }
    else //staticBuff isn't enough
    {
        auto ptr = cast(wchar*) malloc(wchar.sizeof * n);
        scope(exit) free(ptr);
        immutable n2 = GetCurrentDirectoryW(n, ptr);
        cenforce(n2 && n2 < n, "getcwd");
        return toUTF8(ptr[0 .. n2]);
    }
}
else version (Posix) string getcwd()
{
    auto p = cenforce(core.sys.posix.unistd.getcwd(null, 0),
            "cannot get cwd");
    scope(exit) core.stdc.stdlib.free(p);
    return p[0 .. core.stdc.string.strlen(p)].idup;
}

unittest
{
    auto s = getcwd();
    assert(s.length);
}


version(StdDdoc)
{
    /++
        Info on a file, similar to what you'd get from stat on a Posix system.

        A $(D DirEntry) is obtained by using the functions $(D dirEntry) (to get
        the $(D DirEntry) for a specific file) or $(D dirEntries) (to get a
        $(D DirEntry) for each file/directory in a particular directory).
      +/
    struct DirEntry
    {
        void _init(T...)(T);
    public:

        /++
            Returns the path to the file represented by this $(D DirEntry).

Examples:
--------------------
auto de1 = dirEntry("/etc/fonts/fonts.conf");
assert(de1.name == "/etc/fonts/fonts.conf");

auto de2 = dirEntry("/usr/share/include");
assert(de2.name == "/usr/share/include");
--------------------
          +/
        @property string name() const;


        /++
            Returns whether the file represented by this $(D DirEntry) is a
            directory.

Examples:
--------------------
auto de1 = dirEntry("/etc/fonts/fonts.conf");
assert(!de1.isDir);

auto de2 = dirEntry("/usr/share/include");
assert(de2.isDir);
--------------------
          +/
        @property bool isDir();


        /++
            Returns whether the file represented by this $(D DirEntry) is a file.

            On Windows, if a file is not a directory, then it's a file. So,
            either $(D isFile) or $(D isDir) will return $(D true).

            On Posix systems, if $(D isFile) is $(D true), that indicates that
            the file is a regular file (e.g. not a block not device). So, on
            Posix systems, it's possible for both $(D isFile) and $(D isDir) to
            be $(D false) for a particular file (in which case, it's a special
            file). You can use $(D attributes) or $(D statBuf) to get more
            information about a special file (see the stat man page for more
            details).

Examples:
--------------------
auto de1 = dirEntry("/etc/fonts/fonts.conf");
assert(de1.isFile);

auto de2 = dirEntry("/usr/share/include");
assert(!de2.isFile);
--------------------
          +/
        @property bool isFile();

        /++
            Returns whether the file represented by this $(D DirEntry) is a
            symbolic link.

            On Windows, return $(D true) when the file is either a symbolic
            link or a junction point.
          +/
        @property bool isSymlink();

        /++
            Returns the size of the the file represented by this $(D DirEntry)
            in bytes.
          +/
        @property ulong size();

        /++
            $(BLUE This function is Windows-Only.)

            Returns the creation time of the file represented by this
            $(D DirEntry).
          +/
        @property SysTime timeCreated() const;


        /++
            $(RED Deprecated. It will be removed in May 2012. It will not be
                  replaced. You can use $(D attributes) to get at this
                  information if you need it.)

            $(BLUE This function is Posix-Only.)

            Returns the last time that the status of file represented by this
            $(D DirEntry) was changed (i.e. owner, group, link count, mode, etc.).
          +/
        deprecated @property SysTime timeStatusChanged();

        /++
            Returns the time that the file represented by this $(D DirEntry) was
            last accessed.

            Note that many file systems do not update the access time for files
            (generally for performance reasons), so there's a good chance that
            $(D timeLastAccessed) will return the same value as
            $(D timeLastModified).
          +/
        @property SysTime timeLastAccessed();

        /++
            Returns the time that the file represented by this $(D DirEntry) was
            last modified.
          +/
        @property SysTime timeLastModified();

        /++
            Returns the attributes of the file represented by this $(D DirEntry).

            Note that the file attributes on Windows and Posix systems are
            completely different. On, Windows, they're what is returned by
            $(D GetFileAttributes)
            $(WEB msdn.microsoft.com/en-us/library/aa364944(v=vs.85).aspx, GetFileAttributes)
            Whereas, an Posix systems, they're the $(D st_mode) value which is
            part of the $(D stat) struct gotten by calling $(D stat).

            On Posix systems, if the file represented by this $(D DirEntry) is a
            symbolic link, then attributes are the attributes of the file
            pointed to by the symbolic link.
          +/
        @property uint attributes();

        /++
            On Posix systems, if the file represented by this $(D DirEntry) is a
            symbolic link, then $(D linkAttributes) are the attributes of the
            symbolic link itself. Otherwise, $(D linkAttributes) is identical to
            $(D attributes).

            On Windows, $(D linkAttributes) is identical to $(D attributes). It
            exists on Windows so that you don't have to special-case code for
            Windows when dealing with symbolic links.
          +/
        @property uint linkAttributes();

        version(Windows) alias void* struct_stat64;

        /++
            $(BLUE This function is Posix-Only.)

            The $(D stat) struct gotten from calling $(D stat).
          +/
        @property struct_stat64 statBuf();
    }
}
else version(Windows)
{
    struct DirEntry
    {
    public:
        alias name this;

        @property string name() const pure nothrow
        {
            return _name;
        }

        @property bool isDir() const pure nothrow
        {
            return (attributes & FILE_ATTRIBUTE_DIRECTORY) != 0;
        }

        @property bool isFile() const pure nothrow
        {
            //Are there no options in Windows other than directory and file?
            //If there are, then this probably isn't the best way to determine
            //whether this DirEntry is a file or not.
            return !isDir;
        }

        @property bool isSymlink() const pure nothrow
        {
            return (attributes & FILE_ATTRIBUTE_REPARSE_POINT) != 0;
        }

        @property ulong size() const pure nothrow
        {
            return _size;
        }

        @property SysTime timeCreated() const pure nothrow
        {
            return cast(SysTime)_timeCreated;
        }

        @property SysTime timeLastAccessed() const pure nothrow
        {
            return cast(SysTime)_timeLastAccessed;
        }

        @property SysTime timeLastModified() const pure nothrow
        {
            return cast(SysTime)_timeLastModified;
        }

        @property uint attributes() const pure nothrow
        {
            return _attributes;
        }

        @property uint linkAttributes() const pure nothrow
        {
            return _attributes;
        }

    private:

        void _init(in char[] path)
        {
            _name = path.idup;

            //FindFirstFileX can't handle file names which end in a backslash.
            if(_name.endsWith(dirSeparator))
                _name.popBackN(dirSeparator.length);

            WIN32_FIND_DATAW fd;

            HANDLE findhndl = FindFirstFileW(std.utf.toUTF16z(_name), &fd);
            enforce(findhndl != INVALID_HANDLE_VALUE);

            _size = (cast(ulong)fd.nFileSizeHigh << 32) | fd.nFileSizeLow;
            _timeCreated = std.datetime.FILETIMEToSysTime(&fd.ftCreationTime);
            _timeLastAccessed = std.datetime.FILETIMEToSysTime(&fd.ftLastAccessTime);
            _timeLastModified = std.datetime.FILETIMEToSysTime(&fd.ftLastWriteTime);
            _attributes = fd.dwFileAttributes;

            cenforce(findhndl != cast(HANDLE)-1 && FindClose(findhndl), _name);
        }

        void _init(in char[] path, in WIN32_FIND_DATA* fd)
        {
            auto clength = to!int(std.c.string.strlen(fd.cFileName.ptr));

            // Convert cFileName[] to unicode
            const wlength = MultiByteToWideChar(0, 0, fd.cFileName.ptr, clength, null, 0);
            auto wbuf = new wchar[wlength];
            const n = MultiByteToWideChar(0, 0, fd.cFileName.ptr, clength, wbuf.ptr, wlength);
            assert(n == wlength);
            // toUTF8() returns a new buffer
            _name = buildPath(path, std.utf.toUTF8(wbuf[0 .. wlength]));
            _size = (cast(ulong)fd.nFileSizeHigh << 32) | fd.nFileSizeLow;
            _timeCreated = std.datetime.FILETIMEToSysTime(&fd.ftCreationTime);
            _timeLastAccessed = std.datetime.FILETIMEToSysTime(&fd.ftLastAccessTime);
            _timeLastModified = std.datetime.FILETIMEToSysTime(&fd.ftLastWriteTime);
            _attributes = fd.dwFileAttributes;
        }

        void _init(in char[] path, in WIN32_FIND_DATAW *fd)
        {
            size_t clength = std.string.wcslen(fd.cFileName.ptr);
            _name = std.utf.toUTF8(fd.cFileName[0 .. clength]);
            _name = buildPath(path, std.utf.toUTF8(fd.cFileName[0 .. clength]));
            _size = (cast(ulong)fd.nFileSizeHigh << 32) | fd.nFileSizeLow;
            _timeCreated = std.datetime.FILETIMEToSysTime(&fd.ftCreationTime);
            _timeLastAccessed = std.datetime.FILETIMEToSysTime(&fd.ftLastAccessTime);
            _timeLastModified = std.datetime.FILETIMEToSysTime(&fd.ftLastWriteTime);
            _attributes = fd.dwFileAttributes;
        }


        string _name; /// The file or directory represented by this DirEntry.


        SysTime _timeCreated;      /// The time when the file was created.
        SysTime _timeLastAccessed; /// The time when the file was last accessed.
        SysTime _timeLastModified; /// The time when the file was last modified.

        ulong _size;       /// The size of the file in bytes.
        uint  _attributes; /// The file attributes from WIN32_FIND_DATAW.
    }
}
else version(Posix)
{
    struct DirEntry
    {
    public:
        alias name this;

        @property string name() const pure nothrow
        {
            return _name;
        }

        @property bool isDir()
        {
            _ensureStatDone();

            return (_statBuf.st_mode & S_IFMT) == S_IFDIR;
        }

        @property bool isFile()
        {
            _ensureStatDone();

            return (_statBuf.st_mode & S_IFMT) == S_IFREG;
        }

        @property bool isSymlink()
        {
            _ensureLStatDone();

            return (_lstatMode & S_IFMT) == S_IFLNK;
        }

        @property ulong size()
        {
            _ensureStatDone();
            return _statBuf.st_size;
        }

        @property SysTime timeStatusChanged()
        {
            _ensureStatDone();

            return SysTime(unixTimeToStdTime(_statBuf.st_ctime));
        }

        @property SysTime timeLastAccessed()
        {
            _ensureStatDone();

            return SysTime(unixTimeToStdTime(_statBuf.st_ctime));
        }

        @property SysTime timeLastModified()
        {
            _ensureStatDone();

            return SysTime(unixTimeToStdTime(_statBuf.st_mtime));
        }

        @property uint attributes()
        {
            _ensureStatDone();

            return _statBuf.st_mode;
        }

        @property uint linkAttributes()
        {
            _ensureLStatDone();

            return _lstatMode;
        }

        @property struct_stat64 statBuf()
        {
            _ensureStatDone();

            return _statBuf;
        }

    private:

        void _init(in char[] path)
        {
            _name = path.idup;

            _didLStat = false;
            _didStat = false;
            _dTypeSet = false;
        }

        void _init(in char[] path, core.sys.posix.dirent.dirent* fd)
        {
            immutable len = std.c.string.strlen(fd.d_name.ptr);
            _name = buildPath(path, fd.d_name[0 .. len]);

            _didLStat = false;
            _didStat = false;

            //fd_d_type doesn't work for all file systems,
            //in which case the result is DT_UNKOWN. But we
            //can determine the correct type from lstat, so
            //we'll only set the dtype here if we could
            //correctly determine it (not lstat in the case
            //of DT_UNKNOWN in case we don't ever actually
            //need the dtype, thus potentially avoiding the
            //cost of calling lstat).
            if(fd.d_type != DT_UNKNOWN)
            {
                _dType = fd.d_type;
                _dTypeSet = true;
            }
            else
                _dTypeSet = false;
        }

        /++
            This is to support lazy evaluation, because doing stat's is
            expensive and not always needed.
         +/
        void _ensureStatDone()
        {
            if(_didStat)
                return;

            enforce(stat64(toStringz(_name), &_statBuf) == 0,
                    "Failed to stat file `" ~ _name ~ "'");

            _didStat = true;
        }

        /++
            This is to support lazy evaluation, because doing stat's is
            expensive and not always needed.
         +/
        void _ensureLStatDone()
        {
            if(_didLStat)
                return;

            struct_stat64 statbuf = void;

            enforce(lstat64(toStringz(_name), &statbuf) == 0,
                "Failed to stat file `" ~ _name ~ "'");

            _lstatMode = statbuf.st_mode;

            _dTypeSet = true;
            _didLStat = true;
        }


        string _name; /// The file or directory represented by this DirEntry.

        struct_stat64 _statBuf = void;  /// The result of stat().
        uint  _lstatMode;               /// The stat mode from lstat().
        ubyte _dType;                   /// The type of the file.

        bool _didLStat = false;   /// Whether lstat() has been called for this DirEntry.
        bool _didStat = false;    /// Whether stat() has been called for this DirEntry.
        bool _dTypeSet = false;   /// Whether the dType of the file has been set.
    }
}

unittest
{
    version(Windows)
    {
        if("C:\\Program Files\\".exists)
        {
            auto de = dirEntry("C:\\Program Files\\");
            assert(!de.isFile);
            assert(de.isDir);
            assert(!de.isSymlink);
        }

        if("C:\\Users\\".exists && "C:\\Documents and Settings\\".exists)
        {
            auto de = dirEntry("C:\\Documents and Settings\\");
            assert(de.isSymlink);
        }

        if("C:\\Windows\\system.ini".exists)
        {
            auto de = dirEntry("C:\\Windows\\system.ini");
            assert(de.isFile);
            assert(!de.isDir);
            assert(!de.isSymlink);
        }
    }
    else version(Posix)
    {
        if("/usr/include".exists)
        {
            {
                auto de = dirEntry("/usr/include");
                assert(!de.isFile);
                assert(de.isDir);
                assert(!de.isSymlink);
            }

            immutable symfile = deleteme ~ "_slink\0";
            scope(exit) if(symfile.exists) symfile.remove();

            core.sys.posix.unistd.symlink("/usr/include", symfile.ptr);

            {
                auto de = dirEntry(symfile);
                assert(!de.isFile);
                assert(de.isDir);
                assert(de.isSymlink);
            }
        }

        if("/usr/include/assert.h".exists)
        {
            auto de = dirEntry("/usr/include/assert.h");
            assert(de.isFile);
            assert(!de.isDir);
            assert(!de.isSymlink);
        }
    }
}


/******************************************************
 * $(RED Scheduled for deprecation.
 *       Please use $(D dirEntries) instead.)
 *
 * For each file and directory $(D DirEntry) in $(D pathname[])
 * pass it to the callback delegate.
 *
 * Params:
 *        callback =        Delegate that processes each
 *                        DirEntry in turn. Returns true to
 *                        continue, false to stop.
 * Example:
 *        This program lists all the files in its
 *        path argument and all subdirectories thereof.
 * ----
 * import std.stdio;
 * import std.file;
 *
 * void main(string[] args)
 * {
 *    bool callback(DirEntry* de)
 *    {
 *      if(de.isDir)
 *        listdir(de.name, &callback);
 *      else
 *        writefln(de.name);

 *      return true;
 *    }
 *
 *    listdir(args[1], &callback);
 * }
 * ----
 */
alias listDir listdir;


/***************************************************
Copy file $(D from) to file $(D to). File timestamps are preserved.
 */
void copy(in char[] from, in char[] to)
{
    version(Windows)
    {
        immutable result = CopyFileW(std.utf.toUTF16z(from), std.utf.toUTF16z(to), false);
        if (!result)
            throw new FileException(to.idup);
    }
    else version(Posix)
    {
        immutable fd = core.sys.posix.fcntl.open(toStringz(from), O_RDONLY);
        cenforce(fd != -1, from);
        scope(exit) core.sys.posix.unistd.close(fd);

        struct_stat64 statbuf = void;
        cenforce(fstat64(fd, &statbuf) == 0, from);
        //cenforce(core.sys.posix.sys.stat.fstat(fd, &statbuf) == 0, from);

        auto toz = toStringz(to);
        immutable fdw = core.sys.posix.fcntl.open(toz,
                O_CREAT | O_WRONLY | O_TRUNC, octal!666);
        cenforce(fdw != -1, from);
        scope(failure) core.stdc.stdio.remove(toz);
        {
            scope(failure) core.sys.posix.unistd.close(fdw);
            auto BUFSIZ = 4096u * 16;
            auto buf = core.stdc.stdlib.malloc(BUFSIZ);
            if (!buf)
            {
                BUFSIZ = 4096;
                buf = core.stdc.stdlib.malloc(BUFSIZ);
                buf || assert(false, "Out of memory in std.file.copy");
            }
            scope(exit) core.stdc.stdlib.free(buf);

            for (auto size = statbuf.st_size; size; )
            {
                immutable toxfer = (size > BUFSIZ) ? BUFSIZ : cast(size_t) size;
                cenforce(
                    core.sys.posix.unistd.read(fd, buf, toxfer) == toxfer
                    && core.sys.posix.unistd.write(fdw, buf, toxfer) == toxfer,
                    from);
                assert(size >= toxfer);
                size -= toxfer;
            }
        }

        cenforce(core.sys.posix.unistd.close(fdw) != -1, from);

        utimbuf utim = void;
        utim.actime = cast(time_t)statbuf.st_atime;
        utim.modtime = cast(time_t)statbuf.st_mtime;

        cenforce(utime(toz, &utim) != -1, from);
    }
}


/++
    Set access/modified times of file $(D name).

    Params:
        fileAccessTime       = Time the file was last accessed.
        fileModificationTime = Time the file was last modified.

    Throws:
        $(D FileException) on error.
 +/
void setTimes(in char[] name,
              SysTime fileAccessTime,
              SysTime fileModificationTime)
{
    version(Windows)
    {
        const ta = SysTimeToFILETIME(fileAccessTime);
        const tm = SysTimeToFILETIME(fileModificationTime);
        alias TypeTuple!(GENERIC_WRITE,
                         0,
                         null,
                         OPEN_EXISTING,
                         FILE_ATTRIBUTE_NORMAL, HANDLE.init)
              defaults;
        auto h = CreateFileW(std.utf.toUTF16z(name), defaults);

        cenforce(h != INVALID_HANDLE_VALUE, name);

        scope(exit)
            cenforce(CloseHandle(h), name);

        cenforce(SetFileTime(h, null, &ta, &tm), name);
    }
    else version(Posix)
    {
        timeval[2] t = void;

        t[0] = fileAccessTime.toTimeVal();
        t[1] = fileModificationTime.toTimeVal();

        enforce(utimes(toStringz(name), t) == 0);
    }
}

/+
unittest
{
    write(deleteme, "a\n");
    scope(exit) { assert(exists(deleteme)); remove(deleteme); }
    SysTime ftc1, fta1, ftm1;
    getTimes(deleteme, ftc1, fta1, ftm1);
    enforce(collectException(setTimes("nonexistent", fta1, ftm1)));
    setTimes(deleteme, fta1 + dur!"seconds"(50), ftm1 + dur!"seconds"(50));
    SysTime ftc2, fta2, ftm2;
    getTimes(deleteme, ftc2, fta2, ftm2);
    assert(fta1 + dur!"seconds(50) == fta2, text(fta1 + dur!"seconds(50), "!=", fta2));
    assert(ftm1 + dur!"seconds(50) == ftm2);
}
+/


/++
    Remove directory and all of its content and subdirectories,
    recursively.

    Throws:
        $(D FileException) if there is an error (including if the given
        file is not a directory).
 +/
void rmdirRecurse(in char[] pathname)
{
    DirEntry de = dirEntry(pathname);

    rmdirRecurse(de);
}


/++
    Remove directory and all of its content and subdirectories,
    recursively.

    Throws:
        $(D FileException) if there is an error (including if the given
        file is not a directory).
 +/
void rmdirRecurse(ref DirEntry de)
{
    if(!de.isDir)
        throw new FileException(text("File ", de.name, " is not a directory"));

    if(de.isSymlink())
        remove(de.name);
    else
    {
        // all children, recursively depth-first
        foreach(DirEntry e; dirEntries(de.name, SpanMode.depth, false))
        {
            attrIsDir(e.linkAttributes) ? rmdir(e.name) : remove(e.name);
        }

        // the dir itself
        rmdir(de.name);
    }
}

version(Windows) unittest
{
    auto d = deleteme ~ r".dir\a\b\c\d\e\f\g";
    mkdirRecurse(d);
    rmdirRecurse(deleteme ~ ".dir");
    enforce(!exists(deleteme ~ ".dir"));
}

version(Posix) unittest
{
    collectException(rmdirRecurse(deleteme));
    auto d = deleteme~"/a/b/c/d/e/f/g";
    enforce(collectException(mkdir(d)));
    mkdirRecurse(d);
    core.sys.posix.unistd.symlink((deleteme~"/a/b/c\0").ptr,
            (deleteme~"/link\0").ptr);
    rmdirRecurse(deleteme~"/link");
    enforce(exists(d));
    rmdirRecurse(deleteme);
    enforce(!exists(deleteme));

    d = deleteme~"/a/b/c/d/e/f/g";
    mkdirRecurse(d);
<<<<<<< HEAD
    std.process.execute("ln -sf /tmp/deleteme/a/b/c /tmp/deleteme/link");
    rmdirRecurse("/tmp/deleteme");
    enforce(!exists("/tmp/deleteme"));
=======
    std.process.system("ln -sf "~deleteme~"/a/b/c /tmp/"~deleteme~"/link");
    rmdirRecurse(deleteme);
    enforce(!exists(deleteme));
>>>>>>> 022808fa
}

unittest
{
    void[] buf;

    buf = new void[10];
    (cast(byte[])buf)[] = 3;
    if (exists("unittest_write.tmp")) remove("unittest_write.tmp");
    write("unittest_write.tmp", buf);
    void buf2[] = read("unittest_write.tmp");
    assert(buf == buf2);

    copy("unittest_write.tmp", "unittest_write2.tmp");
    buf2 = read("unittest_write2.tmp");
    assert(buf == buf2);

    remove("unittest_write.tmp");
    assert(!exists("unittest_write.tmp"));
    remove("unittest_write2.tmp");
    assert(!exists("unittest_write2.tmp"));
}

unittest
{
    _listDir(".", delegate bool (DirEntry * de)
    {
        version(Windows)
        {
            auto s = std.string.format("%s : c %s, w %s, a %s",
                                       de.name,
                                       de.timeCreated,
                                       de.timeLastModified,
                                       de.timeLastAccessed);
        }
        else version(Posix)
        {
            auto s = std.string.format("%s : c %s, w %s, a %s",
                                       de.name,
                                       de.timeStatusChanged,
                                       de.timeLastModified,
                                       de.timeLastAccessed);
        }

        return true;
    }
    );
}

/**
 * Dictates directory spanning policy for $(D_PARAM dirEntries) (see below).
 */
enum SpanMode
{
    /** Only spans one directory. */
    shallow,
    /** Spans the directory depth-first, i.e. the content of any
     subdirectory is spanned before that subdirectory itself. Useful
     e.g. when recursively deleting files.  */
    depth,
    /** Spans the directory breadth-first, i.e. the content of any
     subdirectory is spanned right after that subdirectory itself. */
    breadth,
}

private struct DirIteratorImpl
{
    SpanMode _mode;
    // Whether we should follow symlinked directories while iterating.
    // It also indicates whether we should avoid functions which call
    // stat (since we should only need lstat in this case and it would
    // be more efficient to not call stat in addition to lstat).
    bool _followSymlink;
    DirEntry _cur;
    Appender!(DirHandle[]) _stack;
    Appender!(DirEntry[]) _stashed; //used in depth first mode
    //stack helpers
    void pushExtra(DirEntry de){ _stashed.put(de); }
    //ditto
    bool hasExtra(){ return !_stashed.data.empty; }
    //ditto
    DirEntry popExtra()
    {
        DirEntry de;
        de = _stashed.data[$-1];
        _stashed.shrinkTo(_stashed.data.length - 1);
        return de;

    }
    version(Windows)
    {
        struct DirHandle
        {
            string dirpath;
            HANDLE h;
        }

        bool stepIn(string directory)
        {
            string search_pattern = buildPath(directory, "*.*");
            WIN32_FIND_DATAW findinfo;
            HANDLE h = FindFirstFileW(toUTF16z(search_pattern), &findinfo);
            cenforce(h != INVALID_HANDLE_VALUE, directory);
            _stack.put(DirHandle(directory, h));
            return toNext(false, &findinfo);
        }

        bool next()
        {
            if(_stack.data.empty)
                return false;
            WIN32_FIND_DATAW findinfo;
            return toNext(true, &findinfo);
        }

        bool toNext(bool fetch, WIN32_FIND_DATAW* findinfo)
        {
            if(fetch)
            {
                if(FindNextFileW(_stack.data[$-1].h, findinfo) == FALSE)
                {
                    popDirStack();
                    return false;
                }
            }
            while( std.string.wcscmp(findinfo.cFileName.ptr, ".") == 0
                    || std.string.wcscmp(findinfo.cFileName.ptr, "..") == 0)
                if(FindNextFileW(_stack.data[$-1].h, findinfo) == FALSE)
                {
                    popDirStack();
                    return false;
                }
            _cur._init(_stack.data[$-1].dirpath, findinfo);
            return true;
        }

        bool toNext(bool fetch, WIN32_FIND_DATA* findinfo)
        {
            if(fetch)
            {
                if(FindNextFileA(_stack.data[$-1].h, findinfo) == FALSE)
                {
                    popDirStack();
                    return false;
                }
            }
            while( core.stdc.string.strcmp(findinfo.cFileName.ptr, ".") == 0
                    || core.stdc.string.strcmp(findinfo.cFileName.ptr, "..") == 0)
                if(FindNextFileA(_stack.data[$-1].h, findinfo) == FALSE)
                {
                    popDirStack();
                    return false;
                }
            _cur._init(_stack.data[$-1].dirpath, findinfo);
            return true;
        }

        void popDirStack()
        {
            assert(!_stack.data.empty);
            FindClose(_stack.data[$-1].h);
            _stack.shrinkTo(_stack.data.length-1);
        }

        void releaseDirStack()
        {
            foreach( d;  _stack.data)
                FindClose(d.h);
        }

        bool mayStepIn()
        {
            return _followSymlink ? _cur.isDir : _cur.isDir && !_cur.isSymlink;
        }
    }
    else version(Posix)
    {
        struct DirHandle
        {
            string dirpath;
            DIR*   h;
        }

        bool stepIn(string directory)
        {
            auto h = cenforce(opendir(toStringz(directory)), directory);
            _stack.put(DirHandle(directory, h));
            return next();
        }

        bool next()
        {
            if(_stack.data.empty)
                return false;
            for(dirent* fdata; (fdata = readdir(_stack.data[$-1].h)) != null; )
            {
                // Skip "." and ".."
                if(core.stdc.string.strcmp(fdata.d_name.ptr, ".")  &&
                   core.stdc.string.strcmp(fdata.d_name.ptr, "..") )
                {
                    _cur._init(_stack.data[$-1].dirpath, fdata);
                    return true;
                }
            }
            popDirStack();
            return false;
        }

        void popDirStack()
        {
            assert(!_stack.data.empty);
            closedir(_stack.data[$-1].h);
            _stack.shrinkTo(_stack.data.length-1);
        }

        void releaseDirStack()
        {
            foreach( d;  _stack.data)
                closedir(d.h);
        }

        bool mayStepIn()
        {
            return _followSymlink ? _cur.isDir : attrIsDir(_cur.linkAttributes);
        }
    }

    this(string pathname, SpanMode mode, bool followSymlink)
    {
        _mode = mode;
        _followSymlink = followSymlink;
        _stack = appender(cast(DirHandle[])[]);
        if(_mode == SpanMode.depth)
            _stashed = appender(cast(DirEntry[])[]);
        if(stepIn(pathname))
        {
            if(_mode == SpanMode.depth)
                while(mayStepIn())
                {
                    auto thisDir = _cur;
                    if(stepIn(_cur.name))
                    {
                        pushExtra(thisDir);
                    }
                    else
                        break;
                }
        }
    }
    @property bool empty(){ return _stashed.data.empty && _stack.data.empty; }
    @property DirEntry front(){ return _cur; }
    void popFront()
    {
        switch(_mode)
        {
        case SpanMode.depth:
            if(next())
            {
                while(mayStepIn())
                {
                    auto thisDir = _cur;
                    if(stepIn(_cur.name))
                    {
                        pushExtra(thisDir);
                    }
                    else
                        break;
                }
            }
            else if(hasExtra())
                _cur = popExtra();
            break;
        case SpanMode.breadth:
            if(mayStepIn())
            {
                if(!stepIn(_cur.name))
                    while(!empty && !next()){}
            }
            else
                while(!empty && !next()){}
            break;
        default:
            next();
        }
    }

    ~this()
    {
        releaseDirStack();
    }
}

struct DirIterator
{
private:
    RefCounted!(DirIteratorImpl, RefCountedAutoInitialize.no) impl;
    this(string pathname, SpanMode mode, bool followSymlink)
    {
        impl = typeof(impl)(pathname, mode, followSymlink);
    }
public:
    @property bool empty(){ return impl.empty; }
    @property DirEntry front(){ return impl.front; }
    void popFront(){ impl.popFront(); }

}
/++
    Returns an input range of DirEntry that lazily iterates a given directory,
    also provides two ways of foreach iteration. The iteration variable can be of
    type $(D_PARAM string) if only the name is needed, or $(D_PARAM DirEntry)
    if additional details are needed. The span mode dictates the how the
    directory is traversed. The name of the each directory entry iterated
    contains the absolute path.

    Params:
        path = The directory to iterate over.
        mode = Whether the directory's sub-directories should be iterated
               over depth-first ($(D_PARAM depth)), breadth-first
               ($(D_PARAM breadth)), or not at all ($(D_PARAM shallow)).
        followSymlink = Whether symbolic links which point to directories
                         should be treated as directories and their contents
                         iterated over.

Examples:
--------------------
// Iterate a directory in depth
foreach (string name; dirEntries("destroy/me", SpanMode.depth))
{
 remove(name);
}
// Iterate a directory in breadth
foreach (string name; dirEntries(".", SpanMode.breadth))
{
 writeln(name);
}
// Iterate a directory and get detailed info about it
foreach (DirEntry e; dirEntries("dmd-testing", SpanMode.breadth))
{
 writeln(e.name, "\t", e.size);
}
// Iterate over all *.d files in current directory and all its subdirectories
auto dFiles = filter!`endsWith(a.name,".d")`(dirEntries(".",SpanMode.depth));
foreach(d; dFiles)
    writeln(d.name);
// Hook it up with std.parallelism to compile them all in parallel:
foreach(d; parallel(dFiles, 1)) //passes by 1 file to each thread
{
    string cmd = "dmd -c "  ~ d.name;
    writeln(cmd);
    std.process.system(cmd);
}
--------------------
//
 +/
auto dirEntries(string path, SpanMode mode, bool followSymlink = true)
{
    return DirIterator(path, mode, followSymlink);
}

unittest
{
    string testdir = "deleteme.dmd.unittest.std.file"; // needs to be relative
    mkdirRecurse(buildPath(testdir, "somedir"));
    scope(exit) rmdirRecurse(testdir);
    write(buildPath(testdir, "somefile"), null);
    write(buildPath(testdir, "somedir", "somedeepfile"), null);

    // testing range interface
    size_t equalEntries(string relpath, SpanMode mode)
    {
        auto len = enforce(walkLength(dirEntries(absolutePath(relpath), mode)));
        assert(walkLength(dirEntries(relpath, mode)) == len);
        assert(equal(
                   map!(q{std.path.absolutePath(a.name)})(dirEntries(relpath, mode)),
                   map!(q{a.name})(dirEntries(absolutePath(relpath), mode))));
        return len;
    }

    assert(equalEntries(testdir, SpanMode.shallow) == 2);
    assert(equalEntries(testdir, SpanMode.depth) == 3);
    assert(equalEntries(testdir, SpanMode.breadth) == 3);

    // testing opApply
    foreach (string name; dirEntries(testdir, SpanMode.breadth))
    {
        //writeln(name);
        assert(name.startsWith(testdir));
    }
    foreach (DirEntry e; dirEntries(absolutePath(testdir), SpanMode.breadth))
    {
        //writeln(name);
        assert(e.isFile || e.isDir, e.name);
    }
}

unittest
{
    //issue 7264
    foreach (string name; dirEntries(".", "*.d", SpanMode.breadth))
    {

    }
    foreach (entry; dirEntries(".", SpanMode.breadth))
    {
        static assert(is(typeof(entry) == DirEntry));
    }
    //issue 7138
    auto a = array(dirEntries(".", SpanMode.shallow));
}

/++
    Convenience wrapper for filtering file names with a glob pattern.

    Params:
        path = The directory to iterate over.
        pattern  = String with wildcards, such as $(RED "*.d"). The supported
                   wildcard strings are described under
                   $(XREF path, globMatch).
        mode = Whether the directory's sub-directories should be iterated
               over depth-first ($(D_PARAM depth)), breadth-first
               ($(D_PARAM breadth)), or not at all ($(D_PARAM shallow)).
        followSymlink = Whether symbolic links which point to directories
                         should be treated as directories and their contents
                         iterated over.

Examples:
--------------------
// Iterate over all D source files in current directory and all its
// subdirectories
auto dFiles = dirEntries(".","*.{d,di}",SpanMode.depth);
foreach(d; dFiles)
    writeln(d.name);
--------------------
//
 +/
auto dirEntries(string path, string pattern, SpanMode mode,
    bool followSymlink = true)
{
    bool f(DirEntry de) { return globMatch(baseName(de.name), pattern); }
    return filter!f(DirIterator(path, mode, followSymlink));
}

/++
    Returns a DirEntry for the given file (or directory).

    Params:
        name = The file (or directory) to get a DirEntry for.

    Throws:
        $(D FileException) if the file does not exist.
 +/
DirEntry dirEntry(in char[] name)
{
    if(!name.exists)
        throw new FileException(text("File ", name, " does not exist"));

    DirEntry dirEntry;

    dirEntry._init(name);

    return dirEntry;
}

//Test dirEntry with a directory.
unittest
{
    auto before = Clock.currTime();
    Thread.sleep(dur!"seconds"(2));
    immutable path = deleteme ~ "_dir";
    scope(exit) { if(path.exists) rmdirRecurse(path); }

    mkdir(path);
    Thread.sleep(dur!"seconds"(2));
    auto de = dirEntry(path);
    assert(de.name == path);
    assert(de.isDir);
    assert(!de.isFile);
    assert(!de.isSymlink);

    assert(de.isDir == path.isDir);
    assert(de.isFile == path.isFile);
    assert(de.isSymlink == path.isSymlink);
    assert(de.size == path.getSize());
    assert(de.attributes == getAttributes(path));
    assert(de.linkAttributes == getLinkAttributes(path));

    auto now = Clock.currTime();
    scope(failure) writefln("[%s] [%s] [%s] [%s]", before, de.timeLastAccessed, de.timeLastModified, now);
    assert(de.timeLastAccessed > before);
    assert(de.timeLastAccessed < now);
    assert(de.timeLastModified > before);
    assert(de.timeLastModified < now);

    assert(attrIsDir(de.attributes));
    assert(attrIsDir(de.linkAttributes));
    assert(!attrIsFile(de.attributes));
    assert(!attrIsFile(de.linkAttributes));
    assert(!attrIsSymlink(de.attributes));
    assert(!attrIsSymlink(de.linkAttributes));

    version(Windows)
    {
        assert(de.timeCreated > before);
        assert(de.timeCreated < now);
    }
    else version(Posix)
    {
        assert(de.timeStatusChanged > before);
        assert(de.timeStatusChanged < now);
        assert(de.attributes == de.statBuf.st_mode);
    }
}

//Test dirEntry with a file.
unittest
{
    auto before = Clock.currTime();
    Thread.sleep(dur!"seconds"(2));
    immutable path = deleteme ~ "_file";
    scope(exit) { if(path.exists) remove(path); }

    write(path, "hello world");
    Thread.sleep(dur!"seconds"(2));
    auto de = dirEntry(path);
    assert(de.name == path);
    assert(!de.isDir);
    assert(de.isFile);
    assert(!de.isSymlink);

    assert(de.isDir == path.isDir);
    assert(de.isFile == path.isFile);
    assert(de.isSymlink == path.isSymlink);
    assert(de.size == path.getSize());
    assert(de.attributes == getAttributes(path));
    assert(de.linkAttributes == getLinkAttributes(path));

    auto now = Clock.currTime();
    scope(failure) writefln("[%s] [%s] [%s] [%s]", before, de.timeLastAccessed, de.timeLastModified, now);
    assert(de.timeLastAccessed > before);
    assert(de.timeLastAccessed < now);
    assert(de.timeLastModified > before);
    assert(de.timeLastModified < now);

    assert(!attrIsDir(de.attributes));
    assert(!attrIsDir(de.linkAttributes));
    assert(attrIsFile(de.attributes));
    assert(attrIsFile(de.linkAttributes));
    assert(!attrIsSymlink(de.attributes));
    assert(!attrIsSymlink(de.linkAttributes));

    version(Windows)
    {
        assert(de.timeCreated > before);
        assert(de.timeCreated < now);
    }
    else version(Posix)
    {
        assert(de.timeStatusChanged > before);
        assert(de.timeStatusChanged < now);
        assert(de.attributes == de.statBuf.st_mode);
    }
}

//Test dirEntry with a symlink to a directory.
version(linux) unittest
{
    auto before = Clock.currTime();
    Thread.sleep(dur!"seconds"(2));
    immutable orig = deleteme ~ "_dir";
    mkdir(orig);
    immutable path = deleteme ~ "_slink";
    scope(exit) { if(orig.exists) rmdirRecurse(orig); }
    scope(exit) { if(path.exists) remove(path); }

    core.sys.posix.unistd.symlink((orig ~ "\0").ptr, (path ~ "\0").ptr);
    Thread.sleep(dur!"seconds"(2));
    auto de = dirEntry(path);
    assert(de.name == path);
    assert(de.isDir);
    assert(!de.isFile);
    assert(de.isSymlink);

    assert(de.isDir == path.isDir);
    assert(de.isFile == path.isFile);
    assert(de.isSymlink == path.isSymlink);
    assert(de.size == path.getSize());
    assert(de.attributes == getAttributes(path));
    assert(de.linkAttributes == getLinkAttributes(path));

    auto now = Clock.currTime();
    scope(failure) writefln("[%s] [%s] [%s] [%s]", before, de.timeLastAccessed, de.timeLastModified, now);
    assert(de.timeLastAccessed > before);
    assert(de.timeLastAccessed < now);
    assert(de.timeLastModified > before);
    assert(de.timeLastModified < now);

    assert(attrIsDir(de.attributes));
    assert(!attrIsDir(de.linkAttributes));
    assert(!attrIsFile(de.attributes));
    assert(!attrIsFile(de.linkAttributes));
    assert(!attrIsSymlink(de.attributes));
    assert(attrIsSymlink(de.linkAttributes));

    assert(de.timeStatusChanged > before);
    assert(de.timeStatusChanged < now);
    assert(de.attributes == de.statBuf.st_mode);
}

//Test dirEntry with a symlink to a file.
version(linux) unittest
{
    auto before = Clock.currTime();
    Thread.sleep(dur!"seconds"(2));
    immutable orig = deleteme ~ "_file";
    write(orig, "hello world");
    immutable path = deleteme ~ "_slink";
    scope(exit) { if(orig.exists) remove(orig); }
    scope(exit) { if(path.exists) remove(path); }

    core.sys.posix.unistd.symlink((orig ~ "\0").ptr, (path ~ "\0").ptr);
    Thread.sleep(dur!"seconds"(2));
    auto de = dirEntry(path);
    assert(de.name == path);
    assert(!de.isDir);
    assert(de.isFile);
    assert(de.isSymlink);

    assert(de.isDir == path.isDir);
    assert(de.isFile == path.isFile);
    assert(de.isSymlink == path.isSymlink);
    assert(de.size == path.getSize());
    assert(de.attributes == getAttributes(path));
    assert(de.linkAttributes == getLinkAttributes(path));

    auto now = Clock.currTime();
    scope(failure) writefln("[%s] [%s] [%s] [%s]", before, de.timeLastAccessed, de.timeLastModified, now);
    assert(de.timeLastAccessed > before);
    assert(de.timeLastAccessed < now);
    assert(de.timeLastModified > before);
    assert(de.timeLastModified < now);

    assert(!attrIsDir(de.attributes));
    assert(!attrIsDir(de.linkAttributes));
    assert(attrIsFile(de.attributes));
    assert(!attrIsFile(de.linkAttributes));
    assert(!attrIsSymlink(de.attributes));
    assert(attrIsSymlink(de.linkAttributes));

    assert(de.timeStatusChanged > before);
    assert(de.timeStatusChanged < now);
    assert(de.attributes == de.statBuf.st_mode);
}


/**
Reads an entire file into an array.

Example:
----
// Load file; each line is an int followed by comma, whitespace and a
// double.
auto a = slurp!(int, double)("filename", "%s, %s");
----
 */
Select!(Types.length == 1, Types[0][], Tuple!(Types)[])
slurp(Types...)(string filename, in char[] format)
{
    typeof(return) result;
    auto app = appender!(typeof(return))();
    ElementType!(typeof(return)) toAdd;
    auto f = File(filename);
    scope(exit) f.close();
    foreach (line; f.byLine())
    {
        formattedRead(line, format, &toAdd);
        enforce(line.empty,
                text("Trailing characters at the end of line: `", line,
                        "'"));
        app.put(toAdd);
    }
    return app.data;
}

unittest
{
    // Tuple!(int, double)[] x;
    // auto app = appender(&x);
    write(deleteme, "12 12.25\n345 1.125");
    scope(exit) { assert(exists(deleteme)); remove(deleteme); }
    auto a = slurp!(int, double)(deleteme, "%s %s");
    assert(a.length == 2);
    assert(a[0] == tuple(12, 12.25));
    assert(a[1] == tuple(345, 1.125));
}


/++
    $(RED Scheduled for deprecation.
          Please use $(D dirEntries) instead.)

    Returns the contents of the given directory.

    The names in the contents do not include the pathname.

    Throws:
        $(D FileException) on error.

Examples:
    This program lists all the files and subdirectories in its
    path argument.
--------------------
import std.stdio;
import std.file;

void main(string[] args)
{
    auto dirs = std.file.listDir(args[1]);

    foreach(d; dirs)
        writefln(d);
}
--------------------
 +/
string[] listDir(C)(in C[] pathname)
{
    auto result = appender!(string[])();

    bool listing(string filename)
    {
        result.put(filename);
        return true; // continue
    }

    _listDir(pathname, &listing);

    return result.data;
}

unittest
{
    assert(listDir(".").length > 0);
}


/++
    $(RED Scheduled for deprecation.
          Please use $(D dirEntries) instead.)

    Returns all the files in the directory and its sub-directories
    which match pattern or regular expression r.

    Params:
        pathname = The path of the directory to search.
        pattern  = String with wildcards, such as $(RED "*.d"). The supported
                   wildcard strings are described under fnmatch() in
                   $(LINK2 std_path.html, std.path).
        r        = Regular expression, for more powerful pattern matching.
        followSymlink = Whether symbolic links which point to directories
                         should be treated as directories and their contents
                         iterated over. Ignored on Windows.

Examples:
    This program lists all the files with a "d" extension in
    the path passed as the first argument.
--------------------
import std.stdio;
import std.file;

void main(string[] args)
{
  auto d_source_files = std.file.listDir(args[1], "*.d");

  foreach(d; d_source_files)
      writefln(d);
}
--------------------

    A regular expression version that searches for all files with "d" or
    "obj" extensions:
--------------------
import std.stdio;
import std.file;
import std.regexp;

void main(string[] args)
{
  auto d_source_files = std.file.listDir(args[1], RegExp(r"\.(d|obj)$"));

  foreach(d; d_source_files)
      writefln(d);
}
--------------------
 +/
string[] listDir(C, U)(in C[] pathname, U filter, bool followSymlink = true)
    if(is(C : char) && !is(U: bool delegate(string filename)))
{
    import std.regexp;
    auto result = appender!(string[])();
    bool callback(DirEntry* de)
    {
        if(followSymlink ? de.isDir : attrIsDir(de.linkAttributes))
        {
            _listDir(de.name, &callback);
        }
        else
        {
            static if(is(U : const(C[])))
            {//pattern version
                if(std.path.fnmatch(de.name, filter))
                    result.put(de.name);
            }
            else static if(is(U : RegExp))
            {//RegExp version

                if(filter.test(de.name))
                    result.put(de.name);
            }
            else
                static assert(0,"There is no version of listDir that takes " ~ U.stringof);
        }
        return true; // continue
    }

    _listDir(pathname, &callback);

    return result.data;
}

/******************************************************
 * $(RED Scheduled for deprecation.
 *       Please use $(D dirEntries) instead.)
 *
 * For each file and directory name in pathname[],
 * pass it to the callback delegate.
 *
 * Params:
 *        callback =        Delegate that processes each
 *                        filename in turn. Returns true to
 *                        continue, false to stop.
 * Example:
 *        This program lists all the files in its
 *        path argument, including the path.
 * ----
 * import std.stdio;
 * import std.path;
 * import std.file;
 *
 * void main(string[] args)
 * {
 *    auto pathname = args[1];
 *    string[] result;
 *
 *    bool listing(string filename)
 *    {
 *      result ~= buildPath(pathname, filename);
 *      return true; // continue
 *    }
 *
 *    listdir(pathname, &listing);
 *
 *    foreach (name; result)
 *      writefln("%s", name);
 * }
 * ----
 */
void listDir(C, U)(in C[] pathname, U callback)
    if(is(C : char) && is(U: bool delegate(string filename)))
{
    _listDir(pathname, callback);
}


//==============================================================================
// Private Section.
//==============================================================================
private:


void _listDir(in char[] pathname, bool delegate(string filename) callback)
{
    bool listing(DirEntry* de)
    {
        return callback(baseName(de.name));
    }

    _listDir(pathname, &listing);
}


version(Windows)
{
    void _listDir(in char[] pathname, bool delegate(DirEntry* de) callback)
    {
        DirEntry de;
        auto c = buildPath(pathname, "*.*");

        WIN32_FIND_DATAW fileinfo;

        auto h = FindFirstFileW(std.utf.toUTF16z(c), &fileinfo);
        if(h == INVALID_HANDLE_VALUE)
            return;

        scope(exit) FindClose(h);

        do
        {
            // Skip "." and ".."
            if(std.string.wcscmp(fileinfo.cFileName.ptr, ".") == 0 ||
               std.string.wcscmp(fileinfo.cFileName.ptr, "..") == 0)
            {
                continue;
            }

            de._init(pathname, &fileinfo);

            if(!callback(&de))
                break;

        } while(FindNextFileW(h, &fileinfo) != FALSE);
    }
}
else version(Posix)
{
    void _listDir(in char[] pathname, bool delegate(DirEntry* de) callback)
    {
        auto h = cenforce(opendir(toStringz(pathname)), pathname);
        scope(exit) closedir(h);

        DirEntry de;

        for(dirent* fdata; (fdata = readdir(h)) != null; )
        {
            // Skip "." and ".."
            if(!core.stdc.string.strcmp(fdata.d_name.ptr, ".") ||
               !core.stdc.string.strcmp(fdata.d_name.ptr, ".."))
            {
                continue;
            }

            de._init(pathname, fdata);

            if(!callback(&de))
                break;
        }
    }
}<|MERGE_RESOLUTION|>--- conflicted
+++ resolved
@@ -2476,15 +2476,9 @@
 
     d = deleteme~"/a/b/c/d/e/f/g";
     mkdirRecurse(d);
-<<<<<<< HEAD
-    std.process.execute("ln -sf /tmp/deleteme/a/b/c /tmp/deleteme/link");
-    rmdirRecurse("/tmp/deleteme");
-    enforce(!exists("/tmp/deleteme"));
-=======
-    std.process.system("ln -sf "~deleteme~"/a/b/c /tmp/"~deleteme~"/link");
+    std.process.execute("ln -sf "~deleteme~"/a/b/c /tmp/"~deleteme~"/link");
     rmdirRecurse(deleteme);
     enforce(!exists(deleteme));
->>>>>>> 022808fa
 }
 
 unittest
