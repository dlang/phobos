--- conflicted
+++ resolved
@@ -118,97 +118,9 @@
 
 version (CRuntime_Microsoft)
 {
-<<<<<<< HEAD
-    // DMD Win 32 bit, DigitalMars C standard library misses the _aligned_xxx
-    // functions family (snn.lib)
-    version (CRuntime_DigitalMars)
-    {
-        // Helper to cast the infos written before the aligned pointer
-        // this header keeps track of the size (required to realloc) and of
-        // the base ptr (required to free).
-        private struct AlignInfo
-        {
-            void* basePtr;
-            size_t size;
-
-            @nogc nothrow
-            static AlignInfo* opCall(void* ptr)
-            {
-                return cast(AlignInfo*) (ptr - AlignInfo.sizeof);
-            }
-        }
-
-        @nogc nothrow pure
-        private void* _aligned_malloc(size_t size, size_t alignment)
-        {
-            import core.memory : pureMalloc;
-            size_t offset = alignment + size_t.sizeof * 2 - 1;
-
-            // unaligned chunk
-            void* basePtr = pureMalloc(size + offset);
-            if (!basePtr) return null;
-
-            // get aligned location within the chunk
-            void* alignedPtr = cast(void**)((cast(size_t)(basePtr) + offset)
-                & ~(alignment - 1));
-
-            // write the header before the aligned pointer
-            AlignInfo* head = AlignInfo(alignedPtr);
-            head.basePtr = basePtr;
-            head.size = size;
-
-            return alignedPtr;
-        }
-
-        @nogc nothrow pure
-        private void* _aligned_realloc(void* ptr, size_t size, size_t alignment)
-        {
-            import core.memory : pureFree;
-            import core.stdc.string : memcpy;
-
-            if (!ptr) return _aligned_malloc(size, alignment);
-
-            // gets the header from the exising pointer
-            AlignInfo* head = AlignInfo(ptr);
-
-            // gets a new aligned pointer
-            void* alignedPtr = _aligned_malloc(size, alignment);
-            if (!alignedPtr)
-            {
-                //to https://msdn.microsoft.com/en-us/library/ms235462.aspx
-                //see Return value: in this case the original block is unchanged
-                return null;
-            }
-
-            // copy exising data
-            memcpy(alignedPtr, ptr, head.size);
-            pureFree(head.basePtr);
-
-            return alignedPtr;
-        }
-
-        @nogc nothrow pure
-        private void _aligned_free(void *ptr)
-        {
-            import core.memory : pureFree;
-            if (!ptr) return;
-            AlignInfo* head = AlignInfo(ptr);
-            pureFree(head.basePtr);
-        }
-
-    }
-    // DMD Win 64 bit, uses microsoft standard C library which implements them
-    else
-    {
-        @nogc nothrow pure private extern(C) void* _aligned_malloc(size_t, size_t);
-        @nogc nothrow pure private extern(C) void _aligned_free(void *memblock);
-        @nogc nothrow pure private extern(C) void* _aligned_realloc(void *, size_t, size_t);
-    }
-=======
-    @nogc nothrow private extern(C) void* _aligned_malloc(size_t, size_t);
-    @nogc nothrow private extern(C) void _aligned_free(void *memblock);
-    @nogc nothrow private extern(C) void* _aligned_realloc(void *, size_t, size_t);
->>>>>>> 54cfc22c
+    @nogc nothrow pure private extern(C) void* _aligned_malloc(size_t, size_t);
+    @nogc nothrow pure private extern(C) void _aligned_free(void *memblock);
+    @nogc nothrow pure private extern(C) void* _aligned_realloc(void *, size_t, size_t);
 }
 
 /**
@@ -404,54 +316,4 @@
                                        * $(LINK: https://github.com/dlang/druntime/pull/1999#discussion_r157536030, PR Discussion) */
     assert(!AlignedMallocator.instance.alignedReallocate(c, size_t.max, 4096));
     AlignedMallocator.instance.deallocate(c);
-<<<<<<< HEAD
-}
-
-version (CRuntime_DigitalMars)
-pure @nogc @system nothrow unittest
-{
-    void* m;
-
-    size_t m_addr() { return cast(size_t) m; }
-
-    m = _aligned_malloc(16, 0x10);
-    if (m)
-    {
-        assert((m_addr & 0xF) == 0);
-        _aligned_free(m);
-    }
-
-    m = _aligned_malloc(16, 0x100);
-    if (m)
-    {
-        assert((m_addr & 0xFF) == 0);
-        _aligned_free(m);
-    }
-
-    m = _aligned_malloc(16, 0x1000);
-    if (m)
-    {
-        assert((m_addr & 0xFFF) == 0);
-        _aligned_free(m);
-    }
-
-    m = _aligned_malloc(16, 0x10);
-    if (m)
-    {
-        assert((cast(size_t) m & 0xF) == 0);
-        m = _aligned_realloc(m, 32, 0x10000);
-        if (m) assert((m_addr & 0xFFFF) == 0);
-        _aligned_free(m);
-    }
-
-    m = _aligned_malloc(8, 0x10);
-    if (m)
-    {
-        *cast(ulong*) m = 0X01234567_89ABCDEF;
-        m = _aligned_realloc(m, 0x800, 0x1000);
-        if (m) assert(*cast(ulong*) m == 0X01234567_89ABCDEF);
-        _aligned_free(m);
-    }
-=======
->>>>>>> 54cfc22c
 }