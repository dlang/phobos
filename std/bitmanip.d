--- conflicted
+++ resolved
@@ -26,23 +26,14 @@
 import core.bitop;
 import std.traits;
 
-<<<<<<< HEAD
-string myToStringx(ulong n)
+
+private string myToStringx(ulong n)
 {
     enum s = "0123456789";
     if (n < 10)
         return s[cast(size_t)n..cast(size_t)n+1];
     else
         return myToStringx(n / 10) ~ myToStringx(n % 10);
-=======
-
-private string myToStringx(ulong n)
-{   enum s = "0123456789";
-    if (n < 10)
-    return s[cast(size_t)n..cast(size_t)n+1];
-    else
-    return myToStringx(n / 10) ~ myToStringx(n % 10);
->>>>>>> cd5d266e
 }
 
 private string myToString(ulong n)
