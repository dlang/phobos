# Makefile to build D runtime library phobos.lib for Win32
# Prerequisites:
#	Digital Mars dmc, lib, and make that are unzipped from Digital Mars C:
#	    http://ftp.digitalmars.com/Digital_Mars_C++/Patch/dm850c.zip
#	and are in the \dm\bin directory.
# Targets:
#	make
#		Same as make unittest
#	make phobos.lib
#		Build phobos.lib
#	make clean
#		Delete unneeded files created by build process
#	make unittest
#		Build phobos.lib, build and run unit tests
#	make cov
#		Build for coverage tests, run coverage tests
#	make html
#		Build documentation
# Notes:
#	minit.obj requires Microsoft MASM386.EXE to build from minit.asm,
#	or just use the supplied minit.obj

## Copy command

CP=cp

## Directory where dmd has been installed

DIR=\dmd2

## Flags for dmc C compiler

CFLAGS=-mn -6 -r
#CFLAGS=-g -mn -6 -r

## Flags for dmd D compiler

DFLAGS=-O -release -nofloat -w -d -property
#DFLAGS=-unittest -g -d
#DFLAGS=-unittest -cov -g -d

## Flags for compiling unittests

UDFLAGS=-O -nofloat -w -d -property

## C compiler

CC=dmc

## D compiler

DMD=$(DIR)\bin\dmd
#DMD=..\dmd
DMD=dmd

## Location of the svn repository

SVN=\svnproj\phobos\phobos

## Location of where to write the html documentation files

DOCSRC = .
STDDOC = $(DOCSRC)/std.ddoc

DOC=..\..\html\d\phobos
#DOC=..\doc\phobos

## Location of druntime tree

DRUNTIME=..\druntime
DRUNTIMELIB=$(DRUNTIME)\lib\druntime.lib

.c.obj:
	$(CC) -c $(CFLAGS) $*

.cpp.obj:
	$(CC) -c $(CFLAGS) $*

.d.obj:
	$(DMD) -c $(DFLAGS) $*

.asm.obj:
	$(CC) -c $*

LIB=phobos.lib

targets : $(LIB)

test : test.exe

test.obj : test.d
	$(DMD) -c test -g -unittest

test.exe : test.obj $(LIB)
	$(DMD) test.obj -g -L/map

#	ti_bit.obj ti_Abit.obj

# The separation is a workaround for bug 4904 (optlink bug 3372).
# SRCS_1 is the heavyweight modules which are most likely to trigger the bug.
# Do not add any more modules to SRCS_1.
SRC_STD_1_HEAVY= std\stdio.d std\stdiobase.d \
	std\string.d std\format.d \
	std\algorithm.d std\file.d

SRC_STD_2_HEAVY= std\array.d std\functional.d std\range.d \
	std\path.d std\outbuffer.d std\utf.d

SRC_STD_3= std\csv.d std\math.d std\complex.d std\numeric.d std\bigint.d \
    std\datetime.d \
    std\metastrings.d std\bitmanip.d std\typecons.d \
    std\uni.d std\base64.d std\md5.d std\ctype.d std\ascii.d \
    std\demangle.d std\uri.d std\mmfile.d std\getopt.d \
    std\signals.d std\typetuple.d std\traits.d \
    std\encoding.d std\xml.d \
    std\random.d std\regexp.d \
    std\exception.d \
    std\compiler.d std\cpuid.d \
<<<<<<< HEAD
    std\process.d std\internal\processinit.d \
    std\internal\uni.d std\internal\uni_tab.d \
    std\system.d std\concurrency.d \
    std\crypt\md5.d std\crypt\sha1.d std\internal\crypt\sha1_SSSE3.d
=======
    std\system.d std\concurrency.d
>>>>>>> 1480c79a

SRC_STD_REST= std\variant.d \
	std\syserror.d std\zlib.d \
	std\stream.d std\socket.d std\socketstream.d \
	std\perf.d std\container.d std\conv.d \
	std\zip.d std\cstream.d \
	std\regex.d \
	std\stdint.d \
	std\json.d \
	std\parallelism.d \
    std\mathspecial.d \
	std\process.d

SRC_STD_ALL= $(SRC_STD_1_HEAVY) $(SRC_STD_2_HEAVY) $(SRC_STD_3) $(SRC_STD_REST)

SRC=	unittest.d crc32.d index.d

SRC_STD= std\zlib.d std\zip.d std\stdint.d std\container.d std\conv.d std\utf.d std\uri.d \
	std\math.d std\string.d std\path.d std\datetime.d \
	std\ctype.d std\csv.d std\file.d std\compiler.d std\system.d \
	std\outbuffer.d std\md5.d std\base64.d \
	std\mmfile.d \
	std\syserror.d \
	std\regexp.d std\random.d std\stream.d std\process.d \
	std\socket.d std\socketstream.d std\format.d \
	std\stdio.d std\perf.d std\uni.d \
	std\cstream.d std\demangle.d \
	std\signals.d std\cpuid.d std\typetuple.d std\traits.d \
	std\metastrings.d std\getopt.d \
	std\variant.d std\numeric.d std\bitmanip.d std\complex.d std\mathspecial.d \
	std\functional.d std\algorithm.d std\array.d std\typecons.d \
	std\json.d std\xml.d std\encoding.d std\bigint.d std\concurrency.d \
	std\range.d std\stdiobase.d std\parallelism.d \
	std\regex.d \
	std\exception.d std\ascii.d

SRC_STD_NET= std\net\isemail.d std\net\curl.d

SRC_STD_C= std\c\process.d std\c\stdlib.d std\c\time.d std\c\stdio.d \
	std\c\math.d std\c\stdarg.d std\c\stddef.d std\c\fenv.d std\c\string.d \
	std\c\locale.d std\c\wcharh.d

SRC_STD_WIN= std\windows\registry.d \
	std\windows\iunknown.d std\windows\syserror.d std\windows\charset.d

SRC_STD_C_WIN= std\c\windows\windows.d std\c\windows\com.d \
	std\c\windows\winsock.d std\c\windows\stat.d

SRC_STD_C_LINUX= std\c\linux\linux.d \
	std\c\linux\socket.d std\c\linux\pthread.d std\c\linux\termios.d \
	std\c\linux\tipc.d

SRC_STD_C_OSX= std\c\osx\socket.d

SRC_STD_C_FREEBSD= std\c\freebsd\socket.d

SRC_STD_INTERNAL= std\internal\processinit.d std\internal\uni.d std\internal\uni_tab.d

SRC_STD_INTERNAL_MATH= std\internal\math\biguintcore.d \
	std\internal\math\biguintnoasm.d std\internal\math\biguintx86.d \
    std\internal\math\gammafunction.d std\internal\math\errorfunction.d

SRC_STD_INTERNAL_WINDOWS= std\internal\windows\advapi32.d

SRC_ETC=

SRC_ETC_C= etc\c\zlib.d etc\c\curl.d etc\c\sqlite3.d

SRC_TO_COMPILE_NOT_STD= crc32.d \
	$(SRC_STD_NET) \
	$(SRC_STD_C) \
	$(SRC_STD_WIN) \
	$(SRC_STD_C_WIN) \
	$(SRC_STD_INTERNAL) \
	$(SRC_STD_INTERNAL_MATH) \
	$(SRC_STD_INTERNAL_WINDOWS) \
	$(SRC_ETC) \
	$(SRC_ETC_C)

SRC_TO_COMPILE= $(SRC_STD_ALL) \
	$(SRC_TO_COMPILE_NOT_STD)

SRC_ZLIB= \
	etc\c\zlib\crc32.h \
	etc\c\zlib\deflate.h \
	etc\c\zlib\gzguts.h \
	etc\c\zlib\inffixed.h \
	etc\c\zlib\inffast.h \
	etc\c\zlib\inftrees.h \
	etc\c\zlib\inflate.h \
	etc\c\zlib\trees.h \
	etc\c\zlib\zconf.h \
	etc\c\zlib\zlib.h \
	etc\c\zlib\zutil.h \
	etc\c\zlib\adler32.c \
	etc\c\zlib\compress.c \
	etc\c\zlib\crc32.c \
	etc\c\zlib\deflate.c \
	etc\c\zlib\example.c \
	etc\c\zlib\gzclose.c \
	etc\c\zlib\gzlib.c \
	etc\c\zlib\gzread.c \
	etc\c\zlib\gzwrite.c \
	etc\c\zlib\infback.c \
	etc\c\zlib\inffast.c \
	etc\c\zlib\inflate.c \
	etc\c\zlib\inftrees.c \
	etc\c\zlib\minigzip.c \
	etc\c\zlib\trees.c \
	etc\c\zlib\uncompr.c \
	etc\c\zlib\zutil.c \
	etc\c\zlib\algorithm.txt \
	etc\c\zlib\zlib.3 \
	etc\c\zlib\ChangeLog \
	etc\c\zlib\README \
	etc\c\zlib\win32.mak \
	etc\c\zlib\linux.mak \
	etc\c\zlib\osx.mak


DOCS=	$(DOC)\object.html \
	$(DOC)\core_atomic.html \
	$(DOC)\core_bitop.html \
	$(DOC)\core_cpuid.html \
	$(DOC)\core_exception.html \
	$(DOC)\core_memory.html \
	$(DOC)\core_runtime.html \
	$(DOC)\core_simd.html \
	$(DOC)\core_time.html \
	$(DOC)\core_thread.html \
	$(DOC)\core_vararg.html \
	$(DOC)\core_sync_barrier.html \
	$(DOC)\core_sync_condition.html \
	$(DOC)\core_sync_config.html \
	$(DOC)\core_sync_exception.html \
	$(DOC)\core_sync_mutex.html \
	$(DOC)\core_sync_rwmutex.html \
	$(DOC)\core_sync_semaphore.html \
	$(DOC)\std_algorithm.html \
	$(DOC)\std_array.html \
	$(DOC)\std_ascii.html \
	$(DOC)\std_base64.html \
	$(DOC)\std_bigint.html \
	$(DOC)\std_bitmanip.html \
	$(DOC)\std_concurrency.html \
	$(DOC)\std_compiler.html \
	$(DOC)\std_complex.html \
	$(DOC)\std_container.html \
	$(DOC)\std_conv.html \
	$(DOC)\std_cpuid.html \
	$(DOC)\std_cstream.html \
	$(DOC)\std_ctype.html \
	$(DOC)\std_csv.html \
	$(DOC)\std_datetime.html \
	$(DOC)\std_demangle.html \
	$(DOC)\std_encoding.html \
	$(DOC)\std_exception.html \
	$(DOC)\std_file.html \
	$(DOC)\std_format.html \
	$(DOC)\std_functional.html \
	$(DOC)\std_gc.html \
	$(DOC)\std_getopt.html \
	$(DOC)\std_json.html \
	$(DOC)\std_math.html \
	$(DOC)\std_mathspecial.html \
	$(DOC)\std_md5.html \
	$(DOC)\std_metastrings.html \
	$(DOC)\std_mmfile.html \
	$(DOC)\std_numeric.html \
	$(DOC)\std_outbuffer.html \
	$(DOC)\std_parallelism.html \
	$(DOC)\std_path.html \
	$(DOC)\std_perf.html \
	$(DOC)\std_process.html \
	$(DOC)\std_random.html \
	$(DOC)\std_range.html \
	$(DOC)\std_regex.html \
	$(DOC)\std_regexp.html \
	$(DOC)\std_signals.html \
	$(DOC)\std_socket.html \
	$(DOC)\std_socketstream.html \
	$(DOC)\std_stdint.html \
	$(DOC)\std_stdio.html \
	$(DOC)\std_stream.html \
	$(DOC)\std_string.html \
	$(DOC)\std_system.html \
	$(DOC)\std_thread.html \
	$(DOC)\std_traits.html \
	$(DOC)\std_typecons.html \
	$(DOC)\std_typetuple.html \
	$(DOC)\std_uni.html \
	$(DOC)\std_uri.html \
	$(DOC)\std_utf.html \
	$(DOC)\std_variant.html \
	$(DOC)\std_xml.html \
	$(DOC)\std_zip.html \
	$(DOC)\std_zlib.html \
	$(DOC)\std_net_isemail.html \
	$(DOC)\std_net_curl.html \
	$(DOC)\std_windows_charset.html \
	$(DOC)\std_windows_registry.html \
	$(DOC)\std_c_fenv.html \
	$(DOC)\std_c_locale.html \
	$(DOC)\std_c_math.html \
	$(DOC)\std_c_process.html \
	$(DOC)\std_c_stdarg.html \
	$(DOC)\std_c_stddef.html \
	$(DOC)\std_c_stdio.html \
	$(DOC)\std_c_stdlib.html \
	$(DOC)\std_c_string.html \
	$(DOC)\std_c_time.html \
	$(DOC)\std_c_wcharh.html \
	$(DOC)\etc_c_curl.html \
	$(DOC)\etc_c_sqlite3.html \
	$(DOC)\etc_c_zlib.html \
	$(DOC)\phobos.html

<<<<<<< HEAD
SRC=	unittest.d crc32.d index.d

SRC_STD= std\zlib.d std\zip.d std\stdint.d std\container.d std\conv.d std\utf.d std\uri.d \
	std\math.d std\string.d std\path.d std\datetime.d \
	std\ctype.d std\csv.d std\file.d std\compiler.d std\system.d \
	std\outbuffer.d std\md5.d std\base64.d \
	std\mmfile.d \
	std\syserror.d \
	std\regexp.d std\random.d std\stream.d std\process.d \
	std\socket.d std\socketstream.d std\format.d \
	std\stdio.d std\perf.d std\uni.d \
	std\cstream.d std\demangle.d \
	std\signals.d std\cpuid.d std\typetuple.d std\traits.d \
	std\metastrings.d std\getopt.d \
	std\variant.d std\numeric.d std\bitmanip.d std\complex.d std\mathspecial.d \
	std\functional.d std\algorithm.d std\array.d std\typecons.d \
	std\json.d std\xml.d std\encoding.d std\bigint.d std\concurrency.d \
	std\range.d std\stdiobase.d std\parallelism.d \
	std\regex.d \
	std\exception.d std\ascii.d

SRC_STD_CRYPT= std\crypt\md5.d std\crypt\sha1.d

SRC_STD_NET= std\net\isemail.d std\net\curl.d

SRC_STD_C= std\c\process.d std\c\stdlib.d std\c\time.d std\c\stdio.d \
	std\c\math.d std\c\stdarg.d std\c\stddef.d std\c\fenv.d std\c\string.d \
	std\c\locale.d std\c\wcharh.d

SRC_STD_WIN= std\windows\registry.d \
	std\windows\iunknown.d std\windows\syserror.d std\windows\charset.d

SRC_STD_C_WIN= std\c\windows\windows.d std\c\windows\com.d \
	std\c\windows\winsock.d std\c\windows\stat.d

SRC_STD_C_LINUX= std\c\linux\linux.d \
	std\c\linux\socket.d std\c\linux\pthread.d std\c\linux\termios.d \
	std\c\linux\tipc.d

SRC_STD_C_OSX= std\c\osx\socket.d

SRC_STD_C_FREEBSD= std\c\freebsd\socket.d

SRC_STD_INTERNAL= std\internal\processinit.d std\internal\uni.d std\internal\uni_tab.d

SRC_STD_INTERNAL_CRYPT= std\internal\crypt\sha1_SSSE3.d

SRC_STD_INTERNAL_MATH= std\internal\math\biguintcore.d \
	std\internal\math\biguintnoasm.d std\internal\math\biguintx86.d \
    std\internal\math\gammafunction.d std\internal\math\errorfunction.d

SRC_STD_INTERNAL_WINDOWS= std\internal\windows\advapi32.d

SRC_ETC=

SRC_ETC_C= etc\c\zlib.d etc\c\curl.d etc\c\sqlite3.d

SRC_ZLIB= \
	etc\c\zlib\crc32.h \
	etc\c\zlib\deflate.h \
	etc\c\zlib\gzguts.h \
	etc\c\zlib\inffixed.h \
	etc\c\zlib\inffast.h \
	etc\c\zlib\inftrees.h \
	etc\c\zlib\inflate.h \
	etc\c\zlib\trees.h \
	etc\c\zlib\zconf.h \
	etc\c\zlib\zlib.h \
	etc\c\zlib\zutil.h \
	etc\c\zlib\adler32.c \
	etc\c\zlib\compress.c \
	etc\c\zlib\crc32.c \
	etc\c\zlib\deflate.c \
	etc\c\zlib\example.c \
	etc\c\zlib\gzclose.c \
	etc\c\zlib\gzlib.c \
	etc\c\zlib\gzread.c \
	etc\c\zlib\gzwrite.c \
	etc\c\zlib\infback.c \
	etc\c\zlib\inffast.c \
	etc\c\zlib\inflate.c \
	etc\c\zlib\inftrees.c \
	etc\c\zlib\minigzip.c \
	etc\c\zlib\trees.c \
	etc\c\zlib\uncompr.c \
	etc\c\zlib\zutil.c \
	etc\c\zlib\algorithm.txt \
	etc\c\zlib\zlib.3 \
	etc\c\zlib\ChangeLog \
	etc\c\zlib\README \
	etc\c\zlib\win32.mak \
	etc\c\zlib\linux.mak \
	etc\c\zlib\osx.mak

$(LIB) : $(OBJS) $(SRCS) \
=======
$(LIB) : $(SRC_TO_COMPILE) \
>>>>>>> 1480c79a
	etc\c\zlib\zlib.lib $(DRUNTIMELIB) win32.mak
	$(DMD) -lib -of$(LIB) -Xfphobos.json $(DFLAGS) $(SRC_TO_COMPILE) \
		etc\c\zlib\zlib.lib $(DRUNTIMELIB)

UNITTEST_OBJS= unittest1.obj unittest2.obj unittest3.obj

unittest : $(LIB)
	$(DMD) $(UDFLAGS) -L/co -c -unittest -ofunittest1.obj $(SRC_STD_1_HEAVY)
	$(DMD) $(UDFLAGS) -L/co -c -unittest -ofunittest2.obj $(SRC_STD_2_HEAVY)
	$(DMD) $(UDFLAGS) -L/co -c -unittest -ofunittest3.obj $(SRC_STD_3)
	$(DMD) $(UDFLAGS) -L/co -unittest unittest.d $(SRC_STD_REST) $(SRC_TO_COMPILE_NOT_STD) $(UNITTEST_OBJS) \
		etc\c\zlib\zlib.lib $(DRUNTIMELIB)
	unittest

#unittest : unittest.exe
#	unittest
#
#unittest.exe : unittest.d $(LIB)
#	$(DMD) unittest -g
#	dmc unittest.obj -g

cov : $(SRC_TO_COMPILE) $(LIB)
	$(DMD) -cov -unittest -ofcov.exe unittest.d $(SRC_TO_COMPILE) $(LIB)
	cov

html : $(DOCS)

######################################################

etc\c\zlib\zlib.lib: $(SRC_ZLIB)
	cd etc\c\zlib
	make -f win32.mak zlib.lib
	cd ..\..\..

<<<<<<< HEAD
### std

algorithm.obj : std\algorithm.d
	$(DMD) -c $(DFLAGS) std\algorithm.d

array.obj : std\array.d
	$(DMD) -c $(DFLAGS) std\array.d

ascii.obj : std\ascii.d
	$(DMD) -c $(DFLAGS) std\ascii.d

base64.obj : std\base64.d
	$(DMD) -c $(DFLAGS) -inline std\base64.d

bitmanip.obj : std\bitmanip.d
	$(DMD) -c $(DFLAGS) std\bitmanip.d

concurrency.obj : std\concurrency.d
	$(DMD) -c $(DFLAGS) std\concurrency.d

compiler.obj : std\compiler.d
	$(DMD) -c $(DFLAGS) std\compiler.d

complex.obj : std\complex.d
	$(DMD) -c $(DFLAGS) std\complex.d

container.obj : std\container.d
	$(DMD) -c $(DFLAGS) std\container.d

conv.obj : std\conv.d
	$(DMD) -c $(DFLAGS) std\conv.d

cpuid.obj : std\cpuid.d
	$(DMD) -c $(DFLAGS) std\cpuid.d -ofcpuid.obj

cstream.obj : std\cstream.d
	$(DMD) -c $(DFLAGS) std\cstream.d

ctype.obj : std\ctype.d
	$(DMD) -c $(DFLAGS) std\ctype.d

csv.obj : std\csv.d
	$(DMD) -c $(DFLAGS) std\csv.d

datetime.obj : std\datetime.d
	$(DMD) -c $(DFLAGS) std\datetime.d

demangle.obj : std\demangle.d
	$(DMD) -c $(DFLAGS) std\demangle.d

exception.obj : std\exception.d
	$(DMD) -c $(DFLAGS) std\exception.d

file.obj : std\file.d
	$(DMD) -c $(DFLAGS) std\file.d

format.obj : std\format.d
	$(DMD) -c $(DFLAGS) std\format.d

functional.obj : std\functional.d
	$(DMD) -c $(DFLAGS) std\functional.d

getopt.obj : std\getopt.d
	$(DMD) -c $(DFLAGS) std\getopt.d

json.obj : std\json.d
	$(DMD) -c $(DFLAGS) std\json.d

math.obj : std\math.d
	$(DMD) -c $(DFLAGS) std\math.d

mathspecial.obj : std\mathspecial.d
	$(DMD) -c $(DFLAGS) std\mathspecial.d

md5.obj : std\md5.d
	$(DMD) -c $(DFLAGS) -inline std\md5.d

metastrings.obj : std\metastrings.d
	$(DMD) -c $(DFLAGS) -inline std\metastrings.d

mmfile.obj : std\mmfile.d
	$(DMD) -c $(DFLAGS) std\mmfile.d

numeric.obj : std\numeric.d
	$(DMD) -c $(DFLAGS) std\numeric.d

outbuffer.obj : std\outbuffer.d
	$(DMD) -c $(DFLAGS) std\outbuffer.d

parallelism.obj : std\parallelism.d
	$(DMD) -c $(DFLAGS) std\parallelism.d

path.obj : std\path.d
	$(DMD) -c $(DFLAGS) std\path.d

perf.obj : std\perf.d
	$(DMD) -c $(DFLAGS) std\perf.d

process.obj : std\process.d
	$(DMD) -c $(DFLAGS) std\process.d

processinit.obj : std\internal\processinit.d
	$(DMD) -c $(DFLAGS) std\internal\processinit.d

random.obj : std\random.d
	$(DMD) -c $(DFLAGS) std\random.d

regexp.obj : std\regexp.d
	$(DMD) -c $(DFLAGS) std\regexp.d

signals.obj : std\signals.d
	$(DMD) -c $(DFLAGS) std\signals.d -ofsignals.obj

socket.obj : std\socket.d
	$(DMD) -c $(DFLAGS) std\socket.d -ofsocket.obj

socketstream.obj : std\socketstream.d
	$(DMD) -c $(DFLAGS) std\socketstream.d -ofsocketstream.obj

stdio.obj : std\stdio.d
	$(DMD) -c $(DFLAGS) std\stdio.d

stream.obj : std\stream.d
	$(DMD) -c $(DFLAGS) -d std\stream.d

string.obj : std\string.d
	$(DMD) -c $(DFLAGS) std\string.d

oldsyserror.obj : std\syserror.d
	$(DMD) -c $(DFLAGS) std\syserror.d -ofoldsyserror.obj

system.obj : std\system.d
	$(DMD) -c $(DFLAGS) std\system.d

traits.obj : std\traits.d
	$(DMD) -c $(DFLAGS) std\traits.d -oftraits.obj

typecons.obj : std\typecons.d
	$(DMD) -c $(DFLAGS) std\typecons.d -oftypecons.obj

typetuple.obj : std\typetuple.d
	$(DMD) -c $(DFLAGS) std\typetuple.d -oftypetuple.obj

uni.obj : std\uni.d
	$(DMD) -c $(DFLAGS) std\uni.d

uri.obj : std\uri.d
	$(DMD) -c $(DFLAGS) std\uri.d

utf.obj : std\utf.d
	$(DMD) -c $(DFLAGS) std\utf.d

variant.obj : std\variant.d
	$(DMD) -c $(DFLAGS) std\variant.d

xml.obj : std\xml.d
	$(DMD) -c $(DFLAGS) std\xml.d

encoding.obj : std\encoding.d
	$(DMD) -c $(DFLAGS) std\encoding.d

Dzlib.obj : std\zlib.d
	$(DMD) -c $(DFLAGS) std\zlib.d -ofDzlib.obj

zip.obj : std\zip.d
	$(DMD) -c $(DFLAGS) std\zip.d

bigint.obj : std\bigint.d
	$(DMD) -c $(DFLAGS) std\bigint.d

biguintcore.obj : std\internal\math\biguintcore.d
	$(DMD) -c $(DFLAGS) std\internal\math\biguintcore.d

biguintnoasm.obj : std\internal\math\biguintnoasm.d
	$(DMD) -c $(DFLAGS) std\internal\math\biguintnoasm.d

biguintx86.obj : std\internal\math\biguintx86.d
	$(DMD) -c $(DFLAGS) std\internal\math\biguintx86.d

gammafunction.obj : std\internal\math\gammafunction.d
	$(DMD) -c $(DFLAGS) std\internal\math\gammafunction.d

errorfunction.obj : std\internal\math\errorfunction.d
	$(DMD) -c $(DFLAGS) std\internal\math\errorfunction.d

### std\net

isemail.obj : std\net\isemail.d
	$(DMD) -c $(DFLAGS) std\net\isemail.d

### std\windows

charset.obj : std\windows\charset.d
	$(DMD) -c $(DFLAGS) std\windows\charset.d

iunknown.obj : std\windows\iunknown.d
	$(DMD) -c $(DFLAGS) std\windows\iunknown.d

registry.obj : std\windows\registry.d
	$(DMD) -c $(DFLAGS) std\windows\registry.d

syserror.obj : std\windows\syserror.d
	$(DMD) -c $(DFLAGS) std\windows\syserror.d

### std\c

stdarg.obj : std\c\stdarg.d
	$(DMD) -c $(DFLAGS) std\c\stdarg.d

c_stdio.obj : std\c\stdio.d
	$(DMD) -c $(DFLAGS) std\c\stdio.d -ofc_stdio.obj

### std\crypt

crypt_md5.obj : std\crypt\md5.d
	$(DMD) -c $(DFLAGS) std\crypt\md5.d -ofcrypt_md5.obj

sha1.obj : std\crypt\sha1.d
	$(DMD) -c $(DFLAGS) std\crypt\sha1.d

### etc

### etc\c

Czlib.obj : etc\c\zlib.d
	$(DMD) -c $(DFLAGS) etc\c\zlib.d -ofCzlib.obj

Ccurl.obj : etc\c\curl.d
	$(DMD) -c $(DFLAGS) etc\c\curl.d -ofCcurl.obj

### std\c\windows

com.obj : std\c\windows\com.d
	$(DMD) -c $(DFLAGS) std\c\windows\com.d

stat.obj : std\c\windows\stat.d
	$(DMD) -c $(DFLAGS) std\c\windows\stat.d

winsock.obj : std\c\windows\winsock.d
	$(DMD) -c $(DFLAGS) std\c\windows\winsock.d

windows.obj : std\c\windows\windows.d
	$(DMD) -c $(DFLAGS) std\c\windows\windows.d

=======
>>>>>>> 1480c79a
################## DOCS ####################################

DDOCFLAGS=$(DFLAGS) -version=StdDdoc

$(DOC)\object.html : $(STDDOC) $(DRUNTIME)\src\object_.d
	$(DMD) -c -o- $(DDOCFLAGS) -Df$(DOC)\object.html $(STDDOC) $(DRUNTIME)\src\object_.d -I$(DRUNTIME)\src\

$(DOC)\phobos.html : $(STDDOC) index.d
	$(DMD) -c -o- $(DDOCFLAGS) -Df$(DOC)\phobos.html $(STDDOC) index.d

$(DOC)\core_atomic.html : $(STDDOC) $(DRUNTIME)\src\core\atomic.d
	$(DMD) -c -o- $(DDOCFLAGS) -Df$(DOC)\core_atomic.html $(STDDOC) $(DRUNTIME)\src\core\atomic.d -I$(DRUNTIME)\src\

$(DOC)\core_bitop.html : $(STDDOC) $(DRUNTIME)\src\core\bitop.d
	$(DMD) -c -o- $(DDOCFLAGS) -Df$(DOC)\core_bitop.html $(STDDOC) $(DRUNTIME)\src\core\bitop.d -I$(DRUNTIME)\src\

$(DOC)\core_cpuid.html : $(STDDOC) $(DRUNTIME)\src\core\cpuid.d
	$(DMD) -c -o- $(DDOCFLAGS) -Df$(DOC)\core_cpuid.html $(STDDOC) $(DRUNTIME)\src\core\cpuid.d -I$(DRUNTIME)\src\

$(DOC)\core_exception.html : $(STDDOC) $(DRUNTIME)\src\core\exception.d
	$(DMD) -c -o- $(DDOCFLAGS) -Df$(DOC)\core_exception.html $(STDDOC) $(DRUNTIME)\src\core\exception.d -I$(DRUNTIME)\src\

$(DOC)\core_memory.html : $(STDDOC) $(DRUNTIME)\src\core\memory.d
	$(DMD) -c -o- $(DDOCFLAGS) -Df$(DOC)\core_memory.html $(STDDOC) $(DRUNTIME)\src\core\memory.d -I$(DRUNTIME)\src\

$(DOC)\core_runtime.html : $(STDDOC) $(DRUNTIME)\src\core\runtime.d
	$(DMD) -c -o- $(DDOCFLAGS) -Df$(DOC)\core_runtime.html $(STDDOC) $(DRUNTIME)\src\core\runtime.d -I$(DRUNTIME)\src\

$(DOC)\core_simd.html : $(STDDOC) $(DRUNTIME)\src\core\simd.d
	$(DMD) -c -o- $(DDOCFLAGS) -Df$(DOC)\core_simd.html $(STDDOC) $(DRUNTIME)\src\core\simd.d -I$(DRUNTIME)\src\

$(DOC)\core_time.html : $(STDDOC) $(DRUNTIME)\src\core\time.d
	$(DMD) -c -o- $(DDOCFLAGS) -Df$(DOC)\core_time.html $(STDDOC) $(DRUNTIME)\src\core\time.d -I$(DRUNTIME)\src\

$(DOC)\core_thread.html : $(STDDOC) $(DRUNTIME)\src\core\thread.d
	$(DMD) -c -o- $(DDOCFLAGS) -Df$(DOC)\core_thread.html $(STDDOC) $(DRUNTIME)\src\core\thread.d -I$(DRUNTIME)\src\

$(DOC)\core_vararg.html : $(STDDOC) $(DRUNTIME)\src\core\vararg.d
	$(DMD) -c -o- $(DDOCFLAGS) -Df$(DOC)\core_vararg.html $(STDDOC) $(DRUNTIME)\src\core\vararg.d -I$(DRUNTIME)\src\

$(DOC)\core_sync_barrier.html : $(STDDOC) $(DRUNTIME)\src\core\sync\barrier.d
	$(DMD) -c -o- $(DDOCFLAGS) -Df$(DOC)\core_sync_barrier.html $(STDDOC) $(DRUNTIME)\src\core\sync\barrier.d -I$(DRUNTIME)\src\

$(DOC)\core_sync_condition.html : $(STDDOC) $(DRUNTIME)\src\core\sync\condition.d
	$(DMD) -c -o- $(DDOCFLAGS) -Df$(DOC)\core_sync_condition.html $(STDDOC) $(DRUNTIME)\src\core\sync\condition.d -I$(DRUNTIME)\src\

$(DOC)\core_sync_config.html : $(STDDOC) $(DRUNTIME)\src\core\sync\config.d
	$(DMD) -c -o- $(DDOCFLAGS) -Df$(DOC)\core_sync_config.html $(STDDOC) $(DRUNTIME)\src\core\sync\config.d -I$(DRUNTIME)\src\

$(DOC)\core_sync_exception.html : $(STDDOC) $(DRUNTIME)\src\core\sync\exception.d
	$(DMD) -c -o- $(DDOCFLAGS) -Df$(DOC)\core_sync_exception.html $(STDDOC) $(DRUNTIME)\src\core\sync\exception.d -I$(DRUNTIME)\src\

$(DOC)\core_sync_mutex.html : $(STDDOC) $(DRUNTIME)\src\core\sync\mutex.d
	$(DMD) -c -o- $(DDOCFLAGS) -Df$(DOC)\core_sync_mutex.html $(STDDOC) $(DRUNTIME)\src\core\sync\mutex.d -I$(DRUNTIME)\src\

$(DOC)\core_sync_rwmutex.html : $(STDDOC) $(DRUNTIME)\src\core\sync\rwmutex.d
	$(DMD) -c -o- $(DDOCFLAGS) -Df$(DOC)\core_sync_rwmutex.html $(STDDOC) $(DRUNTIME)\src\core\sync\rwmutex.d -I$(DRUNTIME)\src\

$(DOC)\core_sync_semaphore.html : $(STDDOC) $(DRUNTIME)\src\core\sync\semaphore.d
	$(DMD) -c -o- $(DDOCFLAGS) -Df$(DOC)\core_sync_semaphore.html $(STDDOC) $(DRUNTIME)\src\core\sync\semaphore.d -I$(DRUNTIME)\src\

$(DOC)\std_algorithm.html : $(STDDOC) std\algorithm.d
	$(DMD) -c -o- $(DDOCFLAGS) -Df$(DOC)\std_algorithm.html $(STDDOC) std\algorithm.d

$(DOC)\std_array.html : $(STDDOC) std\array.d
	$(DMD) -c -o- $(DDOCFLAGS) -Df$(DOC)\std_array.html $(STDDOC) std\array.d

$(DOC)\std_ascii.html : $(STDDOC) std\ascii.d
	$(DMD) -c -o- $(DDOCFLAGS) -Df$(DOC)\std_ascii.html $(STDDOC) std\ascii.d

$(DOC)\std_base64.html : $(STDDOC) std\base64.d
	$(DMD) -c -o- $(DDOCFLAGS) -Df$(DOC)\std_base64.html $(STDDOC) std\base64.d

$(DOC)\std_bigint.html : $(STDDOC) std\bigint.d
	$(DMD) -c -o- $(DDOCFLAGS) -Df$(DOC)\std_bigint.html $(STDDOC) std\bigint.d

$(DOC)\std_bitmanip.html : $(STDDOC) std\bitmanip.d
	$(DMD) -c -o- $(DDOCFLAGS) -Df$(DOC)\std_bitmanip.html $(STDDOC) std\bitmanip.d

$(DOC)\std_concurrency.html : $(STDDOC) std\concurrency.d
	$(DMD) -c -o- $(DDOCFLAGS) -Df$(DOC)\std_concurrency.html $(STDDOC) std\concurrency.d

$(DOC)\std_compiler.html : $(STDDOC) std\compiler.d
	$(DMD) -c -o- $(DDOCFLAGS) -Df$(DOC)\std_compiler.html $(STDDOC) std\compiler.d

$(DOC)\std_complex.html : $(STDDOC) std\complex.d
	$(DMD) -c -o- $(DDOCFLAGS) -Df$(DOC)\std_complex.html $(STDDOC) std\complex.d

$(DOC)\std_conv.html : $(STDDOC) std\conv.d
	$(DMD) -c -o- $(DDOCFLAGS) -Df$(DOC)\std_conv.html $(STDDOC) std\conv.d

$(DOC)\std_container.html : $(STDDOC) std\container.d
	$(DMD) -c -o- $(DDOCFLAGS) -Df$(DOC)\std_container.html $(STDDOC) std\container.d

$(DOC)\std_cpuid.html : $(STDDOC) std\cpuid.d
	$(DMD) -c -o- $(DDOCFLAGS) -Df$(DOC)\std_cpuid.html $(STDDOC) std\cpuid.d

$(DOC)\std_cstream.html : $(STDDOC) std\cstream.d
	$(DMD) -c -o- $(DDOCFLAGS) -Df$(DOC)\std_cstream.html $(STDDOC) std\cstream.d

$(DOC)\std_ctype.html : $(STDDOC) std\ctype.d
	$(DMD) -c -o- $(DDOCFLAGS) -Df$(DOC)\std_ctype.html $(STDDOC) std\ctype.d

$(DOC)\std_csv.html : $(STDDOC) std\csv.d
	$(DMD) -c -o- $(DFLAGS) -Df$(DOC)\std_csv.html $(STDDOC) std\csv.d

$(DOC)\std_datetime.html : $(STDDOC) std\datetime.d
	$(DMD) -c -o- $(DDOCFLAGS) -Df$(DOC)\std_datetime.html $(STDDOC) std\datetime.d

$(DOC)\std_demangle.html : $(STDDOC) std\demangle.d
	$(DMD) -c -o- $(DDOCFLAGS) -Df$(DOC)\std_demangle.html $(STDDOC) std\demangle.d

$(DOC)\std_exception.html : $(STDDOC) std\exception.d
	$(DMD) -c -o- $(DDOCFLAGS) -Df$(DOC)\std_exception.html $(STDDOC) std\exception.d

$(DOC)\std_file.html : $(STDDOC) std\file.d
	$(DMD) -c -o- $(DDOCFLAGS) -Df$(DOC)\std_file.html $(STDDOC) std\file.d

$(DOC)\std_format.html : $(STDDOC) std\format.d
	$(DMD) -c -o- $(DDOCFLAGS) -Df$(DOC)\std_format.html $(STDDOC) std\format.d

$(DOC)\std_functional.html : $(STDDOC) std\functional.d
	$(DMD) -c -o- $(DDOCFLAGS) -Df$(DOC)\std_functional.html $(STDDOC) std\functional.d

$(DOC)\std_gc.html : $(STDDOC) $(DRUNTIME)\src\core\memory.d
	$(DMD) -c -o- $(DDOCFLAGS) -Df$(DOC)\std_gc.html $(STDDOC) $(DRUNTIME)\src\core\memory.d

$(DOC)\std_getopt.html : $(STDDOC) std\getopt.d
	$(DMD) -c -o- $(DDOCFLAGS) -Df$(DOC)\std_getopt.html $(STDDOC) std\getopt.d

$(DOC)\std_json.html : $(STDDOC) std\json.d
	$(DMD) -c -o- $(DDOCFLAGS) -Df$(DOC)\std_json.html $(STDDOC) std\json.d

$(DOC)\std_math.html : $(STDDOC) std\math.d
	$(DMD) -c -o- $(DDOCFLAGS) -Df$(DOC)\std_math.html $(STDDOC) std\math.d

$(DOC)\std_mathspecial.html : $(STDDOC) std\mathspecial.d
	$(DMD) -c -o- $(DDOCFLAGS) -Df$(DOC)\std_mathspecial.html $(STDDOC) std\mathspecial.d

$(DOC)\std_md5.html : $(STDDOC) std\md5.d
	$(DMD) -c -o- $(DDOCFLAGS) -Df$(DOC)\std_md5.html $(STDDOC) std\md5.d

$(DOC)\std_metastrings.html : $(STDDOC) std\metastrings.d
	$(DMD) -c -o- $(DDOCFLAGS) -Df$(DOC)\std_metastrings.html $(STDDOC) std\metastrings.d

$(DOC)\std_mmfile.html : $(STDDOC) std\mmfile.d
	$(DMD) -c -o- $(DDOCFLAGS) -Df$(DOC)\std_mmfile.html $(STDDOC) std\mmfile.d

$(DOC)\std_numeric.html : $(STDDOC) std\numeric.d
	$(DMD) -c -o- $(DDOCFLAGS) -Df$(DOC)\std_numeric.html $(STDDOC) std\numeric.d

$(DOC)\std_outbuffer.html : $(STDDOC) std\outbuffer.d
	$(DMD) -c -o- $(DDOCFLAGS) -Df$(DOC)\std_outbuffer.html $(STDDOC) std\outbuffer.d

$(DOC)\std_parallelism.html : $(STDDOC) std\parallelism.d
	$(DMD) -c -o- $(DDOCFLAGS) -Df$(DOC)\std_parallelism.html $(STDDOC) std\parallelism.d

$(DOC)\std_path.html : $(STDDOC) std\path.d
	$(DMD) -c -o- $(DDOCFLAGS) -Df$(DOC)\std_path.html $(STDDOC) std\path.d

$(DOC)\std_perf.html : $(STDDOC) std\perf.d
	$(DMD) -c -o- $(DDOCFLAGS) -Df$(DOC)\std_perf.html $(STDDOC) std\perf.d

$(DOC)\std_process.html : $(STDDOC) std\process.d
	$(DMD) -c -o- $(DDOCFLAGS) -Df$(DOC)\std_process.html $(STDDOC) std\process.d

$(DOC)\std_random.html : $(STDDOC) std\random.d
	$(DMD) -c -o- $(DDOCFLAGS) -Df$(DOC)\std_random.html $(STDDOC) std\random.d

$(DOC)\std_range.html : $(STDDOC) std\range.d
	$(DMD) -c -o- $(DDOCFLAGS) -Df$(DOC)\std_range.html $(STDDOC) std\range.d

$(DOC)\std_regex.html : $(STDDOC) std\regex.d
	$(DMD) -c -o- $(DDOCFLAGS) -Df$(DOC)\std_regex.html $(STDDOC) std\regex.d

$(DOC)\std_regexp.html : $(STDDOC) std\regexp.d
	$(DMD) -c -o- $(DDOCFLAGS) -Df$(DOC)\std_regexp.html $(STDDOC) std\regexp.d

$(DOC)\std_signals.html : $(STDDOC) std\signals.d
	$(DMD) -c -o- $(DDOCFLAGS) -Df$(DOC)\std_signals.html $(STDDOC) std\signals.d

$(DOC)\std_socket.html : $(STDDOC) std\socket.d
	$(DMD) -c -o- $(DDOCFLAGS) -Df$(DOC)\std_socket.html $(STDDOC) std\socket.d

$(DOC)\std_socketstream.html : $(STDDOC) std\socketstream.d
	$(DMD) -c -o- $(DDOCFLAGS) -Df$(DOC)\std_socketstream.html $(STDDOC) std\socketstream.d

$(DOC)\std_stdint.html : $(STDDOC) std\stdint.d
	$(DMD) -c -o- $(DDOCFLAGS) -Df$(DOC)\std_stdint.html $(STDDOC) std\stdint.d

$(DOC)\std_stdio.html : $(STDDOC) std\stdio.d
	$(DMD) -c -o- $(DDOCFLAGS) -Df$(DOC)\std_stdio.html $(STDDOC) std\stdio.d

$(DOC)\std_stream.html : $(STDDOC) std\stream.d
	$(DMD) -c -o- $(DDOCFLAGS) -Df$(DOC)\std_stream.html -d $(STDDOC) std\stream.d

$(DOC)\std_string.html : $(STDDOC) std\string.d
	$(DMD) -c -o- $(DDOCFLAGS) -Df$(DOC)\std_string.html $(STDDOC) std\string.d

$(DOC)\std_system.html : $(STDDOC) std\system.d
	$(DMD) -c -o- $(DDOCFLAGS) -Df$(DOC)\std_system.html $(STDDOC) std\system.d

$(DOC)\std_thread.html : $(STDDOC) $(DRUNTIME)\src\core\thread.d
	$(DMD) -c -o- -d $(DDOCFLAGS) -Df$(DOC)\std_thread.html $(STDDOC) -I$(DRUNTIME)\src $(DRUNTIME)\src\core\thread.d

$(DOC)\std_traits.html : $(STDDOC) std\traits.d
	$(DMD) -c -o- $(DDOCFLAGS) -Df$(DOC)\std_traits.html $(STDDOC) std\traits.d

$(DOC)\std_typecons.html : $(STDDOC) std\typecons.d
	$(DMD) -c -o- $(DDOCFLAGS) -Df$(DOC)\std_typecons.html $(STDDOC) std\typecons.d

$(DOC)\std_typetuple.html : $(STDDOC) std\typetuple.d
	$(DMD) -c -o- $(DDOCFLAGS) -Df$(DOC)\std_typetuple.html $(STDDOC) std\typetuple.d

$(DOC)\std_uni.html : $(STDDOC) std\uni.d
	$(DMD) -c -o- $(DDOCFLAGS) -Df$(DOC)\std_uni.html $(STDDOC) std\uni.d

$(DOC)\std_uri.html : $(STDDOC) std\uri.d
	$(DMD) -c -o- $(DDOCFLAGS) -Df$(DOC)\std_uri.html $(STDDOC) std\uri.d

$(DOC)\std_utf.html : $(STDDOC) std\utf.d
	$(DMD) -c -o- $(DDOCFLAGS) -Df$(DOC)\std_utf.html $(STDDOC) std\utf.d

$(DOC)\std_variant.html : $(STDDOC) std\variant.d
	$(DMD) -c -o- $(DDOCFLAGS) -Df$(DOC)\std_variant.html $(STDDOC) std\variant.d

$(DOC)\std_xml.html : $(STDDOC) std\xml.d
	$(DMD) -c -o- $(DDOCFLAGS) -Df$(DOC)\std_xml.html $(STDDOC) std\xml.d

$(DOC)\std_encoding.html : $(STDDOC) std\encoding.d
	$(DMD) -c -o- $(DDOCFLAGS) -Df$(DOC)\std_encoding.html $(STDDOC) std\encoding.d

$(DOC)\std_zip.html : $(STDDOC) std\zip.d
	$(DMD) -c -o- $(DDOCFLAGS) -Df$(DOC)\std_zip.html $(STDDOC) std\zip.d

$(DOC)\std_zlib.html : $(STDDOC) std\zlib.d
	$(DMD) -c -o- $(DDOCFLAGS) -Df$(DOC)\std_zlib.html $(STDDOC) std\zlib.d

$(DOC)\std_net_isemail.html : $(STDDOC) std\net\isemail.d
	$(DMD) -c -o- $(DDOCFLAGS) -Df$(DOC)\std_net_isemail.html $(STDDOC) std\net\isemail.d

$(DOC)\std_net_curl.html : $(STDDOC) std\net\curl.d
	$(DMD) -c -o- $(DDOCFLAGS) -Df$(DOC)\std_net_curl.html $(STDDOC) std\net\curl.d

$(DOC)\std_windows_charset.html : $(STDDOC) std\windows\charset.d
	$(DMD) -c -o- $(DDOCFLAGS) -Df$(DOC)\std_windows_charset.html $(STDDOC) std\windows\charset.d

$(DOC)\std_windows_registry.html : $(STDDOC) std\windows\registry.d
	$(DMD) -c -o- $(DDOCFLAGS) -Df$(DOC)\std_windows_registry.html $(STDDOC) std\windows\registry.d

$(DOC)\std_c_fenv.html : $(STDDOC) std\c\fenv.d
	$(DMD) -c -o- $(DDOCFLAGS) -Df$(DOC)\std_c_fenv.html $(STDDOC) std\c\fenv.d

$(DOC)\std_c_locale.html : $(STDDOC) std\c\locale.d
	$(DMD) -c -o- $(DDOCFLAGS) -Df$(DOC)\std_c_locale.html $(STDDOC) std\c\locale.d

$(DOC)\std_c_math.html : $(STDDOC) std\c\math.d
	$(DMD) -c -o- $(DDOCFLAGS) -Df$(DOC)\std_c_math.html $(STDDOC) std\c\math.d

$(DOC)\std_c_process.html : $(STDDOC) std\c\process.d
	$(DMD) -c -o- $(DDOCFLAGS) -Df$(DOC)\std_c_process.html $(STDDOC) std\c\process.d

$(DOC)\std_c_stdarg.html : $(STDDOC) std\c\stdarg.d
	$(DMD) -c -o- $(DDOCFLAGS) -Df$(DOC)\std_c_stdarg.html $(STDDOC) std\c\stdarg.d

$(DOC)\std_c_stddef.html : $(STDDOC) std\c\stddef.d
	$(DMD) -c -o- $(DDOCFLAGS) -Df$(DOC)\std_c_stddef.html $(STDDOC) std\c\stddef.d

$(DOC)\std_c_stdio.html : $(STDDOC) std\c\stdio.d
	$(DMD) -c -o- $(DDOCFLAGS) -Df$(DOC)\std_c_stdio.html $(STDDOC) std\c\stdio.d

$(DOC)\std_c_stdlib.html : $(STDDOC) std\c\stdlib.d
	$(DMD) -c -o- $(DDOCFLAGS) -Df$(DOC)\std_c_stdlib.html $(STDDOC) std\c\stdlib.d

$(DOC)\std_c_string.html : $(STDDOC) std\c\string.d
	$(DMD) -c -o- $(DDOCFLAGS) -Df$(DOC)\std_c_string.html $(STDDOC) std\c\string.d

$(DOC)\std_c_time.html : $(STDDOC) std\c\time.d
	$(DMD) -c -o- $(DDOCFLAGS) -Df$(DOC)\std_c_time.html $(STDDOC) std\c\time.d

$(DOC)\std_c_wcharh.html : $(STDDOC) std\c\wcharh.d
	$(DMD) -c -o- $(DDOCFLAGS) -Df$(DOC)\std_c_wcharh.html $(STDDOC) std\c\wcharh.d

<<<<<<< HEAD
$(DOC)\std_crypt_md5.html : $(STDDOC) std\crypt\md5.d
	$(DMD) -c -o- $(DDOCFLAGS) -Df$(DOC)\std_crypt_md5.html $(STDDOC) std\crypt\md5.d

$(DOC)\std_crypt_sha1.html : $(STDDOC) std\crypt\sha1.d
	$(DMD) -c -o- $(DDOCFLAGS) -Df$(DOC)\std_crypt_sha1.html $(STDDOC) std\crypt\sha1.d

$(DOC)\std_net_isemail.html : $(STDDOC) std\net\isemail.d
	$(DMD) -c -o- $(DDOCFLAGS) -Df$(DOC)\std_net_isemail.html $(STDDOC) std\net\isemail.d

=======
>>>>>>> 1480c79a
$(DOC)\etc_c_curl.html : $(STDDOC) etc\c\curl.d
	$(DMD) -c -o- $(DDOCFLAGS) -Df$(DOC)\etc_c_curl.html $(STDDOC) etc\c\curl.d

$(DOC)\etc_c_sqlite3.html : $(STDDOC) etc\c\sqlite3.d
	$(DMD) -c -o- $(DDOCFLAGS) -Df$(DOC)\etc_c_sqlite3.html $(STDDOC) etc\c\sqlite3.d

$(DOC)\etc_c_zlib.html : $(STDDOC) etc\c\zlib.d
	$(DMD) -c -o- $(DDOCFLAGS) -Df$(DOC)\etc_c_zlib.html $(STDDOC) etc\c\zlib.d


######################################################

zip : win32.mak posix.mak $(STDDOC) $(SRC) \
	$(SRC_STD) $(SRC_STD_C) $(SRC_STD_CRYPT) $(SRC_STD_WIN) \
	$(SRC_STD_C_WIN) $(SRC_STD_C_LINUX) $(SRC_STD_C_OSX) $(SRC_STD_C_FREEBSD) \
	$(SRC_ETC) $(SRC_ETC_C) $(SRC_ZLIB) $(SRC_STD_NET) \
	$(SRC_STD_INTERNAL) $(SRC_STD_INTERNAL_CRYPT) $(SRC_STD_INTERNAL_MATH) $(SRC_STD_INTERNAL_WINDOWS)
	del phobos.zip
	zip32 -u phobos win32.mak posix.mak $(STDDOC)
	zip32 -u phobos $(SRC)
	zip32 -u phobos $(SRC_STD)
	zip32 -u phobos $(SRC_STD_C)
	zip32 -u phobos $(SRC_STD_CRYPT)
	zip32 -u phobos $(SRC_STD_WIN)
	zip32 -u phobos $(SRC_STD_C_WIN)
	zip32 -u phobos $(SRC_STD_C_LINUX)
	zip32 -u phobos $(SRC_STD_C_OSX)
	zip32 -u phobos $(SRC_STD_C_FREEBSD)
	zip32 -u phobos $(SRC_STD_INTERNAL)
	zip32 -u phobos $(SRC_STD_INTERNAL_CRYPT)
	zip32 -u phobos $(SRC_STD_INTERNAL_MATH)
	zip32 -u phobos $(SRC_STD_INTERNAL_WINDOWS)
	zip32 -u phobos $(SRC_ETC) $(SRC_ETC_C)
	zip32 -u phobos $(SRC_ZLIB)
	zip32 -u phobos $(SRC_STD_NET)

clean:
	cd etc\c\zlib
	make -f win32.mak clean
	cd ..\..\..
	del $(DOCS)
	del $(UNITTEST_OBJS) unittest.obj unittest.exe
	del $(LIB)
	del phobos.json

cleanhtml:
	del $(DOCS)

install:
	$(CP) $(LIB) $(DIR)\windows\lib\
	$(CP) $(DRUNTIME)\lib\gcstub.obj $(DIR)\windows\lib\
	$(CP) win32.mak posix.mak $(STDDOC) $(DIR)\src\phobos\
	$(CP) $(SRC) $(DIR)\src\phobos\
	$(CP) $(SRC_STD) $(DIR)\src\phobos\std\
	$(CP) $(SRC_STD_NET) $(DIR)\src\phobos\std\net\
	$(CP) $(SRC_STD_C) $(DIR)\src\phobos\std\c\
	$(CP) $(SRC_STD_CRYPT) $(DIR)\src\phobos\std\crypt\
	$(CP) $(SRC_STD_WIN) $(DIR)\src\phobos\std\windows\
	$(CP) $(SRC_STD_C_WIN) $(DIR)\src\phobos\std\c\windows\
	$(CP) $(SRC_STD_C_LINUX) $(DIR)\src\phobos\std\c\linux\
	$(CP) $(SRC_STD_C_OSX) $(DIR)\src\phobos\std\c\osx\
	$(CP) $(SRC_STD_C_FREEBSD) $(DIR)\src\phobos\std\c\freebsd\
	$(CP) $(SRC_STD_INTERNAL) $(DIR)\src\phobos\std\internal\
	$(CP) $(SRC_STD_INTERNAL_CRYPT) $(DIR)\src\phobos\std\internal\crypt\
	$(CP) $(SRC_STD_INTERNAL_MATH) $(DIR)\src\phobos\std\internal\math\
	$(CP) $(SRC_STD_INTERNAL_WINDOWS) $(DIR)\src\phobos\std\internal\windows\
	#$(CP) $(SRC_ETC) $(DIR)\src\phobos\etc\
	$(CP) $(SRC_ETC_C) $(DIR)\src\phobos\etc\c\
	$(CP) $(SRC_ZLIB) $(DIR)\src\phobos\etc\c\zlib\
	$(CP) $(DOCS) $(DIR)\html\d\phobos\

svn:
	$(CP) win32.mak posix.mak $(STDDOC) $(SVN)\
	$(CP) $(SRC) $(SVN)\
	$(CP) $(SRC_STD) $(SVN)\std\
	$(CP) $(SRC_STD_NET) $(SVN)\std\net\
	$(CP) $(SRC_STD_C) $(SVN)\std\c\
	$(CP) $(SRC_STD_CRYPT) $(SVN)\std\crypt\
	$(CP) $(SRC_STD_WIN) $(SVN)\std\windows\
	$(CP) $(SRC_STD_C_WIN) $(SVN)\std\c\windows\
	$(CP) $(SRC_STD_C_LINUX) $(SVN)\std\c\linux\
	$(CP) $(SRC_STD_C_OSX) $(SVN)\std\c\osx\
	$(CP) $(SRC_STD_C_FREEBSD) $(SVN)\std\c\freebsd\
	$(CP) $(SRC_STD_INTERNAL) $(SVN)\std\internal\
	$(CP) $(SRC_STD_INTERNAL_CRYPT) $(SVN)\std\internal\crypt\
	$(CP) $(SRC_STD_INTERNAL_MATH) $(SVN)\std\internal\math\
	$(CP) $(SRC_STD_INTERNAL_WINDOWS) $(SVN)\std\internal\windows\
	#$(CP) $(SRC_ETC) $(SVN)\etc\
	$(CP) $(SRC_ETC_C) $(SVN)\etc\c\
	$(CP) $(SRC_ZLIB) $(SVN)\etc\c\zlib\


<|MERGE_RESOLUTION|>--- conflicted
+++ resolved
@@ -116,14 +116,7 @@
     std\random.d std\regexp.d \
     std\exception.d \
     std\compiler.d std\cpuid.d \
-<<<<<<< HEAD
-    std\process.d std\internal\processinit.d \
-    std\internal\uni.d std\internal\uni_tab.d \
-    std\system.d std\concurrency.d \
-    std\crypt\md5.d std\crypt\sha1.d std\internal\crypt\sha1_SSSE3.d
-=======
     std\system.d std\concurrency.d
->>>>>>> 1480c79a
 
 SRC_STD_REST= std\variant.d \
 	std\syserror.d std\zlib.d \
@@ -180,11 +173,15 @@
 
 SRC_STD_C_FREEBSD= std\c\freebsd\socket.d
 
+SRC_STD_CRYPT= std\crypt\md5.d std\crypt\sha1.d
+
 SRC_STD_INTERNAL= std\internal\processinit.d std\internal\uni.d std\internal\uni_tab.d
 
 SRC_STD_INTERNAL_MATH= std\internal\math\biguintcore.d \
 	std\internal\math\biguintnoasm.d std\internal\math\biguintx86.d \
     std\internal\math\gammafunction.d std\internal\math\errorfunction.d
+
+SRC_STD_INTERNAL_CRYPT= std\internal\crypt\sha1_SSSE3.d
 
 SRC_STD_INTERNAL_WINDOWS= std\internal\windows\advapi32.d
 
@@ -197,9 +194,11 @@
 	$(SRC_STD_C) \
 	$(SRC_STD_WIN) \
 	$(SRC_STD_C_WIN) \
+	$(SRC_STD_CRYPT) \
 	$(SRC_STD_INTERNAL) \
 	$(SRC_STD_INTERNAL_MATH) \
 	$(SRC_STD_INTERNAL_WINDOWS) \
+	$(SRC_STD_INTERNAL_CRYPT) \
 	$(SRC_ETC) \
 	$(SRC_ETC_C)
 
@@ -336,110 +335,14 @@
 	$(DOC)\std_c_string.html \
 	$(DOC)\std_c_time.html \
 	$(DOC)\std_c_wcharh.html \
+	$(DOC)\std_crypt_md5.html \
+	$(DOC)\std_crypt_sha1.html \
 	$(DOC)\etc_c_curl.html \
 	$(DOC)\etc_c_sqlite3.html \
 	$(DOC)\etc_c_zlib.html \
 	$(DOC)\phobos.html
 
-<<<<<<< HEAD
-SRC=	unittest.d crc32.d index.d
-
-SRC_STD= std\zlib.d std\zip.d std\stdint.d std\container.d std\conv.d std\utf.d std\uri.d \
-	std\math.d std\string.d std\path.d std\datetime.d \
-	std\ctype.d std\csv.d std\file.d std\compiler.d std\system.d \
-	std\outbuffer.d std\md5.d std\base64.d \
-	std\mmfile.d \
-	std\syserror.d \
-	std\regexp.d std\random.d std\stream.d std\process.d \
-	std\socket.d std\socketstream.d std\format.d \
-	std\stdio.d std\perf.d std\uni.d \
-	std\cstream.d std\demangle.d \
-	std\signals.d std\cpuid.d std\typetuple.d std\traits.d \
-	std\metastrings.d std\getopt.d \
-	std\variant.d std\numeric.d std\bitmanip.d std\complex.d std\mathspecial.d \
-	std\functional.d std\algorithm.d std\array.d std\typecons.d \
-	std\json.d std\xml.d std\encoding.d std\bigint.d std\concurrency.d \
-	std\range.d std\stdiobase.d std\parallelism.d \
-	std\regex.d \
-	std\exception.d std\ascii.d
-
-SRC_STD_CRYPT= std\crypt\md5.d std\crypt\sha1.d
-
-SRC_STD_NET= std\net\isemail.d std\net\curl.d
-
-SRC_STD_C= std\c\process.d std\c\stdlib.d std\c\time.d std\c\stdio.d \
-	std\c\math.d std\c\stdarg.d std\c\stddef.d std\c\fenv.d std\c\string.d \
-	std\c\locale.d std\c\wcharh.d
-
-SRC_STD_WIN= std\windows\registry.d \
-	std\windows\iunknown.d std\windows\syserror.d std\windows\charset.d
-
-SRC_STD_C_WIN= std\c\windows\windows.d std\c\windows\com.d \
-	std\c\windows\winsock.d std\c\windows\stat.d
-
-SRC_STD_C_LINUX= std\c\linux\linux.d \
-	std\c\linux\socket.d std\c\linux\pthread.d std\c\linux\termios.d \
-	std\c\linux\tipc.d
-
-SRC_STD_C_OSX= std\c\osx\socket.d
-
-SRC_STD_C_FREEBSD= std\c\freebsd\socket.d
-
-SRC_STD_INTERNAL= std\internal\processinit.d std\internal\uni.d std\internal\uni_tab.d
-
-SRC_STD_INTERNAL_CRYPT= std\internal\crypt\sha1_SSSE3.d
-
-SRC_STD_INTERNAL_MATH= std\internal\math\biguintcore.d \
-	std\internal\math\biguintnoasm.d std\internal\math\biguintx86.d \
-    std\internal\math\gammafunction.d std\internal\math\errorfunction.d
-
-SRC_STD_INTERNAL_WINDOWS= std\internal\windows\advapi32.d
-
-SRC_ETC=
-
-SRC_ETC_C= etc\c\zlib.d etc\c\curl.d etc\c\sqlite3.d
-
-SRC_ZLIB= \
-	etc\c\zlib\crc32.h \
-	etc\c\zlib\deflate.h \
-	etc\c\zlib\gzguts.h \
-	etc\c\zlib\inffixed.h \
-	etc\c\zlib\inffast.h \
-	etc\c\zlib\inftrees.h \
-	etc\c\zlib\inflate.h \
-	etc\c\zlib\trees.h \
-	etc\c\zlib\zconf.h \
-	etc\c\zlib\zlib.h \
-	etc\c\zlib\zutil.h \
-	etc\c\zlib\adler32.c \
-	etc\c\zlib\compress.c \
-	etc\c\zlib\crc32.c \
-	etc\c\zlib\deflate.c \
-	etc\c\zlib\example.c \
-	etc\c\zlib\gzclose.c \
-	etc\c\zlib\gzlib.c \
-	etc\c\zlib\gzread.c \
-	etc\c\zlib\gzwrite.c \
-	etc\c\zlib\infback.c \
-	etc\c\zlib\inffast.c \
-	etc\c\zlib\inflate.c \
-	etc\c\zlib\inftrees.c \
-	etc\c\zlib\minigzip.c \
-	etc\c\zlib\trees.c \
-	etc\c\zlib\uncompr.c \
-	etc\c\zlib\zutil.c \
-	etc\c\zlib\algorithm.txt \
-	etc\c\zlib\zlib.3 \
-	etc\c\zlib\ChangeLog \
-	etc\c\zlib\README \
-	etc\c\zlib\win32.mak \
-	etc\c\zlib\linux.mak \
-	etc\c\zlib\osx.mak
-
-$(LIB) : $(OBJS) $(SRCS) \
-=======
 $(LIB) : $(SRC_TO_COMPILE) \
->>>>>>> 1480c79a
 	etc\c\zlib\zlib.lib $(DRUNTIMELIB) win32.mak
 	$(DMD) -lib -of$(LIB) -Xfphobos.json $(DFLAGS) $(SRC_TO_COMPILE) \
 		etc\c\zlib\zlib.lib $(DRUNTIMELIB)
@@ -474,253 +377,6 @@
 	make -f win32.mak zlib.lib
 	cd ..\..\..
 
-<<<<<<< HEAD
-### std
-
-algorithm.obj : std\algorithm.d
-	$(DMD) -c $(DFLAGS) std\algorithm.d
-
-array.obj : std\array.d
-	$(DMD) -c $(DFLAGS) std\array.d
-
-ascii.obj : std\ascii.d
-	$(DMD) -c $(DFLAGS) std\ascii.d
-
-base64.obj : std\base64.d
-	$(DMD) -c $(DFLAGS) -inline std\base64.d
-
-bitmanip.obj : std\bitmanip.d
-	$(DMD) -c $(DFLAGS) std\bitmanip.d
-
-concurrency.obj : std\concurrency.d
-	$(DMD) -c $(DFLAGS) std\concurrency.d
-
-compiler.obj : std\compiler.d
-	$(DMD) -c $(DFLAGS) std\compiler.d
-
-complex.obj : std\complex.d
-	$(DMD) -c $(DFLAGS) std\complex.d
-
-container.obj : std\container.d
-	$(DMD) -c $(DFLAGS) std\container.d
-
-conv.obj : std\conv.d
-	$(DMD) -c $(DFLAGS) std\conv.d
-
-cpuid.obj : std\cpuid.d
-	$(DMD) -c $(DFLAGS) std\cpuid.d -ofcpuid.obj
-
-cstream.obj : std\cstream.d
-	$(DMD) -c $(DFLAGS) std\cstream.d
-
-ctype.obj : std\ctype.d
-	$(DMD) -c $(DFLAGS) std\ctype.d
-
-csv.obj : std\csv.d
-	$(DMD) -c $(DFLAGS) std\csv.d
-
-datetime.obj : std\datetime.d
-	$(DMD) -c $(DFLAGS) std\datetime.d
-
-demangle.obj : std\demangle.d
-	$(DMD) -c $(DFLAGS) std\demangle.d
-
-exception.obj : std\exception.d
-	$(DMD) -c $(DFLAGS) std\exception.d
-
-file.obj : std\file.d
-	$(DMD) -c $(DFLAGS) std\file.d
-
-format.obj : std\format.d
-	$(DMD) -c $(DFLAGS) std\format.d
-
-functional.obj : std\functional.d
-	$(DMD) -c $(DFLAGS) std\functional.d
-
-getopt.obj : std\getopt.d
-	$(DMD) -c $(DFLAGS) std\getopt.d
-
-json.obj : std\json.d
-	$(DMD) -c $(DFLAGS) std\json.d
-
-math.obj : std\math.d
-	$(DMD) -c $(DFLAGS) std\math.d
-
-mathspecial.obj : std\mathspecial.d
-	$(DMD) -c $(DFLAGS) std\mathspecial.d
-
-md5.obj : std\md5.d
-	$(DMD) -c $(DFLAGS) -inline std\md5.d
-
-metastrings.obj : std\metastrings.d
-	$(DMD) -c $(DFLAGS) -inline std\metastrings.d
-
-mmfile.obj : std\mmfile.d
-	$(DMD) -c $(DFLAGS) std\mmfile.d
-
-numeric.obj : std\numeric.d
-	$(DMD) -c $(DFLAGS) std\numeric.d
-
-outbuffer.obj : std\outbuffer.d
-	$(DMD) -c $(DFLAGS) std\outbuffer.d
-
-parallelism.obj : std\parallelism.d
-	$(DMD) -c $(DFLAGS) std\parallelism.d
-
-path.obj : std\path.d
-	$(DMD) -c $(DFLAGS) std\path.d
-
-perf.obj : std\perf.d
-	$(DMD) -c $(DFLAGS) std\perf.d
-
-process.obj : std\process.d
-	$(DMD) -c $(DFLAGS) std\process.d
-
-processinit.obj : std\internal\processinit.d
-	$(DMD) -c $(DFLAGS) std\internal\processinit.d
-
-random.obj : std\random.d
-	$(DMD) -c $(DFLAGS) std\random.d
-
-regexp.obj : std\regexp.d
-	$(DMD) -c $(DFLAGS) std\regexp.d
-
-signals.obj : std\signals.d
-	$(DMD) -c $(DFLAGS) std\signals.d -ofsignals.obj
-
-socket.obj : std\socket.d
-	$(DMD) -c $(DFLAGS) std\socket.d -ofsocket.obj
-
-socketstream.obj : std\socketstream.d
-	$(DMD) -c $(DFLAGS) std\socketstream.d -ofsocketstream.obj
-
-stdio.obj : std\stdio.d
-	$(DMD) -c $(DFLAGS) std\stdio.d
-
-stream.obj : std\stream.d
-	$(DMD) -c $(DFLAGS) -d std\stream.d
-
-string.obj : std\string.d
-	$(DMD) -c $(DFLAGS) std\string.d
-
-oldsyserror.obj : std\syserror.d
-	$(DMD) -c $(DFLAGS) std\syserror.d -ofoldsyserror.obj
-
-system.obj : std\system.d
-	$(DMD) -c $(DFLAGS) std\system.d
-
-traits.obj : std\traits.d
-	$(DMD) -c $(DFLAGS) std\traits.d -oftraits.obj
-
-typecons.obj : std\typecons.d
-	$(DMD) -c $(DFLAGS) std\typecons.d -oftypecons.obj
-
-typetuple.obj : std\typetuple.d
-	$(DMD) -c $(DFLAGS) std\typetuple.d -oftypetuple.obj
-
-uni.obj : std\uni.d
-	$(DMD) -c $(DFLAGS) std\uni.d
-
-uri.obj : std\uri.d
-	$(DMD) -c $(DFLAGS) std\uri.d
-
-utf.obj : std\utf.d
-	$(DMD) -c $(DFLAGS) std\utf.d
-
-variant.obj : std\variant.d
-	$(DMD) -c $(DFLAGS) std\variant.d
-
-xml.obj : std\xml.d
-	$(DMD) -c $(DFLAGS) std\xml.d
-
-encoding.obj : std\encoding.d
-	$(DMD) -c $(DFLAGS) std\encoding.d
-
-Dzlib.obj : std\zlib.d
-	$(DMD) -c $(DFLAGS) std\zlib.d -ofDzlib.obj
-
-zip.obj : std\zip.d
-	$(DMD) -c $(DFLAGS) std\zip.d
-
-bigint.obj : std\bigint.d
-	$(DMD) -c $(DFLAGS) std\bigint.d
-
-biguintcore.obj : std\internal\math\biguintcore.d
-	$(DMD) -c $(DFLAGS) std\internal\math\biguintcore.d
-
-biguintnoasm.obj : std\internal\math\biguintnoasm.d
-	$(DMD) -c $(DFLAGS) std\internal\math\biguintnoasm.d
-
-biguintx86.obj : std\internal\math\biguintx86.d
-	$(DMD) -c $(DFLAGS) std\internal\math\biguintx86.d
-
-gammafunction.obj : std\internal\math\gammafunction.d
-	$(DMD) -c $(DFLAGS) std\internal\math\gammafunction.d
-
-errorfunction.obj : std\internal\math\errorfunction.d
-	$(DMD) -c $(DFLAGS) std\internal\math\errorfunction.d
-
-### std\net
-
-isemail.obj : std\net\isemail.d
-	$(DMD) -c $(DFLAGS) std\net\isemail.d
-
-### std\windows
-
-charset.obj : std\windows\charset.d
-	$(DMD) -c $(DFLAGS) std\windows\charset.d
-
-iunknown.obj : std\windows\iunknown.d
-	$(DMD) -c $(DFLAGS) std\windows\iunknown.d
-
-registry.obj : std\windows\registry.d
-	$(DMD) -c $(DFLAGS) std\windows\registry.d
-
-syserror.obj : std\windows\syserror.d
-	$(DMD) -c $(DFLAGS) std\windows\syserror.d
-
-### std\c
-
-stdarg.obj : std\c\stdarg.d
-	$(DMD) -c $(DFLAGS) std\c\stdarg.d
-
-c_stdio.obj : std\c\stdio.d
-	$(DMD) -c $(DFLAGS) std\c\stdio.d -ofc_stdio.obj
-
-### std\crypt
-
-crypt_md5.obj : std\crypt\md5.d
-	$(DMD) -c $(DFLAGS) std\crypt\md5.d -ofcrypt_md5.obj
-
-sha1.obj : std\crypt\sha1.d
-	$(DMD) -c $(DFLAGS) std\crypt\sha1.d
-
-### etc
-
-### etc\c
-
-Czlib.obj : etc\c\zlib.d
-	$(DMD) -c $(DFLAGS) etc\c\zlib.d -ofCzlib.obj
-
-Ccurl.obj : etc\c\curl.d
-	$(DMD) -c $(DFLAGS) etc\c\curl.d -ofCcurl.obj
-
-### std\c\windows
-
-com.obj : std\c\windows\com.d
-	$(DMD) -c $(DFLAGS) std\c\windows\com.d
-
-stat.obj : std\c\windows\stat.d
-	$(DMD) -c $(DFLAGS) std\c\windows\stat.d
-
-winsock.obj : std\c\windows\winsock.d
-	$(DMD) -c $(DFLAGS) std\c\windows\winsock.d
-
-windows.obj : std\c\windows\windows.d
-	$(DMD) -c $(DFLAGS) std\c\windows\windows.d
-
-=======
->>>>>>> 1480c79a
 ################## DOCS ####################################
 
 DDOCFLAGS=$(DFLAGS) -version=StdDdoc
@@ -1004,18 +660,12 @@
 $(DOC)\std_c_wcharh.html : $(STDDOC) std\c\wcharh.d
 	$(DMD) -c -o- $(DDOCFLAGS) -Df$(DOC)\std_c_wcharh.html $(STDDOC) std\c\wcharh.d
 
-<<<<<<< HEAD
 $(DOC)\std_crypt_md5.html : $(STDDOC) std\crypt\md5.d
 	$(DMD) -c -o- $(DDOCFLAGS) -Df$(DOC)\std_crypt_md5.html $(STDDOC) std\crypt\md5.d
 
 $(DOC)\std_crypt_sha1.html : $(STDDOC) std\crypt\sha1.d
 	$(DMD) -c -o- $(DDOCFLAGS) -Df$(DOC)\std_crypt_sha1.html $(STDDOC) std\crypt\sha1.d
 
-$(DOC)\std_net_isemail.html : $(STDDOC) std\net\isemail.d
-	$(DMD) -c -o- $(DDOCFLAGS) -Df$(DOC)\std_net_isemail.html $(STDDOC) std\net\isemail.d
-
-=======
->>>>>>> 1480c79a
 $(DOC)\etc_c_curl.html : $(STDDOC) etc\c\curl.d
 	$(DMD) -c -o- $(DDOCFLAGS) -Df$(DOC)\etc_c_curl.html $(STDDOC) etc\c\curl.d
 
@@ -1029,21 +679,21 @@
 ######################################################
 
 zip : win32.mak posix.mak $(STDDOC) $(SRC) \
-	$(SRC_STD) $(SRC_STD_C) $(SRC_STD_CRYPT) $(SRC_STD_WIN) \
+	$(SRC_STD) $(SRC_STD_C) $(SRC_STD_WIN) \
 	$(SRC_STD_C_WIN) $(SRC_STD_C_LINUX) $(SRC_STD_C_OSX) $(SRC_STD_C_FREEBSD) \
-	$(SRC_ETC) $(SRC_ETC_C) $(SRC_ZLIB) $(SRC_STD_NET) \
-	$(SRC_STD_INTERNAL) $(SRC_STD_INTERNAL_CRYPT) $(SRC_STD_INTERNAL_MATH) $(SRC_STD_INTERNAL_WINDOWS)
+	$(SRC_ETC) $(SRC_ETC_C) $(SRC_ZLIB) $(SRC_STD_NET) $(SRC_CRYPT) \
+	$(SRC_STD_INTERNAL) $(SRC_STD_INTERNAL_MATH) $(SRC_STD_INTERNAL_WINDOWS) $(SRC_STD_INTERNAL_CRYPT)
 	del phobos.zip
 	zip32 -u phobos win32.mak posix.mak $(STDDOC)
 	zip32 -u phobos $(SRC)
 	zip32 -u phobos $(SRC_STD)
 	zip32 -u phobos $(SRC_STD_C)
-	zip32 -u phobos $(SRC_STD_CRYPT)
 	zip32 -u phobos $(SRC_STD_WIN)
 	zip32 -u phobos $(SRC_STD_C_WIN)
 	zip32 -u phobos $(SRC_STD_C_LINUX)
 	zip32 -u phobos $(SRC_STD_C_OSX)
 	zip32 -u phobos $(SRC_STD_C_FREEBSD)
+	zip32 -u phobos $(SRC_STD_CRYPT)
 	zip32 -u phobos $(SRC_STD_INTERNAL)
 	zip32 -u phobos $(SRC_STD_INTERNAL_CRYPT)
 	zip32 -u phobos $(SRC_STD_INTERNAL_MATH)
@@ -1072,12 +722,12 @@
 	$(CP) $(SRC_STD) $(DIR)\src\phobos\std\
 	$(CP) $(SRC_STD_NET) $(DIR)\src\phobos\std\net\
 	$(CP) $(SRC_STD_C) $(DIR)\src\phobos\std\c\
-	$(CP) $(SRC_STD_CRYPT) $(DIR)\src\phobos\std\crypt\
 	$(CP) $(SRC_STD_WIN) $(DIR)\src\phobos\std\windows\
 	$(CP) $(SRC_STD_C_WIN) $(DIR)\src\phobos\std\c\windows\
 	$(CP) $(SRC_STD_C_LINUX) $(DIR)\src\phobos\std\c\linux\
 	$(CP) $(SRC_STD_C_OSX) $(DIR)\src\phobos\std\c\osx\
 	$(CP) $(SRC_STD_C_FREEBSD) $(DIR)\src\phobos\std\c\freebsd\
+	$(CP) $(SRC_STD_CRYPT) $(DIR)\src\phobos\std\crypt\
 	$(CP) $(SRC_STD_INTERNAL) $(DIR)\src\phobos\std\internal\
 	$(CP) $(SRC_STD_INTERNAL_CRYPT) $(DIR)\src\phobos\std\internal\crypt\
 	$(CP) $(SRC_STD_INTERNAL_MATH) $(DIR)\src\phobos\std\internal\math\
@@ -1093,12 +743,12 @@
 	$(CP) $(SRC_STD) $(SVN)\std\
 	$(CP) $(SRC_STD_NET) $(SVN)\std\net\
 	$(CP) $(SRC_STD_C) $(SVN)\std\c\
-	$(CP) $(SRC_STD_CRYPT) $(SVN)\std\crypt\
 	$(CP) $(SRC_STD_WIN) $(SVN)\std\windows\
 	$(CP) $(SRC_STD_C_WIN) $(SVN)\std\c\windows\
 	$(CP) $(SRC_STD_C_LINUX) $(SVN)\std\c\linux\
 	$(CP) $(SRC_STD_C_OSX) $(SVN)\std\c\osx\
 	$(CP) $(SRC_STD_C_FREEBSD) $(SVN)\std\c\freebsd\
+	$(CP) $(SRC_STD_CRYPT) $(SVN)\std\crypt\
 	$(CP) $(SRC_STD_INTERNAL) $(SVN)\std\internal\
 	$(CP) $(SRC_STD_INTERNAL_CRYPT) $(SVN)\std\internal\crypt\
 	$(CP) $(SRC_STD_INTERNAL_MATH) $(SVN)\std\internal\math\
