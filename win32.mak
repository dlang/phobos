# Makefile to build D runtime library phobos.lib for Win32
# Prerequisites:
#	Digital Mars dmc, lib, and make that are unzipped from Digital Mars C:
#	    http://ftp.digitalmars.com/Digital_Mars_C++/Patch/dm850c.zip
#	and are in the \dm\bin directory.
# Targets:
#	make
#		Same as make unittest
#	make phobos.lib
#		Build phobos.lib
#	make clean
#		Delete unneeded files created by build process
#	make unittest
#		Build phobos.lib, build and run unit tests
#	make cov
#		Build for coverage tests, run coverage tests
#	make html
#		Build documentation
# Notes:
#	minit.obj requires Microsoft MASM386.EXE to build from minit.asm,
#`	or just use the supplied minit.obj

## Copy command

CP=cp

## Directory where dmd has been installed

DIR=\dmd2

## Flags for dmc C compiler

CFLAGS=-mn -6 -r
#CFLAGS=-g -mn -6 -r

## Flags for dmd D compiler

DFLAGS=-O -release -nofloat -w -d
#DFLAGS=-unittest -g -d
#DFLAGS=-unittest -cov -g -d

## Flags for compiling unittests

UDFLAGS=-O -nofloat -d

## C compiler

CC=dmc

## D compiler

DMD=$(DIR)\bin\dmd
#DMD=..\dmd
DMD=dmd

## Location of the svn repository

SVN=\svnproj\phobos\phobos

## Location of where to write the html documentation files

DOCSRC = ../docsrc
STDDOC = $(DOCSRC)/std.ddoc

DOC=..\..\html\d\phobos
#DOC=..\doc\phobos

## Location of druntime tree

DRUNTIME=..\druntime
DRUNTIMELIB=$(DRUNTIME)\lib\druntime.lib

.c.obj:
	$(CC) -c $(CFLAGS) $*

.cpp.obj:
	$(CC) -c $(CFLAGS) $*

.d.obj:
	$(DMD) -c $(DFLAGS) $*

.asm.obj:
	$(CC) -c $*

targets : phobos.lib

test : test.exe

test.obj : test.d
	$(DMD) -c test -g -unittest

test.exe : test.obj phobos.lib
	$(DMD) test.obj -g -L/map

OBJS= Czlib.obj Dzlib.obj Ccurl.obj \
	oldsyserror.obj \
	c_stdio.obj

#	ti_bit.obj ti_Abit.obj

# The separation is a workaround for bug 4904 (optlink bug 3372).
# SRCS_1 is the heavyweight modules which are most likely to trigger the bug.
# Do not add any more modules to SRCS_1.
SRCS_1 = std\stdio.d std\stdiobase.d \
	std\string.d std\format.d \
	std\algorithm.d std\array.d std\functional.d std\range.d \
	std\path.d std\file.d std\outbuffer.d std\utf.d

SRCS_2 = std\math.d std\complex.d std\numeric.d std\bigint.d \
    std\dateparse.d std\date.d std\datetime.d \
    std\metastrings.d std\bitmanip.d std\typecons.d \
    std\uni.d std\base64.d std\md5.d std\ctype.d \
    std\demangle.d std\uri.d std\mmfile.d std\getopt.d \
    std\signals.d std\typetuple.d std\traits.d std\bind.d \
    std\encoding.d std\xml.d \
    std\random.d std\regexp.d \
    std\contracts.d std\exception.d \
    std\compiler.d std\cpuid.d \
    std\process.d std\system.d std\concurrency.d

SRCS_3 = std\variant.d \
	std\stream.d std\socket.d std\socketstream.d \
	std\perf.d std\container.d std\conv.d \
	std\zip.d std\cstream.d std\loader.d \
	std\__fileinit.d \
	std\datebase.d \
	std\regex.d \
	std\stdarg.d \
	std\stdint.d \
	std\json.d \
	std\parallelism.d \
	std\gregorian.d \
    std\mathspecial.d \
	std\internal\math\biguintcore.d \
	std\internal\math\biguintnoasm.d std\internal\math\biguintx86.d \
    std\internal\math\gammafunction.d std\internal\math\errorfunction.d \
	crc32.d \
	std\c\process.d \
	std\c\stdarg.d \
	std\c\stddef.d \
	std\c\stdlib.d \
	std\c\string.d \
	std\c\time.d \
	std\c\math.d \
	std\c\windows\com.d \
	std\c\windows\stat.d \
	std\c\windows\windows.d \
	std\c\windows\winsock.d \
	std\windows\charset.d \
	std\windows\iunknown.d \
	std\windows\registry.d \
	std\windows\syserror.d

# The separation is a workaround for bug 4904 (optlink bug 3372).
# See: http://lists.puremagic.com/pipermail/phobos/2010-September/002741.html
SRCS = $(SRCS_1) $(SRCS_2) $(SRCS_3)


DOCS=	$(DOC)\object.html \
	$(DOC)\core_atomic.html \
	$(DOC)\core_bitop.html \
	$(DOC)\core_cpuid.html \
	$(DOC)\core_exception.html \
	$(DOC)\core_memory.html \
	$(DOC)\core_runtime.html \
	$(DOC)\core_time.html \
	$(DOC)\core_thread.html \
	$(DOC)\core_vararg.html \
	$(DOC)\core_sync_barrier.html \
	$(DOC)\core_sync_condition.html \
	$(DOC)\core_sync_config.html \
	$(DOC)\core_sync_exception.html \
	$(DOC)\core_sync_mutex.html \
	$(DOC)\core_sync_rwmutex.html \
	$(DOC)\core_sync_semaphore.html \
	$(DOC)\std_algorithm.html \
	$(DOC)\std_array.html \
	$(DOC)\std_base64.html \
	$(DOC)\std_bigint.html \
	$(DOC)\std_bind.html \
	$(DOC)\std_bitmanip.html \
	$(DOC)\std_concurrency.html \
	$(DOC)\std_compiler.html \
	$(DOC)\std_complex.html \
	$(DOC)\std_contracts.html \
	$(DOC)\std_container.html \
	$(DOC)\std_conv.html \
	$(DOC)\std_cpuid.html \
	$(DOC)\std_cstream.html \
	$(DOC)\std_ctype.html \
	$(DOC)\std_date.html \
	$(DOC)\std_datetime.html \
	$(DOC)\std_demangle.html \
	$(DOC)\std_encoding.html \
	$(DOC)\std_exception.html \
	$(DOC)\std_file.html \
	$(DOC)\std_format.html \
	$(DOC)\std_functional.html \
	$(DOC)\std_gc.html \
	$(DOC)\std_getopt.html \
	$(DOC)\std_gregorian.html \
	$(DOC)\std_json.html \
	$(DOC)\std_math.html \
	$(DOC)\std_mathspecial.html \
	$(DOC)\std_md5.html \
	$(DOC)\std_metastrings.html \
	$(DOC)\std_mmfile.html \
	$(DOC)\std_numeric.html \
	$(DOC)\std_outbuffer.html \
	$(DOC)\std_parallelism.html \
	$(DOC)\std_path.html \
	$(DOC)\std_perf.html \
	$(DOC)\std_process.html \
	$(DOC)\std_random.html \
	$(DOC)\std_range.html \
	$(DOC)\std_regex.html \
	$(DOC)\std_regexp.html \
	$(DOC)\std_signals.html \
	$(DOC)\std_socket.html \
	$(DOC)\std_socketstream.html \
	$(DOC)\std_stdint.html \
	$(DOC)\std_stdio.html \
	$(DOC)\std_stream.html \
	$(DOC)\std_string.html \
	$(DOC)\std_system.html \
	$(DOC)\std_thread.html \
	$(DOC)\std_traits.html \
	$(DOC)\std_typecons.html \
	$(DOC)\std_typetuple.html \
	$(DOC)\std_uni.html \
	$(DOC)\std_uri.html \
	$(DOC)\std_utf.html \
	$(DOC)\std_variant.html \
	$(DOC)\std_xml.html \
	$(DOC)\std_zip.html \
	$(DOC)\std_zlib.html \
	$(DOC)\std_windows_charset.html \
	$(DOC)\std_windows_registry.html \
	$(DOC)\std_c_fenv.html \
	$(DOC)\std_c_locale.html \
	$(DOC)\std_c_math.html \
	$(DOC)\std_c_process.html \
	$(DOC)\std_c_stdarg.html \
	$(DOC)\std_c_stddef.html \
	$(DOC)\std_c_stdio.html \
	$(DOC)\std_c_stdlib.html \
	$(DOC)\std_c_string.html \
	$(DOC)\std_c_time.html \
	$(DOC)\std_c_wcharh.html \
	$(DOC)\std_net_isemail.html \
	$(DOC)\phobos.html

SRC=	unittest.d crc32.d index.d

SRC_STD= std\zlib.d std\zip.d std\stdint.d std\container.d std\conv.d std\utf.d std\uri.d \
	std\math.d std\string.d std\path.d std\date.d std\datetime.d \
	std\ctype.d std\file.d std\compiler.d std\system.d \
	std\outbuffer.d std\md5.d std\base64.d \
	std\dateparse.d std\mmfile.d \
	std\syserror.d \
	std\regexp.d std\random.d std\stream.d std\process.d \
	std\socket.d std\socketstream.d std\loader.d std\stdarg.d std\format.d \
	std\stdio.d std\perf.d std\uni.d \
	std\cstream.d std\demangle.d \
	std\signals.d std\cpuid.d std\typetuple.d std\traits.d std\bind.d \
	std\metastrings.d std\contracts.d std\getopt.d \
	std\variant.d std\numeric.d std\bitmanip.d std\complex.d std\mathspecial.d \
	std\functional.d std\algorithm.d std\array.d std\typecons.d \
	std\json.d std\xml.d std\encoding.d std\bigint.d std\concurrency.d \
	std\range.d std\stdiobase.d std\parallelism.d \
	std\regex.d std\datebase.d \
	std\__fileinit.d std\gregorian.d std\exception.d

SRC_STD_NET= std\net\isemail.d

SRC_STD_C= std\c\process.d std\c\stdlib.d std\c\time.d std\c\stdio.d \
	std\c\math.d std\c\stdarg.d std\c\stddef.d std\c\fenv.d std\c\string.d \
	std\c\locale.d std\c\wcharh.d

SRC_STD_WIN= std\windows\registry.d \
	std\windows\iunknown.d std\windows\syserror.d std\windows\charset.d

SRC_STD_C_WIN= std\c\windows\windows.d std\c\windows\com.d \
	std\c\windows\winsock.d std\c\windows\stat.d

SRC_STD_C_LINUX= std\c\linux\linux.d \
	std\c\linux\socket.d std\c\linux\pthread.d std\c\linux\termios.d \
	std\c\linux\tipc.d

SRC_STD_C_OSX= std\c\osx\socket.d

SRC_STD_C_FREEBSD= std\c\freebsd\socket.d

SRC_STD_INTERNAL_MATH= std\internal\math\biguintcore.d \
	std\internal\math\biguintnoasm.d std\internal\math\biguintx86.d \
    std\internal\math\gammafunction.d std\internal\math\errorfunction.d


SRC_ETC=

SRC_ETC_C= etc\c\zlib.d etc\c\curl.d etc\c\sqlite3.d

SRC_SQLITE= etc\c\sqlite3\sqlite3.d

SRC_ZLIB= \
	etc\c\zlib\crc32.h \
	etc\c\zlib\deflate.h \
	etc\c\zlib\gzguts.h \
	etc\c\zlib\inffixed.h \
	etc\c\zlib\inffast.h \
	etc\c\zlib\inftrees.h \
	etc\c\zlib\inflate.h \
	etc\c\zlib\trees.h \
	etc\c\zlib\zconf.h \
	etc\c\zlib\zlib.h \
	etc\c\zlib\zutil.h \
	etc\c\zlib\adler32.c \
	etc\c\zlib\compress.c \
	etc\c\zlib\crc32.c \
	etc\c\zlib\deflate.c \
	etc\c\zlib\example.c \
	etc\c\zlib\gzclose.c \
	etc\c\zlib\gzlib.c \
	etc\c\zlib\gzread.c \
	etc\c\zlib\gzwrite.c \
	etc\c\zlib\infback.c \
	etc\c\zlib\inffast.c \
	etc\c\zlib\inflate.c \
	etc\c\zlib\inftrees.c \
	etc\c\zlib\minigzip.c \
	etc\c\zlib\trees.c \
	etc\c\zlib\uncompr.c \
	etc\c\zlib\zutil.c \
	etc\c\zlib\algorithm.txt \
	etc\c\zlib\zlib.3 \
	etc\c\zlib\ChangeLog \
	etc\c\zlib\README \
	etc\c\zlib\win32.mak \
	etc\c\zlib\linux.mak \
	etc\c\zlib\osx.mak \
	etc\c\zlib\freebsd.mak \
	etc\c\zlib\solaris.mak

phobos.lib : $(OBJS) $(SRCS) \
	etc\c\zlib\zlib.lib etc\c\sqlite3\sqlite3.lib $(DRUNTIMELIB) win32.mak
	$(DMD) -lib -ofphobos.lib -Xfphobos.json $(DFLAGS) $(SRCS) $(OBJS) \
		etc\c\zlib\zlib.lib etc\c\sqlite3\sqlite3.lib $(DRUNTIMELIB)

unittest : $(SRCS) phobos.lib
	$(DMD) $(UDFLAGS) -L/co -c -unittest -ofunittest1.obj $(SRCS_1)
<<<<<<< HEAD
	$(DMD) $(UDFLAGS) -L/co -unittest unittest.d $(SRCS_2) unittest1.obj \
		etc\c\zlib\zlib.lib etc\c\sqlite3\sqlite3.lib $(DRUNTIMELIB)
=======
	$(DMD) $(UDFLAGS) -L/co -c -unittest -ofunittest2.obj $(SRCS_2)
	$(DMD) $(UDFLAGS) -L/co -unittest unittest.d $(SRCS_3) unittest1.obj unittest2.obj \
		etc\c\zlib\zlib.lib $(DRUNTIMELIB)
>>>>>>> de572e9b
	unittest

#unittest : unittest.exe
#	unittest
#
#unittest.exe : unittest.d phobos.lib
#	$(DMD) unittest -g
#	dmc unittest.obj -g

cov : $(SRCS) phobos.lib
	$(DMD) -cov -unittest -ofcov.exe unittest.d $(SRCS) phobos.lib
	cov

html : $(DOCS)

######################################################

etc\c\zlib\zlib.lib:
	cd etc\c\zlib
	make -f win32.mak zlib.lib
	cd ..\..\..

etc\c\sqlite3\sqlite3.lib:
	cd etc\c\sqlite3
	make -f win32.mak sqlite3.lib
	cd ..\..\..

### std

algorithm.obj : std\algorithm.d
	$(DMD) -c $(DFLAGS) std\algorithm.d

array.obj : std\array.d
	$(DMD) -c $(DFLAGS) std\array.d

base64.obj : std\base64.d
	$(DMD) -c $(DFLAGS) -inline std\base64.d

bind.obj : std\bind.d
	$(DMD) -c $(DFLAGS) -inline std\bind.d

bitmanip.obj : std\bitmanip.d
	$(DMD) -c $(DFLAGS) std\bitmanip.d

concurrency.obj : std\concurrency.d
	$(DMD) -c $(DFLAGS) std\concurrency.d

compiler.obj : std\compiler.d
	$(DMD) -c $(DFLAGS) std\compiler.d

complex.obj : std\complex.d
	$(DMD) -c $(DFLAGS) std\complex.d

contracts.obj : std\contracts.d
	$(DMD) -c $(DFLAGS) std\contracts.d

container.obj : std\container.d
	$(DMD) -c $(DFLAGS) std\container.d

conv.obj : std\conv.d
	$(DMD) -c $(DFLAGS) std\conv.d

cpuid.obj : std\cpuid.d
	$(DMD) -c $(DFLAGS) std\cpuid.d -ofcpuid.obj

cstream.obj : std\cstream.d
	$(DMD) -c $(DFLAGS) std\cstream.d

ctype.obj : std\ctype.d
	$(DMD) -c $(DFLAGS) std\ctype.d

date.obj : std\dateparse.d std\date.d
	$(DMD) -c $(DFLAGS) std\date.d

dateparse.obj : std\dateparse.d std\date.d
	$(DMD) -c $(DFLAGS) std\dateparse.d

datetime.obj : std\datetime.d
	$(DMD) -c $(DFLAGS) std\datetime.d

demangle.obj : std\demangle.d
	$(DMD) -c $(DFLAGS) std\demangle.d

exception.obj : std\exception.d
	$(DMD) -c $(DFLAGS) std\exception.d

file.obj : std\file.d
	$(DMD) -c $(DFLAGS) std\file.d

__fileinit.obj : std\__fileinit.d
	$(DMD) -c $(DFLAGS) std\__fileinit.d

format.obj : std\format.d
	$(DMD) -c $(DFLAGS) std\format.d

functional.obj : std\functional.d
	$(DMD) -c $(DFLAGS) std\functional.d

getopt.obj : std\getopt.d
	$(DMD) -c $(DFLAGS) std\getopt.d

json.obj : std\json.d
	$(DMD) -c $(DFLAGS) std\json.d

loader.obj : std\loader.d
	$(DMD) -c $(DFLAGS) std\loader.d

math.obj : std\math.d
	$(DMD) -c $(DFLAGS) std\math.d

mathspecial.obj : std\mathspecial.d
	$(DMD) -c $(DFLAGS) std\mathspecial.d

md5.obj : std\md5.d
	$(DMD) -c $(DFLAGS) -inline std\md5.d

metastrings.obj : std\metastrings.d
	$(DMD) -c $(DFLAGS) -inline std\metastrings.d

mmfile.obj : std\mmfile.d
	$(DMD) -c $(DFLAGS) std\mmfile.d

numeric.obj : std\numeric.d
	$(DMD) -c $(DFLAGS) std\numeric.d

outbuffer.obj : std\outbuffer.d
	$(DMD) -c $(DFLAGS) std\outbuffer.d

parallelism.obj : std\parallelism.d
	$(DMD) -c $(DFLAGS) std\parallelism.d

path.obj : std\path.d
	$(DMD) -c $(DFLAGS) std\path.d

perf.obj : std\perf.d
	$(DMD) -c $(DFLAGS) std\perf.d

process.obj : std\process.d
	$(DMD) -c $(DFLAGS) std\process.d

random.obj : std\random.d
	$(DMD) -c $(DFLAGS) std\random.d

regexp.obj : std\regexp.d
	$(DMD) -c $(DFLAGS) std\regexp.d

signals.obj : std\signals.d
	$(DMD) -c $(DFLAGS) std\signals.d -ofsignals.obj

socket.obj : std\socket.d
	$(DMD) -c $(DFLAGS) std\socket.d -ofsocket.obj

socketstream.obj : std\socketstream.d
	$(DMD) -c $(DFLAGS) std\socketstream.d -ofsocketstream.obj

stdio.obj : std\stdio.d
	$(DMD) -c $(DFLAGS) std\stdio.d

stream.obj : std\stream.d
	$(DMD) -c $(DFLAGS) -d std\stream.d

string.obj : std\string.d
	$(DMD) -c $(DFLAGS) std\string.d

oldsyserror.obj : std\syserror.d
	$(DMD) -c $(DFLAGS) std\syserror.d -ofoldsyserror.obj

system.obj : std\system.d
	$(DMD) -c $(DFLAGS) std\system.d

traits.obj : std\traits.d
	$(DMD) -c $(DFLAGS) std\traits.d -oftraits.obj

typecons.obj : std\typecons.d
	$(DMD) -c $(DFLAGS) std\typecons.d -oftypecons.obj

typetuple.obj : std\typetuple.d
	$(DMD) -c $(DFLAGS) std\typetuple.d -oftypetuple.obj

uni.obj : std\uni.d
	$(DMD) -c $(DFLAGS) std\uni.d

uri.obj : std\uri.d
	$(DMD) -c $(DFLAGS) std\uri.d

utf.obj : std\utf.d
	$(DMD) -c $(DFLAGS) std\utf.d

variant.obj : std\variant.d
	$(DMD) -c $(DFLAGS) std\variant.d

xml.obj : std\xml.d
	$(DMD) -c $(DFLAGS) std\xml.d

encoding.obj : std\encoding.d
	$(DMD) -c $(DFLAGS) std\encoding.d

Dzlib.obj : std\zlib.d
	$(DMD) -c $(DFLAGS) std\zlib.d -ofDzlib.obj

zip.obj : std\zip.d
	$(DMD) -c $(DFLAGS) std\zip.d

bigint.obj : std\bigint.d
	$(DMD) -c $(DFLAGS) std\bigint.d

biguintcore.obj : std\internal\math\biguintcore.d
	$(DMD) -c $(DFLAGS) std\internal\math\biguintcore.d

biguintnoasm.obj : std\internal\math\biguintnoasm.d
	$(DMD) -c $(DFLAGS) std\internal\math\biguintnoasm.d

biguintx86.obj : std\internal\math\biguintx86.d
	$(DMD) -c $(DFLAGS) std\internal\math\biguintx86.d

gammafunction.obj : std\internal\math\gammafunction.d
	$(DMD) -c $(DFLAGS) std\internal\math\gammafunction.d

errorfunction.obj : std\internal\math\errorfunction.d
	$(DMD) -c $(DFLAGS) std\internal\math\errorfunction.d

### std\net

isemail.obj : std\net\isemail.d
	$(DMD) -c $(DFLAGS) std\net\isemail.d

### std\windows

charset.obj : std\windows\charset.d
	$(DMD) -c $(DFLAGS) std\windows\charset.d

iunknown.obj : std\windows\iunknown.d
	$(DMD) -c $(DFLAGS) std\windows\iunknown.d

registry.obj : std\windows\registry.d
	$(DMD) -c $(DFLAGS) std\windows\registry.d

syserror.obj : std\windows\syserror.d
	$(DMD) -c $(DFLAGS) std\windows\syserror.d

### std\c

stdarg.obj : std\c\stdarg.d
	$(DMD) -c $(DFLAGS) std\c\stdarg.d

c_stdio.obj : std\c\stdio.d
	$(DMD) -c $(DFLAGS) std\c\stdio.d -ofc_stdio.obj

### etc

### etc\c

Czlib.obj : etc\c\zlib.d
	$(DMD) -c $(DFLAGS) etc\c\zlib.d -ofCzlib.obj

Ccurl.obj : etc\c\curl.d
	$(DMD) -c $(DFLAGS) etc\c\curl.d -ofCcurl.obj

Csqlite3.obj : etc\c\sqlite3.d
	$(DMD) -c $(DFLAGS) etc\c\sqlite3.d -ofCsqlite3.obj

### std\c\windows

com.obj : std\c\windows\com.d
	$(DMD) -c $(DFLAGS) std\c\windows\com.d

stat.obj : std\c\windows\stat.d
	$(DMD) -c $(DFLAGS) std\c\windows\stat.d

winsock.obj : std\c\windows\winsock.d
	$(DMD) -c $(DFLAGS) std\c\windows\winsock.d

windows.obj : std\c\windows\windows.d
	$(DMD) -c $(DFLAGS) std\c\windows\windows.d

################## DOCS ####################################

$(DOC)\object.html : $(STDDOC) $(DRUNTIME)\src\object_.d
	$(DMD) -c -o- $(DFLAGS) -Df$(DOC)\object.html $(STDDOC) $(DRUNTIME)\src\object_.d -I$(DRUNTIME)\src\

$(DOC)\phobos.html : $(STDDOC) index.d
	$(DMD) -c -o- $(DFLAGS) -Df$(DOC)\phobos.html $(STDDOC) index.d

$(DOC)\core_atomic.html : $(STDDOC) $(DRUNTIME)\src\core\atomic.d
	$(DMD) -c -o- $(DFLAGS) -Df$(DOC)\core_atomic.html $(STDDOC) $(DRUNTIME)\src\core\atomic.d -I$(DRUNTIME)\src\

$(DOC)\core_bitop.html : $(STDDOC) $(DRUNTIME)\src\core\bitop.d
	$(DMD) -c -o- $(DFLAGS) -Df$(DOC)\core_bitop.html $(STDDOC) $(DRUNTIME)\src\core\bitop.d -I$(DRUNTIME)\src\

$(DOC)\core_cpuid.html : $(STDDOC) $(DRUNTIME)\src\core\cpuid.d
	$(DMD) -c -o- $(DFLAGS) -Df$(DOC)\core_cpuid.html $(STDDOC) $(DRUNTIME)\src\core\cpuid.d -I$(DRUNTIME)\src\

$(DOC)\core_exception.html : $(STDDOC) $(DRUNTIME)\src\core\exception.d
	$(DMD) -c -o- $(DFLAGS) -Df$(DOC)\core_exception.html $(STDDOC) $(DRUNTIME)\src\core\exception.d -I$(DRUNTIME)\src\

$(DOC)\core_memory.html : $(STDDOC) $(DRUNTIME)\src\core\memory.d
	$(DMD) -c -o- $(DFLAGS) -Df$(DOC)\core_memory.html $(STDDOC) $(DRUNTIME)\src\core\memory.d -I$(DRUNTIME)\src\

$(DOC)\core_runtime.html : $(STDDOC) $(DRUNTIME)\src\core\runtime.d
	$(DMD) -c -o- $(DFLAGS) -Df$(DOC)\core_runtime.html $(STDDOC) $(DRUNTIME)\src\core\runtime.d -I$(DRUNTIME)\src\

$(DOC)\core_time.html : $(STDDOC) $(DRUNTIME)\src\core\time.d
	$(DMD) -c -o- $(DFLAGS) -Df$(DOC)\core_time.html $(STDDOC) $(DRUNTIME)\src\core\time.d -I$(DRUNTIME)\src\

$(DOC)\core_thread.html : $(STDDOC) $(DRUNTIME)\src\core\thread.d
	$(DMD) -c -o- $(DFLAGS) -Df$(DOC)\core_thread.html $(STDDOC) $(DRUNTIME)\src\core\thread.d -I$(DRUNTIME)\src\

$(DOC)\core_vararg.html : $(STDDOC) $(DRUNTIME)\src\core\vararg.d
	$(DMD) -c -o- $(DFLAGS) -Df$(DOC)\core_vararg.html $(STDDOC) $(DRUNTIME)\src\core\vararg.d -I$(DRUNTIME)\src\

$(DOC)\core_sync_barrier.html : $(STDDOC) $(DRUNTIME)\src\core\sync\barrier.d
	$(DMD) -c -o- $(DFLAGS) -Df$(DOC)\core_sync_barrier.html $(STDDOC) $(DRUNTIME)\src\core\sync\barrier.d -I$(DRUNTIME)\src\

$(DOC)\core_sync_condition.html : $(STDDOC) $(DRUNTIME)\src\core\sync\condition.d
	$(DMD) -c -o- $(DFLAGS) -Df$(DOC)\core_sync_condition.html $(STDDOC) $(DRUNTIME)\src\core\sync\condition.d -I$(DRUNTIME)\src\

$(DOC)\core_sync_config.html : $(STDDOC) $(DRUNTIME)\src\core\sync\config.d
	$(DMD) -c -o- $(DFLAGS) -Df$(DOC)\core_sync_config.html $(STDDOC) $(DRUNTIME)\src\core\sync\config.d -I$(DRUNTIME)\src\

$(DOC)\core_sync_exception.html : $(STDDOC) $(DRUNTIME)\src\core\sync\exception.d
	$(DMD) -c -o- $(DFLAGS) -Df$(DOC)\core_sync_exception.html $(STDDOC) $(DRUNTIME)\src\core\sync\exception.d -I$(DRUNTIME)\src\

$(DOC)\core_sync_mutex.html : $(STDDOC) $(DRUNTIME)\src\core\sync\mutex.d
	$(DMD) -c -o- $(DFLAGS) -Df$(DOC)\core_sync_mutex.html $(STDDOC) $(DRUNTIME)\src\core\sync\mutex.d -I$(DRUNTIME)\src\

$(DOC)\core_sync_rwmutex.html : $(STDDOC) $(DRUNTIME)\src\core\sync\rwmutex.d
	$(DMD) -c -o- $(DFLAGS) -Df$(DOC)\core_sync_rwmutex.html $(STDDOC) $(DRUNTIME)\src\core\sync\rwmutex.d -I$(DRUNTIME)\src\

$(DOC)\core_sync_semaphore.html : $(STDDOC) $(DRUNTIME)\src\core\sync\semaphore.d
	$(DMD) -c -o- $(DFLAGS) -Df$(DOC)\core_sync_semaphore.html $(STDDOC) $(DRUNTIME)\src\core\sync\semaphore.d -I$(DRUNTIME)\src\

$(DOC)\std_algorithm.html : $(STDDOC) std\algorithm.d
	$(DMD) -c -o- $(DFLAGS) -Df$(DOC)\std_algorithm.html $(STDDOC) std\algorithm.d

$(DOC)\std_array.html : $(STDDOC) std\array.d
	$(DMD) -c -o- $(DFLAGS) -Df$(DOC)\std_array.html $(STDDOC) std\array.d

$(DOC)\std_base64.html : $(STDDOC) std\base64.d
	$(DMD) -c -o- $(DFLAGS) -Df$(DOC)\std_base64.html $(STDDOC) std\base64.d

$(DOC)\std_bigint.html : $(STDDOC) std\bigint.d
	$(DMD) -c -o- $(DFLAGS) -Df$(DOC)\std_bigint.html $(STDDOC) std\bigint.d

$(DOC)\std_bind.html : $(STDDOC) std\bind.d
	$(DMD) -c -o- $(DFLAGS) -Df$(DOC)\std_bind.html $(STDDOC) std\bind.d

$(DOC)\std_bitmanip.html : $(STDDOC) std\bitmanip.d
	$(DMD) -c -o- $(DFLAGS) -Df$(DOC)\std_bitmanip.html $(STDDOC) std\bitmanip.d

$(DOC)\std_concurrency.html : $(STDDOC) std\concurrency.d
	$(DMD) -c -o- $(DFLAGS) -Df$(DOC)\std_concurrency.html $(STDDOC) std\concurrency.d

$(DOC)\std_compiler.html : $(STDDOC) std\compiler.d
	$(DMD) -c -o- $(DFLAGS) -Df$(DOC)\std_compiler.html $(STDDOC) std\compiler.d

$(DOC)\std_complex.html : $(STDDOC) std\complex.d
	$(DMD) -c -o- $(DFLAGS) -Df$(DOC)\std_complex.html $(STDDOC) std\complex.d

$(DOC)\std_contracts.html : $(STDDOC) std\contracts.d
	$(DMD) -c -o- $(DFLAGS) -Df$(DOC)\std_contracts.html $(STDDOC) std\contracts.d

$(DOC)\std_conv.html : $(STDDOC) std\conv.d
	$(DMD) -c -o- $(DFLAGS) -Df$(DOC)\std_conv.html $(STDDOC) std\conv.d

$(DOC)\std_container.html : $(STDDOC) std\container.d
	$(DMD) -c -o- $(DFLAGS) -Df$(DOC)\std_container.html $(STDDOC) std\container.d

$(DOC)\std_cpuid.html : $(STDDOC) std\cpuid.d
	$(DMD) -c -o- $(DFLAGS) -Df$(DOC)\std_cpuid.html $(STDDOC) std\cpuid.d

$(DOC)\std_cstream.html : $(STDDOC) std\cstream.d
	$(DMD) -c -o- $(DFLAGS) -Df$(DOC)\std_cstream.html $(STDDOC) std\cstream.d

$(DOC)\std_ctype.html : $(STDDOC) std\ctype.d
	$(DMD) -c -o- $(DFLAGS) -Df$(DOC)\std_ctype.html $(STDDOC) std\ctype.d

$(DOC)\std_date.html : $(STDDOC) std\date.d
	$(DMD) -c -o- $(DFLAGS) -Df$(DOC)\std_date.html $(STDDOC) std\date.d

$(DOC)\std_datetime.html : $(STDDOC) std\datetime.d
	$(DMD) -c -o- $(DFLAGS) -Df$(DOC)\std_datetime.html $(STDDOC) std\datetime.d

$(DOC)\std_demangle.html : $(STDDOC) std\demangle.d
	$(DMD) -c -o- $(DFLAGS) -Df$(DOC)\std_demangle.html $(STDDOC) std\demangle.d

$(DOC)\std_exception.html : $(STDDOC) std\exception.d
	$(DMD) -c -o- $(DFLAGS) -Df$(DOC)\std_exception.html $(STDDOC) std\exception.d

$(DOC)\std_file.html : $(STDDOC) std\file.d
	$(DMD) -c -o- $(DFLAGS) -Df$(DOC)\std_file.html $(STDDOC) std\file.d

$(DOC)\std_format.html : $(STDDOC) std\format.d
	$(DMD) -c -o- $(DFLAGS) -Df$(DOC)\std_format.html $(STDDOC) std\format.d

$(DOC)\std_functional.html : $(STDDOC) std\functional.d
	$(DMD) -c -o- $(DFLAGS) -Df$(DOC)\std_functional.html $(STDDOC) std\functional.d

$(DOC)\std_gc.html : $(STDDOC) $(DRUNTIME)\src\core\memory.d
	$(DMD) -c -o- $(DFLAGS) -Df$(DOC)\std_gc.html $(STDDOC) $(DRUNTIME)\src\core\memory.d

$(DOC)\std_getopt.html : $(STDDOC) std\getopt.d
	$(DMD) -c -o- $(DFLAGS) -Df$(DOC)\std_getopt.html $(STDDOC) std\getopt.d

$(DOC)\std_gregorian.html : $(STDDOC) std\gregorian.d
	$(DMD) -c -o- $(DFLAGS) -Df$(DOC)\std_gregorian.html $(STDDOC) std\gregorian.d

$(DOC)\std_json.html : $(STDDOC) std\json.d
	$(DMD) -c -o- $(DFLAGS) -Df$(DOC)\std_json.html $(STDDOC) std\json.d

$(DOC)\std_math.html : $(STDDOC) std\math.d
	$(DMD) -c -o- $(DFLAGS) -Df$(DOC)\std_math.html $(STDDOC) std\math.d

$(DOC)\std_mathspecial.html : $(STDDOC) std\mathspecial.d
	$(DMD) -c -o- $(DFLAGS) -Df$(DOC)\std_mathspecial.html $(STDDOC) std\mathspecial.d

$(DOC)\std_md5.html : $(STDDOC) std\md5.d
	$(DMD) -c -o- $(DFLAGS) -Df$(DOC)\std_md5.html $(STDDOC) std\md5.d

$(DOC)\std_metastrings.html : $(STDDOC) std\metastrings.d
	$(DMD) -c -o- $(DFLAGS) -Df$(DOC)\std_metastrings.html $(STDDOC) std\metastrings.d

$(DOC)\std_mmfile.html : $(STDDOC) std\mmfile.d
	$(DMD) -c -o- $(DFLAGS) -Df$(DOC)\std_mmfile.html $(STDDOC) std\mmfile.d

$(DOC)\std_numeric.html : $(STDDOC) std\numeric.d
	$(DMD) -c -o- $(DFLAGS) -Df$(DOC)\std_numeric.html $(STDDOC) std\numeric.d

$(DOC)\std_outbuffer.html : $(STDDOC) std\outbuffer.d
	$(DMD) -c -o- $(DFLAGS) -Df$(DOC)\std_outbuffer.html $(STDDOC) std\outbuffer.d

$(DOC)\std_parallelism.html : $(STDDOC) std\parallelism.d
	$(DMD) -c -o- $(DFLAGS) -Df$(DOC)\std_parallelism.html $(STDDOC) std\parallelism.d

$(DOC)\std_path.html : $(STDDOC) std\path.d
	$(DMD) -c -o- $(DFLAGS) -Df$(DOC)\std_path.html $(STDDOC) std\path.d

$(DOC)\std_perf.html : $(STDDOC) std\perf.d
	$(DMD) -c -o- $(DFLAGS) -Df$(DOC)\std_perf.html $(STDDOC) std\perf.d

$(DOC)\std_process.html : $(STDDOC) std\process.d
	$(DMD) -c -o- $(DFLAGS) -Df$(DOC)\std_process.html $(STDDOC) std\process.d

$(DOC)\std_random.html : $(STDDOC) std\random.d
	$(DMD) -c -o- $(DFLAGS) -Df$(DOC)\std_random.html $(STDDOC) std\random.d

$(DOC)\std_range.html : $(STDDOC) std\range.d
	$(DMD) -c -o- $(DFLAGS) -Df$(DOC)\std_range.html $(STDDOC) std\range.d

$(DOC)\std_regex.html : $(STDDOC) std\regex.d
	$(DMD) -c -o- $(DFLAGS) -Df$(DOC)\std_regex.html $(STDDOC) std\regex.d

$(DOC)\std_regexp.html : $(STDDOC) std\regexp.d
	$(DMD) -c -o- $(DFLAGS) -Df$(DOC)\std_regexp.html $(STDDOC) std\regexp.d

$(DOC)\std_signals.html : $(STDDOC) std\signals.d
	$(DMD) -c -o- $(DFLAGS) -Df$(DOC)\std_signals.html $(STDDOC) std\signals.d

$(DOC)\std_socket.html : $(STDDOC) std\socket.d
	$(DMD) -c -o- $(DFLAGS) -Df$(DOC)\std_socket.html $(STDDOC) std\socket.d

$(DOC)\std_socketstream.html : $(STDDOC) std\socketstream.d
	$(DMD) -c -o- $(DFLAGS) -Df$(DOC)\std_socketstream.html $(STDDOC) std\socketstream.d

$(DOC)\std_stdint.html : $(STDDOC) std\stdint.d
	$(DMD) -c -o- $(DFLAGS) -Df$(DOC)\std_stdint.html $(STDDOC) std\stdint.d

$(DOC)\std_stdio.html : $(STDDOC) std\stdio.d
	$(DMD) -c -o- $(DFLAGS) -Df$(DOC)\std_stdio.html $(STDDOC) std\stdio.d

$(DOC)\std_stream.html : $(STDDOC) std\stream.d
	$(DMD) -c -o- $(DFLAGS) -Df$(DOC)\std_stream.html -d $(STDDOC) std\stream.d

$(DOC)\std_string.html : $(STDDOC) std\string.d
	$(DMD) -c -o- $(DFLAGS) -Df$(DOC)\std_string.html $(STDDOC) std\string.d

$(DOC)\std_system.html : $(STDDOC) std\system.d
	$(DMD) -c -o- $(DFLAGS) -Df$(DOC)\std_system.html $(STDDOC) std\system.d

$(DOC)\std_thread.html : $(STDDOC) $(DRUNTIME)\src\core\thread.d
	$(DMD) -c -o- -d $(DFLAGS) -Df$(DOC)\std_thread.html $(STDDOC) $(DRUNTIME)\src\core\thread.d

$(DOC)\std_traits.html : $(STDDOC) std\traits.d
	$(DMD) -c -o- $(DFLAGS) -Df$(DOC)\std_traits.html $(STDDOC) std\traits.d

$(DOC)\std_typecons.html : $(STDDOC) std\typecons.d
	$(DMD) -c -o- $(DFLAGS) -Df$(DOC)\std_typecons.html $(STDDOC) std\typecons.d

$(DOC)\std_typetuple.html : $(STDDOC) std\typetuple.d
	$(DMD) -c -o- $(DFLAGS) -Df$(DOC)\std_typetuple.html $(STDDOC) std\typetuple.d

$(DOC)\std_uni.html : $(STDDOC) std\uni.d
	$(DMD) -c -o- $(DFLAGS) -Df$(DOC)\std_uni.html $(STDDOC) std\uni.d

$(DOC)\std_uri.html : $(STDDOC) std\uri.d
	$(DMD) -c -o- $(DFLAGS) -Df$(DOC)\std_uri.html $(STDDOC) std\uri.d

$(DOC)\std_utf.html : $(STDDOC) std\utf.d
	$(DMD) -c -o- $(DFLAGS) -Df$(DOC)\std_utf.html $(STDDOC) std\utf.d

$(DOC)\std_variant.html : $(STDDOC) std\variant.d
	$(DMD) -c -o- $(DFLAGS) -Df$(DOC)\std_variant.html $(STDDOC) std\variant.d

$(DOC)\std_xml.html : $(STDDOC) std\xml.d
	$(DMD) -c -o- $(DFLAGS) -Df$(DOC)\std_xml.html $(STDDOC) std\xml.d

$(DOC)\std_encoding.html : $(STDDOC) std\encoding.d
	$(DMD) -c -o- $(DFLAGS) -Df$(DOC)\std_encoding.html $(STDDOC) std\encoding.d

$(DOC)\std_zip.html : $(STDDOC) std\zip.d
	$(DMD) -c -o- $(DFLAGS) -Df$(DOC)\std_zip.html $(STDDOC) std\zip.d

$(DOC)\std_zlib.html : $(STDDOC) std\zlib.d
	$(DMD) -c -o- $(DFLAGS) -Df$(DOC)\std_zlib.html $(STDDOC) std\zlib.d

$(DOC)\std_windows_charset.html : $(STDDOC) std\windows\charset.d
	$(DMD) -c -o- $(DFLAGS) -Df$(DOC)\std_windows_charset.html $(STDDOC) std\windows\charset.d

$(DOC)\std_windows_registry.html : $(STDDOC) std\windows\registry.d
	$(DMD) -c -o- $(DFLAGS) -Df$(DOC)\std_windows_registry.html $(STDDOC) std\windows\registry.d

$(DOC)\std_c_fenv.html : $(STDDOC) std\c\fenv.d
	$(DMD) -c -o- $(DFLAGS) -Df$(DOC)\std_c_fenv.html $(STDDOC) std\c\fenv.d

$(DOC)\std_c_locale.html : $(STDDOC) std\c\locale.d
	$(DMD) -c -o- $(DFLAGS) -Df$(DOC)\std_c_locale.html $(STDDOC) std\c\locale.d

$(DOC)\std_c_math.html : $(STDDOC) std\c\math.d
	$(DMD) -c -o- $(DFLAGS) -Df$(DOC)\std_c_math.html $(STDDOC) std\c\math.d

$(DOC)\std_c_process.html : $(STDDOC) std\c\process.d
	$(DMD) -c -o- $(DFLAGS) -Df$(DOC)\std_c_process.html $(STDDOC) std\c\process.d

$(DOC)\std_c_stdarg.html : $(STDDOC) std\c\stdarg.d
	$(DMD) -c -o- $(DFLAGS) -Df$(DOC)\std_c_stdarg.html $(STDDOC) std\c\stdarg.d

$(DOC)\std_c_stddef.html : $(STDDOC) std\c\stddef.d
	$(DMD) -c -o- $(DFLAGS) -Df$(DOC)\std_c_stddef.html $(STDDOC) std\c\stddef.d

$(DOC)\std_c_stdio.html : $(STDDOC) std\c\stdio.d
	$(DMD) -c -o- $(DFLAGS) -Df$(DOC)\std_c_stdio.html $(STDDOC) std\c\stdio.d

$(DOC)\std_c_stdlib.html : $(STDDOC) std\c\stdlib.d
	$(DMD) -c -o- $(DFLAGS) -Df$(DOC)\std_c_stdlib.html $(STDDOC) std\c\stdlib.d

$(DOC)\std_c_string.html : $(STDDOC) std\c\string.d
	$(DMD) -c -o- $(DFLAGS) -Df$(DOC)\std_c_string.html $(STDDOC) std\c\string.d

$(DOC)\std_c_time.html : $(STDDOC) std\c\time.d
	$(DMD) -c -o- $(DFLAGS) -Df$(DOC)\std_c_time.html $(STDDOC) std\c\time.d

$(DOC)\std_c_wcharh.html : $(STDDOC) std\c\wcharh.d
	$(DMD) -c -o- $(DFLAGS) -Df$(DOC)\std_c_wcharh.html $(STDDOC) std\c\wcharh.d

$(DOC)\std_net_isemail.html : $(STDDOC) std\net\isemail.d
	$(DMD) -c -o- $(DFLAGS) -Df$(DOC)\std_net_isemail.html $(STDDOC) std\net\isemail.d


######################################################

zip : win32.mak posix.mak $(STDDOC) $(SRC) \
	$(SRC_STD) $(SRC_STD_C) $(SRC_STD_WIN) \
	$(SRC_STD_C_WIN) $(SRC_STD_C_LINUX) $(SRC_STD_C_OSX) $(SRC_STD_C_FREEBSD) \
<<<<<<< HEAD
	$(SRC_ETC) $(SRC_ETC_C) $(SRC_ZLIB) $(SRC_SQLITE)
=======
	$(SRC_ETC) $(SRC_ETC_C) $(SRC_ZLIB) $(SRC_STD_NET)
>>>>>>> de572e9b
	del phobos.zip
	zip32 -u phobos win32.mak posix.mak $(STDDOC)
	zip32 -u phobos $(SRC)
	zip32 -u phobos $(SRC_STD)
	zip32 -u phobos $(SRC_STD_C)
	zip32 -u phobos $(SRC_STD_WIN)
	zip32 -u phobos $(SRC_STD_C_WIN)
	zip32 -u phobos $(SRC_STD_C_LINUX)
	zip32 -u phobos $(SRC_STD_C_OSX)
	zip32 -u phobos $(SRC_STD_C_FREEBSD)
	zip32 -u phobos $(SRC_STD_INTERNAL_MATH)
	zip32 -u phobos $(SRC_ETC) $(SRC_ETC_C)
	zip32 -u phobos $(SRC_ZLIB)
<<<<<<< HEAD
	zip32 -u phobos $(SRC_SQLITE)
=======
	zip32 -u phobos $(SRC_STD_NET)
>>>>>>> de572e9b

clean:
	cd etc\c\zlib
	make -f win32.mak clean
	cd ..\..\..
	del $(OBJS)
	del $(DOCS)
	del unittest1.obj unittest.obj unittest.map unittest.exe
	del phobos.lib
	del phobos.json

cleanhtml:
	del $(DOCS)

install:
	$(CP) phobos.lib $(DIR)\windows\lib
	$(CP) $(DRUNTIME)\lib\gcstub.obj $(DIR)\windows\lib
	$(CP) win32.mak posix.mak $(STDDOC) $(DIR)\src\phobos
	$(CP) $(SRC) $(DIR)\src\phobos
	$(CP) $(SRC_STD) $(DIR)\src\phobos\std
	$(CP) $(SRC_STD_NET) $(DIR)\src\phobos\std\net
	$(CP) $(SRC_STD_C) $(DIR)\src\phobos\std\c
	$(CP) $(SRC_STD_WIN) $(DIR)\src\phobos\std\windows
	$(CP) $(SRC_STD_C_WIN) $(DIR)\src\phobos\std\c\windows
	$(CP) $(SRC_STD_C_LINUX) $(DIR)\src\phobos\std\c\linux
	$(CP) $(SRC_STD_C_OSX) $(DIR)\src\phobos\std\c\osx
	$(CP) $(SRC_STD_C_FREEBSD) $(DIR)\src\phobos\std\c\freebsd
	$(CP) $(SRC_STD_INTERNAL_MATH) $(DIR)\src\phobos\std\internal\math
	#$(CP) $(SRC_ETC) $(DIR)\src\phobos\etc
	$(CP) $(SRC_ETC_C) $(DIR)\src\phobos\etc\c
	$(CP) $(SRC_ZLIB) $(DIR)\src\phobos\etc\c\zlib
	$(CP) $(SRC_SQLITE) $(DIR)\src\phobos\etc\c\sqlite3
	$(CP) $(DOCS) $(DIR)\html\d\phobos

svn:
	$(CP) win32.mak posix.mak $(STDDOC) $(SVN)\
	$(CP) $(SRC) $(SVN)\
	$(CP) $(SRC_STD) $(SVN)\std
	$(CP) $(SRC_STD_NET) $(SVN)\std\net
	$(CP) $(SRC_STD_C) $(SVN)\std\c
	$(CP) $(SRC_STD_WIN) $(SVN)\std\windows
	$(CP) $(SRC_STD_C_WIN) $(SVN)\std\c\windows
	$(CP) $(SRC_STD_C_LINUX) $(SVN)\std\c\linux
	$(CP) $(SRC_STD_C_OSX) $(SVN)\std\c\osx
	$(CP) $(SRC_STD_C_FREEBSD) $(SVN)\std\c\freebsd
	$(CP) $(SRC_STD_INTERNAL_MATH) $(SVN)\std\internal\math
	#$(CP) $(SRC_ETC) $(SVN)\etc
	$(CP) $(SRC_ETC_C) $(SVN)\etc\c
	$(CP) $(SRC_ZLIB) $(SVN)\etc\c\zlib
	$(CP) $(SRC_SQLITE) $(SVN)\etc\c\sqlite3

<|MERGE_RESOLUTION|>--- conflicted
+++ resolved
@@ -348,14 +348,9 @@
 
 unittest : $(SRCS) phobos.lib
 	$(DMD) $(UDFLAGS) -L/co -c -unittest -ofunittest1.obj $(SRCS_1)
-<<<<<<< HEAD
-	$(DMD) $(UDFLAGS) -L/co -unittest unittest.d $(SRCS_2) unittest1.obj \
-		etc\c\zlib\zlib.lib etc\c\sqlite3\sqlite3.lib $(DRUNTIMELIB)
-=======
 	$(DMD) $(UDFLAGS) -L/co -c -unittest -ofunittest2.obj $(SRCS_2)
 	$(DMD) $(UDFLAGS) -L/co -unittest unittest.d $(SRCS_3) unittest1.obj unittest2.obj \
-		etc\c\zlib\zlib.lib $(DRUNTIMELIB)
->>>>>>> de572e9b
+		etc\c\zlib\zlib.lib etc\c\sqlite3\sqlite3.lib $(DRUNTIMELIB)
 	unittest
 
 #unittest : unittest.exe
@@ -918,11 +913,7 @@
 zip : win32.mak posix.mak $(STDDOC) $(SRC) \
 	$(SRC_STD) $(SRC_STD_C) $(SRC_STD_WIN) \
 	$(SRC_STD_C_WIN) $(SRC_STD_C_LINUX) $(SRC_STD_C_OSX) $(SRC_STD_C_FREEBSD) \
-<<<<<<< HEAD
-	$(SRC_ETC) $(SRC_ETC_C) $(SRC_ZLIB) $(SRC_SQLITE)
-=======
-	$(SRC_ETC) $(SRC_ETC_C) $(SRC_ZLIB) $(SRC_STD_NET)
->>>>>>> de572e9b
+	$(SRC_ETC) $(SRC_ETC_C) $(SRC_ZLIB) $(SRC_STD_NET) $(SRC_SQLITE)
 	del phobos.zip
 	zip32 -u phobos win32.mak posix.mak $(STDDOC)
 	zip32 -u phobos $(SRC)
@@ -936,11 +927,8 @@
 	zip32 -u phobos $(SRC_STD_INTERNAL_MATH)
 	zip32 -u phobos $(SRC_ETC) $(SRC_ETC_C)
 	zip32 -u phobos $(SRC_ZLIB)
-<<<<<<< HEAD
+	zip32 -u phobos $(SRC_STD_NET)
 	zip32 -u phobos $(SRC_SQLITE)
-=======
-	zip32 -u phobos $(SRC_STD_NET)
->>>>>>> de572e9b
 
 clean:
 	cd etc\c\zlib
