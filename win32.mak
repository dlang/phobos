# Makefile to build D runtime library phobos.lib for Win32
# Prerequisites:
#	Digital Mars dmc, lib, and make that are unzipped from Digital Mars C:
#	    http://ftp.digitalmars.com/Digital_Mars_C++/Patch/dm850c.zip
#	and are in the \dm\bin directory.
# Targets:
#	make
#		Same as make unittest
#	make phobos.lib
#		Build phobos.lib
#	make clean
#		Delete unneeded files created by build process
#	make unittest
#		Build phobos.lib, build and run unit tests
#	make cov
#		Build for coverage tests, run coverage tests
#	make html
#		Build documentation
# Notes:
#	minit.obj requires Microsoft MASM386.EXE to build from minit.asm,
#	or just use the supplied minit.obj

## Copy command

CP=cp

## Directory where dmd has been installed

DIR=\dmd2

## Flags for dmc C compiler

CFLAGS=-mn -6 -r
#CFLAGS=-g -mn -6 -r

## Flags for dmd D compiler

DFLAGS=-O -release -nofloat -w -d -property
#DFLAGS=-unittest -g -d
#DFLAGS=-unittest -cov -g -d

## Flags for compiling unittests

UDFLAGS=-O -nofloat -w -d -property

## C compiler

CC=dmc

## D compiler

DMD=$(DIR)\bin\dmd
#DMD=..\dmd
DMD=dmd

## Location of the svn repository

SVN=\svnproj\phobos\phobos

## Location of where to write the html documentation files

DOCSRC = .
STDDOC = $(DOCSRC)/std.ddoc

DOC=..\..\html\d\phobos
#DOC=..\doc\phobos

## Location of druntime tree

DRUNTIME=..\druntime
DRUNTIMELIB=$(DRUNTIME)\lib\druntime.lib

.c.obj:
	$(CC) -c $(CFLAGS) $*

.cpp.obj:
	$(CC) -c $(CFLAGS) $*

.d.obj:
	$(DMD) -c $(DFLAGS) $*

.asm.obj:
	$(CC) -c $*

targets : phobos.lib

test : test.exe

test.obj : test.d
	$(DMD) -c test -g -unittest

test.exe : test.obj phobos.lib
	$(DMD) test.obj -g -L/map

OBJS= Czlib.obj Dzlib.obj Ccurl.obj \
	oldsyserror.obj \
	c_stdio.obj

#	ti_bit.obj ti_Abit.obj

# The separation is a workaround for bug 4904 (optlink bug 3372).
# SRCS_1 is the heavyweight modules which are most likely to trigger the bug.
# Do not add any more modules to SRCS_1.
SRCS_11 = std\stdio.d std\stdiobase.d \
	std\string.d std\format.d \
	std\algorithm.d std\file.d

SRCS_12 = std\array.d std\functional.d std\range.d \
	std\path.d std\outbuffer.d std\utf.d

SRCS_2 = std\csv.d std\math.d std\complex.d std\numeric.d std\bigint.d \
    std\dateparse.d std\date.d std\datetime.d \
    std\metastrings.d std\bitmanip.d std\typecons.d \
    std\uni.d std\base64.d std\md5.d std\ctype.d std\ascii.d \
    std\demangle.d std\uri.d std\mmfile.d std\getopt.d \
    std\signals.d std\typetuple.d std\traits.d std\bind.d \
    std\encoding.d std\xml.d \
    std\random.d std\regexp.d \
    std\contracts.d std\exception.d \
    std\compiler.d std\cpuid.d \
    std\process.d std\internal\processinit.d \
<<<<<<< HEAD
    std\system.d std\concurrency.d \
    std\crypt\md5.d std\crypt\sha1.d std\internal\crypt\sha1_SSSE3.d
=======
    std\internal\uni.d std\internal\uni_tab.d \
    std\system.d std\concurrency.d
>>>>>>> 5a21673e

SRCS_3 = std\variant.d \
	std\stream.d std\socket.d std\socketstream.d \
	std\perf.d std\container.d std\conv.d \
	std\zip.d std\cstream.d std\loader.d \
	std\__fileinit.d \
	std\datebase.d \
	std\regex.d \
	std\stdarg.d \
	std\stdint.d \
	std\json.d \
	std\parallelism.d \
	std\gregorian.d \
    std\mathspecial.d \
	std\internal\math\biguintcore.d \
	std\internal\math\biguintnoasm.d std\internal\math\biguintx86.d \
    std\internal\math\gammafunction.d std\internal\math\errorfunction.d \
	std\internal\windows\advapi32.d \
	crc32.d \
	std\c\process.d \
	std\c\stdarg.d \
	std\c\stddef.d \
	std\c\stdlib.d \
	std\c\string.d \
	std\c\time.d \
	std\c\math.d \
	std\c\windows\com.d \
	std\c\windows\stat.d \
	std\c\windows\windows.d \
	std\c\windows\winsock.d \
	std\windows\charset.d \
	std\windows\iunknown.d \
	std\windows\registry.d \
	std\windows\syserror.d

# The separation is a workaround for bug 4904 (optlink bug 3372).
# See: http://lists.puremagic.com/pipermail/phobos/2010-September/002741.html
SRCS = $(SRCS_11) $(SRCS_12) $(SRCS_2) $(SRCS_3)


DOCS=	$(DOC)\object.html \
	$(DOC)\core_atomic.html \
	$(DOC)\core_bitop.html \
	$(DOC)\core_cpuid.html \
	$(DOC)\core_exception.html \
	$(DOC)\core_memory.html \
	$(DOC)\core_runtime.html \
	$(DOC)\core_time.html \
	$(DOC)\core_thread.html \
	$(DOC)\core_vararg.html \
	$(DOC)\core_sync_barrier.html \
	$(DOC)\core_sync_condition.html \
	$(DOC)\core_sync_config.html \
	$(DOC)\core_sync_exception.html \
	$(DOC)\core_sync_mutex.html \
	$(DOC)\core_sync_rwmutex.html \
	$(DOC)\core_sync_semaphore.html \
	$(DOC)\std_algorithm.html \
	$(DOC)\std_array.html \
	$(DOC)\std_ascii.html \
	$(DOC)\std_base64.html \
	$(DOC)\std_bigint.html \
	$(DOC)\std_bind.html \
	$(DOC)\std_bitmanip.html \
	$(DOC)\std_concurrency.html \
	$(DOC)\std_compiler.html \
	$(DOC)\std_complex.html \
	$(DOC)\std_contracts.html \
	$(DOC)\std_container.html \
	$(DOC)\std_conv.html \
	$(DOC)\std_cpuid.html \
	$(DOC)\std_cstream.html \
	$(DOC)\std_ctype.html \
	$(DOC)\std_csv.html \
	$(DOC)\std_date.html \
	$(DOC)\std_datetime.html \
	$(DOC)\std_demangle.html \
	$(DOC)\std_encoding.html \
	$(DOC)\std_exception.html \
	$(DOC)\std_file.html \
	$(DOC)\std_format.html \
	$(DOC)\std_functional.html \
	$(DOC)\std_gc.html \
	$(DOC)\std_getopt.html \
	$(DOC)\std_gregorian.html \
	$(DOC)\std_json.html \
	$(DOC)\std_math.html \
	$(DOC)\std_mathspecial.html \
	$(DOC)\std_md5.html \
	$(DOC)\std_metastrings.html \
	$(DOC)\std_mmfile.html \
	$(DOC)\std_numeric.html \
	$(DOC)\std_outbuffer.html \
	$(DOC)\std_parallelism.html \
	$(DOC)\std_path.html \
	$(DOC)\std_perf.html \
	$(DOC)\std_process.html \
	$(DOC)\std_random.html \
	$(DOC)\std_range.html \
	$(DOC)\std_regex.html \
	$(DOC)\std_regexp.html \
	$(DOC)\std_signals.html \
	$(DOC)\std_socket.html \
	$(DOC)\std_socketstream.html \
	$(DOC)\std_stdint.html \
	$(DOC)\std_stdio.html \
	$(DOC)\std_stream.html \
	$(DOC)\std_string.html \
	$(DOC)\std_system.html \
	$(DOC)\std_thread.html \
	$(DOC)\std_traits.html \
	$(DOC)\std_typecons.html \
	$(DOC)\std_typetuple.html \
	$(DOC)\std_uni.html \
	$(DOC)\std_uri.html \
	$(DOC)\std_utf.html \
	$(DOC)\std_variant.html \
	$(DOC)\std_xml.html \
	$(DOC)\std_zip.html \
	$(DOC)\std_zlib.html \
	$(DOC)\std_windows_charset.html \
	$(DOC)\std_windows_registry.html \
	$(DOC)\std_c_fenv.html \
	$(DOC)\std_c_locale.html \
	$(DOC)\std_c_math.html \
	$(DOC)\std_c_process.html \
	$(DOC)\std_c_stdarg.html \
	$(DOC)\std_c_stddef.html \
	$(DOC)\std_c_stdio.html \
	$(DOC)\std_c_stdlib.html \
	$(DOC)\std_c_string.html \
	$(DOC)\std_c_time.html \
	$(DOC)\std_c_wcharh.html \
	$(DOC)\std_net_isemail.html \
	$(DOC)\etc_c_curl.html \
	$(DOC)\etc_c_sqlite3.html \
	$(DOC)\etc_c_zlib.html \
	$(DOC)\phobos.html

SRC=	unittest.d crc32.d index.d

SRC_STD= std\zlib.d std\zip.d std\stdint.d std\container.d std\conv.d std\utf.d std\uri.d \
	std\math.d std\string.d std\path.d std\date.d std\datetime.d \
	std\ctype.d std\csv.d std\file.d std\compiler.d std\system.d \
	std\outbuffer.d std\md5.d std\base64.d \
	std\dateparse.d std\mmfile.d \
	std\syserror.d \
	std\regexp.d std\random.d std\stream.d std\process.d \
	std\socket.d std\socketstream.d std\loader.d std\stdarg.d std\format.d \
	std\stdio.d std\perf.d std\uni.d \
	std\cstream.d std\demangle.d \
	std\signals.d std\cpuid.d std\typetuple.d std\traits.d std\bind.d \
	std\metastrings.d std\contracts.d std\getopt.d \
	std\variant.d std\numeric.d std\bitmanip.d std\complex.d std\mathspecial.d \
	std\functional.d std\algorithm.d std\array.d std\typecons.d \
	std\json.d std\xml.d std\encoding.d std\bigint.d std\concurrency.d \
	std\range.d std\stdiobase.d std\parallelism.d \
	std\regex.d std\datebase.d \
	std\__fileinit.d std\gregorian.d std\exception.d std\ascii.d

SRC_STD_NET= std\net\isemail.d

SRC_STD_C= std\c\process.d std\c\stdlib.d std\c\time.d std\c\stdio.d \
	std\c\math.d std\c\stdarg.d std\c\stddef.d std\c\fenv.d std\c\string.d \
	std\c\locale.d std\c\wcharh.d

SRC_STD_WIN= std\windows\registry.d \
	std\windows\iunknown.d std\windows\syserror.d std\windows\charset.d

SRC_STD_C_WIN= std\c\windows\windows.d std\c\windows\com.d \
	std\c\windows\winsock.d std\c\windows\stat.d

SRC_STD_C_LINUX= std\c\linux\linux.d \
	std\c\linux\socket.d std\c\linux\pthread.d std\c\linux\termios.d \
	std\c\linux\tipc.d

SRC_STD_C_OSX= std\c\osx\socket.d

SRC_STD_C_FREEBSD= std\c\freebsd\socket.d

SRC_STD_INTERNAL= std\internal\processinit.d std\internal\uni.d std\internal\uni_tab.d

SRC_STD_INTERNAL_MATH= std\internal\math\biguintcore.d \
	std\internal\math\biguintnoasm.d std\internal\math\biguintx86.d \
    std\internal\math\gammafunction.d std\internal\math\errorfunction.d

SRC_STD_INTERNAL_WINDOWS= std\internal\windows\advapi32.d

SRC_ETC=

SRC_ETC_C= etc\c\zlib.d etc\c\curl.d etc\c\sqlite3.d

SRC_ZLIB= \
	etc\c\zlib\crc32.h \
	etc\c\zlib\deflate.h \
	etc\c\zlib\gzguts.h \
	etc\c\zlib\inffixed.h \
	etc\c\zlib\inffast.h \
	etc\c\zlib\inftrees.h \
	etc\c\zlib\inflate.h \
	etc\c\zlib\trees.h \
	etc\c\zlib\zconf.h \
	etc\c\zlib\zlib.h \
	etc\c\zlib\zutil.h \
	etc\c\zlib\adler32.c \
	etc\c\zlib\compress.c \
	etc\c\zlib\crc32.c \
	etc\c\zlib\deflate.c \
	etc\c\zlib\example.c \
	etc\c\zlib\gzclose.c \
	etc\c\zlib\gzlib.c \
	etc\c\zlib\gzread.c \
	etc\c\zlib\gzwrite.c \
	etc\c\zlib\infback.c \
	etc\c\zlib\inffast.c \
	etc\c\zlib\inflate.c \
	etc\c\zlib\inftrees.c \
	etc\c\zlib\minigzip.c \
	etc\c\zlib\trees.c \
	etc\c\zlib\uncompr.c \
	etc\c\zlib\zutil.c \
	etc\c\zlib\algorithm.txt \
	etc\c\zlib\zlib.3 \
	etc\c\zlib\ChangeLog \
	etc\c\zlib\README \
	etc\c\zlib\win32.mak \
	etc\c\zlib\linux.mak \
	etc\c\zlib\osx.mak

phobos.lib : $(OBJS) $(SRCS) \
	etc\c\zlib\zlib.lib $(DRUNTIMELIB) win32.mak
	$(DMD) -lib -ofphobos.lib -Xfphobos.json $(DFLAGS) $(SRCS) $(OBJS) \
		etc\c\zlib\zlib.lib $(DRUNTIMELIB)

unittest : $(SRCS) phobos.lib
	$(DMD) $(UDFLAGS) -L/co -c -unittest -ofunittest11.obj $(SRCS_11)
	$(DMD) $(UDFLAGS) -L/co -c -unittest -ofunittest12.obj $(SRCS_12)
	$(DMD) $(UDFLAGS) -L/co -c -unittest -ofunittest2.obj $(SRCS_2)
	$(DMD) $(UDFLAGS) -L/co -unittest unittest.d $(SRCS_3) unittest11.obj unittest12.obj unittest2.obj \
		etc\c\zlib\zlib.lib $(DRUNTIMELIB)
	unittest

#unittest : unittest.exe
#	unittest
#
#unittest.exe : unittest.d phobos.lib
#	$(DMD) unittest -g
#	dmc unittest.obj -g

cov : $(SRCS) phobos.lib
	$(DMD) -cov -unittest -ofcov.exe unittest.d $(SRCS) phobos.lib
	cov

html : $(DOCS)

######################################################

etc\c\zlib\zlib.lib:
	cd etc\c\zlib
	make -f win32.mak zlib.lib
	cd ..\..\..

### std

algorithm.obj : std\algorithm.d
	$(DMD) -c $(DFLAGS) std\algorithm.d

array.obj : std\array.d
	$(DMD) -c $(DFLAGS) std\array.d

ascii.obj : std\ascii.d
	$(DMD) -c $(DFLAGS) std\ascii.d

base64.obj : std\base64.d
	$(DMD) -c $(DFLAGS) -inline std\base64.d

bind.obj : std\bind.d
	$(DMD) -c $(DFLAGS) -inline std\bind.d

bitmanip.obj : std\bitmanip.d
	$(DMD) -c $(DFLAGS) std\bitmanip.d

concurrency.obj : std\concurrency.d
	$(DMD) -c $(DFLAGS) std\concurrency.d

compiler.obj : std\compiler.d
	$(DMD) -c $(DFLAGS) std\compiler.d

complex.obj : std\complex.d
	$(DMD) -c $(DFLAGS) std\complex.d

contracts.obj : std\contracts.d
	$(DMD) -c $(DFLAGS) std\contracts.d

container.obj : std\container.d
	$(DMD) -c $(DFLAGS) std\container.d

conv.obj : std\conv.d
	$(DMD) -c $(DFLAGS) std\conv.d

cpuid.obj : std\cpuid.d
	$(DMD) -c $(DFLAGS) std\cpuid.d -ofcpuid.obj

cstream.obj : std\cstream.d
	$(DMD) -c $(DFLAGS) std\cstream.d

ctype.obj : std\ctype.d
	$(DMD) -c $(DFLAGS) std\ctype.d

csv.obj : std\csv.d
	$(DMD) -c $(DFLAGS) std\csv.d

date.obj : std\dateparse.d std\date.d
	$(DMD) -c $(DFLAGS) std\date.d

dateparse.obj : std\dateparse.d std\date.d
	$(DMD) -c $(DFLAGS) std\dateparse.d

datetime.obj : std\datetime.d
	$(DMD) -c $(DFLAGS) std\datetime.d

demangle.obj : std\demangle.d
	$(DMD) -c $(DFLAGS) std\demangle.d

exception.obj : std\exception.d
	$(DMD) -c $(DFLAGS) std\exception.d

file.obj : std\file.d
	$(DMD) -c $(DFLAGS) std\file.d

__fileinit.obj : std\__fileinit.d
	$(DMD) -c $(DFLAGS) std\__fileinit.d

format.obj : std\format.d
	$(DMD) -c $(DFLAGS) std\format.d

functional.obj : std\functional.d
	$(DMD) -c $(DFLAGS) std\functional.d

getopt.obj : std\getopt.d
	$(DMD) -c $(DFLAGS) std\getopt.d

json.obj : std\json.d
	$(DMD) -c $(DFLAGS) std\json.d

loader.obj : std\loader.d
	$(DMD) -c $(DFLAGS) std\loader.d

math.obj : std\math.d
	$(DMD) -c $(DFLAGS) std\math.d

mathspecial.obj : std\mathspecial.d
	$(DMD) -c $(DFLAGS) std\mathspecial.d

md5.obj : std\md5.d
	$(DMD) -c $(DFLAGS) -inline std\md5.d

metastrings.obj : std\metastrings.d
	$(DMD) -c $(DFLAGS) -inline std\metastrings.d

mmfile.obj : std\mmfile.d
	$(DMD) -c $(DFLAGS) std\mmfile.d

numeric.obj : std\numeric.d
	$(DMD) -c $(DFLAGS) std\numeric.d

outbuffer.obj : std\outbuffer.d
	$(DMD) -c $(DFLAGS) std\outbuffer.d

parallelism.obj : std\parallelism.d
	$(DMD) -c $(DFLAGS) std\parallelism.d

path.obj : std\path.d
	$(DMD) -c $(DFLAGS) std\path.d

perf.obj : std\perf.d
	$(DMD) -c $(DFLAGS) std\perf.d

process.obj : std\process.d
	$(DMD) -c $(DFLAGS) std\process.d

processinit.obj : std\internal\processinit.d
	$(DMD) -c $(DFLAGS) std\internal\processinit.d

random.obj : std\random.d
	$(DMD) -c $(DFLAGS) std\random.d

regexp.obj : std\regexp.d
	$(DMD) -c $(DFLAGS) std\regexp.d

signals.obj : std\signals.d
	$(DMD) -c $(DFLAGS) std\signals.d -ofsignals.obj

socket.obj : std\socket.d
	$(DMD) -c $(DFLAGS) std\socket.d -ofsocket.obj

socketstream.obj : std\socketstream.d
	$(DMD) -c $(DFLAGS) std\socketstream.d -ofsocketstream.obj

stdio.obj : std\stdio.d
	$(DMD) -c $(DFLAGS) std\stdio.d

stream.obj : std\stream.d
	$(DMD) -c $(DFLAGS) -d std\stream.d

string.obj : std\string.d
	$(DMD) -c $(DFLAGS) std\string.d

oldsyserror.obj : std\syserror.d
	$(DMD) -c $(DFLAGS) std\syserror.d -ofoldsyserror.obj

system.obj : std\system.d
	$(DMD) -c $(DFLAGS) std\system.d

traits.obj : std\traits.d
	$(DMD) -c $(DFLAGS) std\traits.d -oftraits.obj

typecons.obj : std\typecons.d
	$(DMD) -c $(DFLAGS) std\typecons.d -oftypecons.obj

typetuple.obj : std\typetuple.d
	$(DMD) -c $(DFLAGS) std\typetuple.d -oftypetuple.obj

uni.obj : std\uni.d
	$(DMD) -c $(DFLAGS) std\uni.d

uri.obj : std\uri.d
	$(DMD) -c $(DFLAGS) std\uri.d

utf.obj : std\utf.d
	$(DMD) -c $(DFLAGS) std\utf.d

variant.obj : std\variant.d
	$(DMD) -c $(DFLAGS) std\variant.d

xml.obj : std\xml.d
	$(DMD) -c $(DFLAGS) std\xml.d

encoding.obj : std\encoding.d
	$(DMD) -c $(DFLAGS) std\encoding.d

Dzlib.obj : std\zlib.d
	$(DMD) -c $(DFLAGS) std\zlib.d -ofDzlib.obj

zip.obj : std\zip.d
	$(DMD) -c $(DFLAGS) std\zip.d

bigint.obj : std\bigint.d
	$(DMD) -c $(DFLAGS) std\bigint.d

biguintcore.obj : std\internal\math\biguintcore.d
	$(DMD) -c $(DFLAGS) std\internal\math\biguintcore.d

biguintnoasm.obj : std\internal\math\biguintnoasm.d
	$(DMD) -c $(DFLAGS) std\internal\math\biguintnoasm.d

biguintx86.obj : std\internal\math\biguintx86.d
	$(DMD) -c $(DFLAGS) std\internal\math\biguintx86.d

gammafunction.obj : std\internal\math\gammafunction.d
	$(DMD) -c $(DFLAGS) std\internal\math\gammafunction.d

errorfunction.obj : std\internal\math\errorfunction.d
	$(DMD) -c $(DFLAGS) std\internal\math\errorfunction.d

### std\net

isemail.obj : std\net\isemail.d
	$(DMD) -c $(DFLAGS) std\net\isemail.d

### std\windows

charset.obj : std\windows\charset.d
	$(DMD) -c $(DFLAGS) std\windows\charset.d

iunknown.obj : std\windows\iunknown.d
	$(DMD) -c $(DFLAGS) std\windows\iunknown.d

registry.obj : std\windows\registry.d
	$(DMD) -c $(DFLAGS) std\windows\registry.d

syserror.obj : std\windows\syserror.d
	$(DMD) -c $(DFLAGS) std\windows\syserror.d

### std\c

stdarg.obj : std\c\stdarg.d
	$(DMD) -c $(DFLAGS) std\c\stdarg.d

c_stdio.obj : std\c\stdio.d
	$(DMD) -c $(DFLAGS) std\c\stdio.d -ofc_stdio.obj

### etc

### etc\c

Czlib.obj : etc\c\zlib.d
	$(DMD) -c $(DFLAGS) etc\c\zlib.d -ofCzlib.obj

Ccurl.obj : etc\c\curl.d
	$(DMD) -c $(DFLAGS) etc\c\curl.d -ofCcurl.obj

### std\c\windows

com.obj : std\c\windows\com.d
	$(DMD) -c $(DFLAGS) std\c\windows\com.d

stat.obj : std\c\windows\stat.d
	$(DMD) -c $(DFLAGS) std\c\windows\stat.d

winsock.obj : std\c\windows\winsock.d
	$(DMD) -c $(DFLAGS) std\c\windows\winsock.d

windows.obj : std\c\windows\windows.d
	$(DMD) -c $(DFLAGS) std\c\windows\windows.d

################## DOCS ####################################

DDOCFLAGS=$(DFLAGS) -version=StdDdoc

$(DOC)\object.html : $(STDDOC) $(DRUNTIME)\src\object_.d
	$(DMD) -c -o- $(DDOCFLAGS) -Df$(DOC)\object.html $(STDDOC) $(DRUNTIME)\src\object_.d -I$(DRUNTIME)\src\

$(DOC)\phobos.html : $(STDDOC) index.d
	$(DMD) -c -o- $(DDOCFLAGS) -Df$(DOC)\phobos.html $(STDDOC) index.d

$(DOC)\core_atomic.html : $(STDDOC) $(DRUNTIME)\src\core\atomic.d
	$(DMD) -c -o- $(DDOCFLAGS) -Df$(DOC)\core_atomic.html $(STDDOC) $(DRUNTIME)\src\core\atomic.d -I$(DRUNTIME)\src\

$(DOC)\core_bitop.html : $(STDDOC) $(DRUNTIME)\src\core\bitop.d
	$(DMD) -c -o- $(DDOCFLAGS) -Df$(DOC)\core_bitop.html $(STDDOC) $(DRUNTIME)\src\core\bitop.d -I$(DRUNTIME)\src\

$(DOC)\core_cpuid.html : $(STDDOC) $(DRUNTIME)\src\core\cpuid.d
	$(DMD) -c -o- $(DDOCFLAGS) -Df$(DOC)\core_cpuid.html $(STDDOC) $(DRUNTIME)\src\core\cpuid.d -I$(DRUNTIME)\src\

$(DOC)\core_exception.html : $(STDDOC) $(DRUNTIME)\src\core\exception.d
	$(DMD) -c -o- $(DDOCFLAGS) -Df$(DOC)\core_exception.html $(STDDOC) $(DRUNTIME)\src\core\exception.d -I$(DRUNTIME)\src\

$(DOC)\core_memory.html : $(STDDOC) $(DRUNTIME)\src\core\memory.d
	$(DMD) -c -o- $(DDOCFLAGS) -Df$(DOC)\core_memory.html $(STDDOC) $(DRUNTIME)\src\core\memory.d -I$(DRUNTIME)\src\

$(DOC)\core_runtime.html : $(STDDOC) $(DRUNTIME)\src\core\runtime.d
	$(DMD) -c -o- $(DDOCFLAGS) -Df$(DOC)\core_runtime.html $(STDDOC) $(DRUNTIME)\src\core\runtime.d -I$(DRUNTIME)\src\

$(DOC)\core_time.html : $(STDDOC) $(DRUNTIME)\src\core\time.d
	$(DMD) -c -o- $(DDOCFLAGS) -Df$(DOC)\core_time.html $(STDDOC) $(DRUNTIME)\src\core\time.d -I$(DRUNTIME)\src\

$(DOC)\core_thread.html : $(STDDOC) $(DRUNTIME)\src\core\thread.d
	$(DMD) -c -o- $(DDOCFLAGS) -Df$(DOC)\core_thread.html $(STDDOC) $(DRUNTIME)\src\core\thread.d -I$(DRUNTIME)\src\

$(DOC)\core_vararg.html : $(STDDOC) $(DRUNTIME)\src\core\vararg.d
	$(DMD) -c -o- $(DDOCFLAGS) -Df$(DOC)\core_vararg.html $(STDDOC) $(DRUNTIME)\src\core\vararg.d -I$(DRUNTIME)\src\

$(DOC)\core_sync_barrier.html : $(STDDOC) $(DRUNTIME)\src\core\sync\barrier.d
	$(DMD) -c -o- $(DDOCFLAGS) -Df$(DOC)\core_sync_barrier.html $(STDDOC) $(DRUNTIME)\src\core\sync\barrier.d -I$(DRUNTIME)\src\

$(DOC)\core_sync_condition.html : $(STDDOC) $(DRUNTIME)\src\core\sync\condition.d
	$(DMD) -c -o- $(DDOCFLAGS) -Df$(DOC)\core_sync_condition.html $(STDDOC) $(DRUNTIME)\src\core\sync\condition.d -I$(DRUNTIME)\src\

$(DOC)\core_sync_config.html : $(STDDOC) $(DRUNTIME)\src\core\sync\config.d
	$(DMD) -c -o- $(DDOCFLAGS) -Df$(DOC)\core_sync_config.html $(STDDOC) $(DRUNTIME)\src\core\sync\config.d -I$(DRUNTIME)\src\

$(DOC)\core_sync_exception.html : $(STDDOC) $(DRUNTIME)\src\core\sync\exception.d
	$(DMD) -c -o- $(DDOCFLAGS) -Df$(DOC)\core_sync_exception.html $(STDDOC) $(DRUNTIME)\src\core\sync\exception.d -I$(DRUNTIME)\src\

$(DOC)\core_sync_mutex.html : $(STDDOC) $(DRUNTIME)\src\core\sync\mutex.d
	$(DMD) -c -o- $(DDOCFLAGS) -Df$(DOC)\core_sync_mutex.html $(STDDOC) $(DRUNTIME)\src\core\sync\mutex.d -I$(DRUNTIME)\src\

$(DOC)\core_sync_rwmutex.html : $(STDDOC) $(DRUNTIME)\src\core\sync\rwmutex.d
	$(DMD) -c -o- $(DDOCFLAGS) -Df$(DOC)\core_sync_rwmutex.html $(STDDOC) $(DRUNTIME)\src\core\sync\rwmutex.d -I$(DRUNTIME)\src\

$(DOC)\core_sync_semaphore.html : $(STDDOC) $(DRUNTIME)\src\core\sync\semaphore.d
	$(DMD) -c -o- $(DDOCFLAGS) -Df$(DOC)\core_sync_semaphore.html $(STDDOC) $(DRUNTIME)\src\core\sync\semaphore.d -I$(DRUNTIME)\src\

$(DOC)\std_algorithm.html : $(STDDOC) std\algorithm.d
	$(DMD) -c -o- $(DDOCFLAGS) -Df$(DOC)\std_algorithm.html $(STDDOC) std\algorithm.d

$(DOC)\std_array.html : $(STDDOC) std\array.d
	$(DMD) -c -o- $(DDOCFLAGS) -Df$(DOC)\std_array.html $(STDDOC) std\array.d

$(DOC)\std_ascii.html : $(STDDOC) std\ascii.d
	$(DMD) -c -o- $(DDOCFLAGS) -Df$(DOC)\std_ascii.html $(STDDOC) std\ascii.d

$(DOC)\std_base64.html : $(STDDOC) std\base64.d
	$(DMD) -c -o- $(DDOCFLAGS) -Df$(DOC)\std_base64.html $(STDDOC) std\base64.d

$(DOC)\std_bigint.html : $(STDDOC) std\bigint.d
	$(DMD) -c -o- $(DDOCFLAGS) -Df$(DOC)\std_bigint.html $(STDDOC) std\bigint.d

$(DOC)\std_bind.html : $(STDDOC) std\bind.d
	$(DMD) -c -o- $(DDOCFLAGS) -Df$(DOC)\std_bind.html $(STDDOC) std\bind.d

$(DOC)\std_bitmanip.html : $(STDDOC) std\bitmanip.d
	$(DMD) -c -o- $(DDOCFLAGS) -Df$(DOC)\std_bitmanip.html $(STDDOC) std\bitmanip.d

$(DOC)\std_concurrency.html : $(STDDOC) std\concurrency.d
	$(DMD) -c -o- $(DDOCFLAGS) -Df$(DOC)\std_concurrency.html $(STDDOC) std\concurrency.d

$(DOC)\std_compiler.html : $(STDDOC) std\compiler.d
	$(DMD) -c -o- $(DDOCFLAGS) -Df$(DOC)\std_compiler.html $(STDDOC) std\compiler.d

$(DOC)\std_complex.html : $(STDDOC) std\complex.d
	$(DMD) -c -o- $(DDOCFLAGS) -Df$(DOC)\std_complex.html $(STDDOC) std\complex.d

$(DOC)\std_contracts.html : $(STDDOC) std\contracts.d
	$(DMD) -c -o- $(DDOCFLAGS) -Df$(DOC)\std_contracts.html $(STDDOC) std\contracts.d

$(DOC)\std_conv.html : $(STDDOC) std\conv.d
	$(DMD) -c -o- $(DDOCFLAGS) -Df$(DOC)\std_conv.html $(STDDOC) std\conv.d

$(DOC)\std_container.html : $(STDDOC) std\container.d
	$(DMD) -c -o- $(DDOCFLAGS) -Df$(DOC)\std_container.html $(STDDOC) std\container.d

$(DOC)\std_cpuid.html : $(STDDOC) std\cpuid.d
	$(DMD) -c -o- $(DDOCFLAGS) -Df$(DOC)\std_cpuid.html $(STDDOC) std\cpuid.d

$(DOC)\std_cstream.html : $(STDDOC) std\cstream.d
	$(DMD) -c -o- $(DDOCFLAGS) -Df$(DOC)\std_cstream.html $(STDDOC) std\cstream.d

$(DOC)\std_ctype.html : $(STDDOC) std\ctype.d
	$(DMD) -c -o- $(DDOCFLAGS) -Df$(DOC)\std_ctype.html $(STDDOC) std\ctype.d

$(DOC)\std_csv.html : $(STDDOC) std\csv.d
	$(DMD) -c -o- $(DFLAGS) -Df$(DOC)\std_csv.html $(STDDOC) std\csv.d

$(DOC)\std_date.html : $(STDDOC) std\date.d
	$(DMD) -c -o- $(DDOCFLAGS) -Df$(DOC)\std_date.html $(STDDOC) std\date.d

$(DOC)\std_datetime.html : $(STDDOC) std\datetime.d
	$(DMD) -c -o- $(DDOCFLAGS) -Df$(DOC)\std_datetime.html $(STDDOC) std\datetime.d

$(DOC)\std_demangle.html : $(STDDOC) std\demangle.d
	$(DMD) -c -o- $(DDOCFLAGS) -Df$(DOC)\std_demangle.html $(STDDOC) std\demangle.d

$(DOC)\std_exception.html : $(STDDOC) std\exception.d
	$(DMD) -c -o- $(DDOCFLAGS) -Df$(DOC)\std_exception.html $(STDDOC) std\exception.d

$(DOC)\std_file.html : $(STDDOC) std\file.d
	$(DMD) -c -o- $(DDOCFLAGS) -Df$(DOC)\std_file.html $(STDDOC) std\file.d

$(DOC)\std_format.html : $(STDDOC) std\format.d
	$(DMD) -c -o- $(DDOCFLAGS) -Df$(DOC)\std_format.html $(STDDOC) std\format.d

$(DOC)\std_functional.html : $(STDDOC) std\functional.d
	$(DMD) -c -o- $(DDOCFLAGS) -Df$(DOC)\std_functional.html $(STDDOC) std\functional.d

$(DOC)\std_gc.html : $(STDDOC) $(DRUNTIME)\src\core\memory.d
	$(DMD) -c -o- $(DDOCFLAGS) -Df$(DOC)\std_gc.html $(STDDOC) $(DRUNTIME)\src\core\memory.d

$(DOC)\std_getopt.html : $(STDDOC) std\getopt.d
	$(DMD) -c -o- $(DDOCFLAGS) -Df$(DOC)\std_getopt.html $(STDDOC) std\getopt.d

$(DOC)\std_gregorian.html : $(STDDOC) std\gregorian.d
	$(DMD) -c -o- $(DDOCFLAGS) -Df$(DOC)\std_gregorian.html $(STDDOC) std\gregorian.d

$(DOC)\std_json.html : $(STDDOC) std\json.d
	$(DMD) -c -o- $(DDOCFLAGS) -Df$(DOC)\std_json.html $(STDDOC) std\json.d

$(DOC)\std_math.html : $(STDDOC) std\math.d
	$(DMD) -c -o- $(DDOCFLAGS) -Df$(DOC)\std_math.html $(STDDOC) std\math.d

$(DOC)\std_mathspecial.html : $(STDDOC) std\mathspecial.d
	$(DMD) -c -o- $(DDOCFLAGS) -Df$(DOC)\std_mathspecial.html $(STDDOC) std\mathspecial.d

$(DOC)\std_md5.html : $(STDDOC) std\md5.d
	$(DMD) -c -o- $(DDOCFLAGS) -Df$(DOC)\std_md5.html $(STDDOC) std\md5.d

$(DOC)\std_metastrings.html : $(STDDOC) std\metastrings.d
	$(DMD) -c -o- $(DDOCFLAGS) -Df$(DOC)\std_metastrings.html $(STDDOC) std\metastrings.d

$(DOC)\std_mmfile.html : $(STDDOC) std\mmfile.d
	$(DMD) -c -o- $(DDOCFLAGS) -Df$(DOC)\std_mmfile.html $(STDDOC) std\mmfile.d

$(DOC)\std_numeric.html : $(STDDOC) std\numeric.d
	$(DMD) -c -o- $(DDOCFLAGS) -Df$(DOC)\std_numeric.html $(STDDOC) std\numeric.d

$(DOC)\std_outbuffer.html : $(STDDOC) std\outbuffer.d
	$(DMD) -c -o- $(DDOCFLAGS) -Df$(DOC)\std_outbuffer.html $(STDDOC) std\outbuffer.d

$(DOC)\std_parallelism.html : $(STDDOC) std\parallelism.d
	$(DMD) -c -o- $(DDOCFLAGS) -Df$(DOC)\std_parallelism.html $(STDDOC) std\parallelism.d

$(DOC)\std_path.html : $(STDDOC) std\path.d
	$(DMD) -c -o- $(DDOCFLAGS) -Df$(DOC)\std_path.html $(STDDOC) std\path.d

$(DOC)\std_perf.html : $(STDDOC) std\perf.d
	$(DMD) -c -o- $(DDOCFLAGS) -Df$(DOC)\std_perf.html $(STDDOC) std\perf.d

$(DOC)\std_process.html : $(STDDOC) std\process.d
	$(DMD) -c -o- $(DDOCFLAGS) -Df$(DOC)\std_process.html $(STDDOC) std\process.d

$(DOC)\std_random.html : $(STDDOC) std\random.d
	$(DMD) -c -o- $(DDOCFLAGS) -Df$(DOC)\std_random.html $(STDDOC) std\random.d

$(DOC)\std_range.html : $(STDDOC) std\range.d
	$(DMD) -c -o- $(DDOCFLAGS) -Df$(DOC)\std_range.html $(STDDOC) std\range.d

$(DOC)\std_regex.html : $(STDDOC) std\regex.d
	$(DMD) -c -o- $(DDOCFLAGS) -Df$(DOC)\std_regex.html $(STDDOC) std\regex.d

$(DOC)\std_regexp.html : $(STDDOC) std\regexp.d
	$(DMD) -c -o- $(DDOCFLAGS) -Df$(DOC)\std_regexp.html $(STDDOC) std\regexp.d

$(DOC)\std_signals.html : $(STDDOC) std\signals.d
	$(DMD) -c -o- $(DDOCFLAGS) -Df$(DOC)\std_signals.html $(STDDOC) std\signals.d

$(DOC)\std_socket.html : $(STDDOC) std\socket.d
	$(DMD) -c -o- $(DDOCFLAGS) -Df$(DOC)\std_socket.html $(STDDOC) std\socket.d

$(DOC)\std_socketstream.html : $(STDDOC) std\socketstream.d
	$(DMD) -c -o- $(DDOCFLAGS) -Df$(DOC)\std_socketstream.html $(STDDOC) std\socketstream.d

$(DOC)\std_stdint.html : $(STDDOC) std\stdint.d
	$(DMD) -c -o- $(DDOCFLAGS) -Df$(DOC)\std_stdint.html $(STDDOC) std\stdint.d

$(DOC)\std_stdio.html : $(STDDOC) std\stdio.d
	$(DMD) -c -o- $(DDOCFLAGS) -Df$(DOC)\std_stdio.html $(STDDOC) std\stdio.d

$(DOC)\std_stream.html : $(STDDOC) std\stream.d
	$(DMD) -c -o- $(DDOCFLAGS) -Df$(DOC)\std_stream.html -d $(STDDOC) std\stream.d

$(DOC)\std_string.html : $(STDDOC) std\string.d
	$(DMD) -c -o- $(DDOCFLAGS) -Df$(DOC)\std_string.html $(STDDOC) std\string.d

$(DOC)\std_system.html : $(STDDOC) std\system.d
	$(DMD) -c -o- $(DDOCFLAGS) -Df$(DOC)\std_system.html $(STDDOC) std\system.d

$(DOC)\std_thread.html : $(STDDOC) $(DRUNTIME)\src\core\thread.d
	$(DMD) -c -o- -d $(DDOCFLAGS) -Df$(DOC)\std_thread.html $(STDDOC) $(DRUNTIME)\src\core\thread.d

$(DOC)\std_traits.html : $(STDDOC) std\traits.d
	$(DMD) -c -o- $(DDOCFLAGS) -Df$(DOC)\std_traits.html $(STDDOC) std\traits.d

$(DOC)\std_typecons.html : $(STDDOC) std\typecons.d
	$(DMD) -c -o- $(DDOCFLAGS) -Df$(DOC)\std_typecons.html $(STDDOC) std\typecons.d

$(DOC)\std_typetuple.html : $(STDDOC) std\typetuple.d
	$(DMD) -c -o- $(DDOCFLAGS) -Df$(DOC)\std_typetuple.html $(STDDOC) std\typetuple.d

$(DOC)\std_uni.html : $(STDDOC) std\uni.d
	$(DMD) -c -o- $(DDOCFLAGS) -Df$(DOC)\std_uni.html $(STDDOC) std\uni.d

$(DOC)\std_uri.html : $(STDDOC) std\uri.d
	$(DMD) -c -o- $(DDOCFLAGS) -Df$(DOC)\std_uri.html $(STDDOC) std\uri.d

$(DOC)\std_utf.html : $(STDDOC) std\utf.d
	$(DMD) -c -o- $(DDOCFLAGS) -Df$(DOC)\std_utf.html $(STDDOC) std\utf.d

$(DOC)\std_variant.html : $(STDDOC) std\variant.d
	$(DMD) -c -o- $(DDOCFLAGS) -Df$(DOC)\std_variant.html $(STDDOC) std\variant.d

$(DOC)\std_xml.html : $(STDDOC) std\xml.d
	$(DMD) -c -o- $(DDOCFLAGS) -Df$(DOC)\std_xml.html $(STDDOC) std\xml.d

$(DOC)\std_encoding.html : $(STDDOC) std\encoding.d
	$(DMD) -c -o- $(DDOCFLAGS) -Df$(DOC)\std_encoding.html $(STDDOC) std\encoding.d

$(DOC)\std_zip.html : $(STDDOC) std\zip.d
	$(DMD) -c -o- $(DDOCFLAGS) -Df$(DOC)\std_zip.html $(STDDOC) std\zip.d

$(DOC)\std_zlib.html : $(STDDOC) std\zlib.d
	$(DMD) -c -o- $(DDOCFLAGS) -Df$(DOC)\std_zlib.html $(STDDOC) std\zlib.d

$(DOC)\std_windows_charset.html : $(STDDOC) std\windows\charset.d
	$(DMD) -c -o- $(DDOCFLAGS) -Df$(DOC)\std_windows_charset.html $(STDDOC) std\windows\charset.d

$(DOC)\std_windows_registry.html : $(STDDOC) std\windows\registry.d
	$(DMD) -c -o- $(DDOCFLAGS) -Df$(DOC)\std_windows_registry.html $(STDDOC) std\windows\registry.d

$(DOC)\std_c_fenv.html : $(STDDOC) std\c\fenv.d
	$(DMD) -c -o- $(DDOCFLAGS) -Df$(DOC)\std_c_fenv.html $(STDDOC) std\c\fenv.d

$(DOC)\std_c_locale.html : $(STDDOC) std\c\locale.d
	$(DMD) -c -o- $(DDOCFLAGS) -Df$(DOC)\std_c_locale.html $(STDDOC) std\c\locale.d

$(DOC)\std_c_math.html : $(STDDOC) std\c\math.d
	$(DMD) -c -o- $(DDOCFLAGS) -Df$(DOC)\std_c_math.html $(STDDOC) std\c\math.d

$(DOC)\std_c_process.html : $(STDDOC) std\c\process.d
	$(DMD) -c -o- $(DDOCFLAGS) -Df$(DOC)\std_c_process.html $(STDDOC) std\c\process.d

$(DOC)\std_c_stdarg.html : $(STDDOC) std\c\stdarg.d
	$(DMD) -c -o- $(DDOCFLAGS) -Df$(DOC)\std_c_stdarg.html $(STDDOC) std\c\stdarg.d

$(DOC)\std_c_stddef.html : $(STDDOC) std\c\stddef.d
	$(DMD) -c -o- $(DDOCFLAGS) -Df$(DOC)\std_c_stddef.html $(STDDOC) std\c\stddef.d

$(DOC)\std_c_stdio.html : $(STDDOC) std\c\stdio.d
	$(DMD) -c -o- $(DDOCFLAGS) -Df$(DOC)\std_c_stdio.html $(STDDOC) std\c\stdio.d

$(DOC)\std_c_stdlib.html : $(STDDOC) std\c\stdlib.d
	$(DMD) -c -o- $(DDOCFLAGS) -Df$(DOC)\std_c_stdlib.html $(STDDOC) std\c\stdlib.d

$(DOC)\std_c_string.html : $(STDDOC) std\c\string.d
	$(DMD) -c -o- $(DDOCFLAGS) -Df$(DOC)\std_c_string.html $(STDDOC) std\c\string.d

$(DOC)\std_c_time.html : $(STDDOC) std\c\time.d
	$(DMD) -c -o- $(DDOCFLAGS) -Df$(DOC)\std_c_time.html $(STDDOC) std\c\time.d

$(DOC)\std_c_wcharh.html : $(STDDOC) std\c\wcharh.d
	$(DMD) -c -o- $(DDOCFLAGS) -Df$(DOC)\std_c_wcharh.html $(STDDOC) std\c\wcharh.d

$(DOC)\std_net_isemail.html : $(STDDOC) std\net\isemail.d
	$(DMD) -c -o- $(DDOCFLAGS) -Df$(DOC)\std_net_isemail.html $(STDDOC) std\net\isemail.d

$(DOC)\etc_c_curl.html : $(STDDOC) etc\c\curl.d
	$(DMD) -c -o- $(DDOCFLAGS) -Df$(DOC)\etc_c_curl.html $(STDDOC) etc\c\curl.d

$(DOC)\etc_c_sqlite3.html : $(STDDOC) etc\c\sqlite3.d
	$(DMD) -c -o- $(DDOCFLAGS) -Df$(DOC)\etc_c_sqlite3.html $(STDDOC) etc\c\sqlite3.d

$(DOC)\etc_c_zlib.html : $(STDDOC) etc\c\zlib.d
	$(DMD) -c -o- $(DDOCFLAGS) -Df$(DOC)\etc_c_zlib.html $(STDDOC) etc\c\zlib.d


######################################################

zip : win32.mak posix.mak $(STDDOC) $(SRC) \
	$(SRC_STD) $(SRC_STD_C) $(SRC_STD_WIN) \
	$(SRC_STD_C_WIN) $(SRC_STD_C_LINUX) $(SRC_STD_C_OSX) $(SRC_STD_C_FREEBSD) \
	$(SRC_ETC) $(SRC_ETC_C) $(SRC_ZLIB) $(SRC_STD_NET) \
	$(SRC_STD_INTERNAL) $(SRC_STD_INTERNAL_MATH) $(SRC_STD_INTERNAL_WINDOWS)
	del phobos.zip
	zip32 -u phobos win32.mak posix.mak $(STDDOC)
	zip32 -u phobos $(SRC)
	zip32 -u phobos $(SRC_STD)
	zip32 -u phobos $(SRC_STD_C)
	zip32 -u phobos $(SRC_STD_WIN)
	zip32 -u phobos $(SRC_STD_C_WIN)
	zip32 -u phobos $(SRC_STD_C_LINUX)
	zip32 -u phobos $(SRC_STD_C_OSX)
	zip32 -u phobos $(SRC_STD_C_FREEBSD)
	zip32 -u phobos $(SRC_STD_INTERNAL)
	zip32 -u phobos $(SRC_STD_INTERNAL_MATH)
	zip32 -u phobos $(SRC_STD_INTERNAL_WINDOWS)
	zip32 -u phobos $(SRC_ETC) $(SRC_ETC_C)
	zip32 -u phobos $(SRC_ZLIB)
	zip32 -u phobos $(SRC_STD_NET)

clean:
	cd etc\c\zlib
	make -f win32.mak clean
	cd ..\..\..
	del $(OBJS)
	del $(DOCS)
	del unittest1.obj unittest.obj unittest.map unittest.exe
	del phobos.lib
	del phobos.json

cleanhtml:
	del $(DOCS)

install:
	$(CP) phobos.lib $(DIR)\windows\lib\ 
	$(CP) $(DRUNTIME)\lib\gcstub.obj $(DIR)\windows\lib\ 
	$(CP) win32.mak posix.mak $(STDDOC) $(DIR)\src\phobos\ 
	$(CP) $(SRC) $(DIR)\src\phobos\ 
	$(CP) $(SRC_STD) $(DIR)\src\phobos\std\ 
	$(CP) $(SRC_STD_NET) $(DIR)\src\phobos\std\net\ 
	$(CP) $(SRC_STD_C) $(DIR)\src\phobos\std\c\ 
	$(CP) $(SRC_STD_WIN) $(DIR)\src\phobos\std\windows\ 
	$(CP) $(SRC_STD_C_WIN) $(DIR)\src\phobos\std\c\windows\ 
	$(CP) $(SRC_STD_C_LINUX) $(DIR)\src\phobos\std\c\linux\ 
	$(CP) $(SRC_STD_C_OSX) $(DIR)\src\phobos\std\c\osx\ 
	$(CP) $(SRC_STD_C_FREEBSD) $(DIR)\src\phobos\std\c\freebsd\ 
	$(CP) $(SRC_STD_INTERNAL) $(DIR)\src\phobos\std\internal\ 
	$(CP) $(SRC_STD_INTERNAL_MATH) $(DIR)\src\phobos\std\internal\math\ 
	$(CP) $(SRC_STD_INTERNAL_WINDOWS) $(DIR)\src\phobos\std\internal\windows\ 
	#$(CP) $(SRC_ETC) $(DIR)\src\phobos\etc\ 
	$(CP) $(SRC_ETC_C) $(DIR)\src\phobos\etc\c\ 
	$(CP) $(SRC_ZLIB) $(DIR)\src\phobos\etc\c\zlib\ 
	$(CP) $(DOCS) $(DIR)\html\d\phobos\ 

svn:
	$(CP) win32.mak posix.mak $(STDDOC) $(SVN)\ 
	$(CP) $(SRC) $(SVN)\ 
	$(CP) $(SRC_STD) $(SVN)\std\ 
	$(CP) $(SRC_STD_NET) $(SVN)\std\net\ 
	$(CP) $(SRC_STD_C) $(SVN)\std\c\ 
	$(CP) $(SRC_STD_WIN) $(SVN)\std\windows\ 
	$(CP) $(SRC_STD_C_WIN) $(SVN)\std\c\windows\ 
	$(CP) $(SRC_STD_C_LINUX) $(SVN)\std\c\linux\ 
	$(CP) $(SRC_STD_C_OSX) $(SVN)\std\c\osx\ 
	$(CP) $(SRC_STD_C_FREEBSD) $(SVN)\std\c\freebsd\ 
	$(CP) $(SRC_STD_INTERNAL) $(SVN)\std\internal\ 
	$(CP) $(SRC_STD_INTERNAL_MATH) $(SVN)\std\internal\math\ 
	$(CP) $(SRC_STD_INTERNAL_WINDOWS) $(SVN)\std\internal\windows\ 
	#$(CP) $(SRC_ETC) $(SVN)\etc\ 
	$(CP) $(SRC_ETC_C) $(SVN)\etc\c\ 
	$(CP) $(SRC_ZLIB) $(SVN)\etc\c\zlib\ 

<|MERGE_RESOLUTION|>--- conflicted
+++ resolved
@@ -119,13 +119,9 @@
     std\contracts.d std\exception.d \
     std\compiler.d std\cpuid.d \
     std\process.d std\internal\processinit.d \
-<<<<<<< HEAD
+    std\internal\uni.d std\internal\uni_tab.d \
     std\system.d std\concurrency.d \
     std\crypt\md5.d std\crypt\sha1.d std\internal\crypt\sha1_SSSE3.d
-=======
-    std\internal\uni.d std\internal\uni_tab.d \
-    std\system.d std\concurrency.d
->>>>>>> 5a21673e
 
 SRCS_3 = std\variant.d \
 	std\stream.d std\socket.d std\socketstream.d \
@@ -979,41 +975,41 @@
 	del $(DOCS)
 
 install:
-	$(CP) phobos.lib $(DIR)\windows\lib\ 
-	$(CP) $(DRUNTIME)\lib\gcstub.obj $(DIR)\windows\lib\ 
-	$(CP) win32.mak posix.mak $(STDDOC) $(DIR)\src\phobos\ 
-	$(CP) $(SRC) $(DIR)\src\phobos\ 
-	$(CP) $(SRC_STD) $(DIR)\src\phobos\std\ 
-	$(CP) $(SRC_STD_NET) $(DIR)\src\phobos\std\net\ 
-	$(CP) $(SRC_STD_C) $(DIR)\src\phobos\std\c\ 
-	$(CP) $(SRC_STD_WIN) $(DIR)\src\phobos\std\windows\ 
-	$(CP) $(SRC_STD_C_WIN) $(DIR)\src\phobos\std\c\windows\ 
-	$(CP) $(SRC_STD_C_LINUX) $(DIR)\src\phobos\std\c\linux\ 
-	$(CP) $(SRC_STD_C_OSX) $(DIR)\src\phobos\std\c\osx\ 
-	$(CP) $(SRC_STD_C_FREEBSD) $(DIR)\src\phobos\std\c\freebsd\ 
-	$(CP) $(SRC_STD_INTERNAL) $(DIR)\src\phobos\std\internal\ 
-	$(CP) $(SRC_STD_INTERNAL_MATH) $(DIR)\src\phobos\std\internal\math\ 
-	$(CP) $(SRC_STD_INTERNAL_WINDOWS) $(DIR)\src\phobos\std\internal\windows\ 
-	#$(CP) $(SRC_ETC) $(DIR)\src\phobos\etc\ 
-	$(CP) $(SRC_ETC_C) $(DIR)\src\phobos\etc\c\ 
-	$(CP) $(SRC_ZLIB) $(DIR)\src\phobos\etc\c\zlib\ 
-	$(CP) $(DOCS) $(DIR)\html\d\phobos\ 
+	$(CP) phobos.lib $(DIR)\windows\lib\
+	$(CP) $(DRUNTIME)\lib\gcstub.obj $(DIR)\windows\lib\
+	$(CP) win32.mak posix.mak $(STDDOC) $(DIR)\src\phobos\
+	$(CP) $(SRC) $(DIR)\src\phobos\
+	$(CP) $(SRC_STD) $(DIR)\src\phobos\std\
+	$(CP) $(SRC_STD_NET) $(DIR)\src\phobos\std\net\
+	$(CP) $(SRC_STD_C) $(DIR)\src\phobos\std\c\
+	$(CP) $(SRC_STD_WIN) $(DIR)\src\phobos\std\windows\
+	$(CP) $(SRC_STD_C_WIN) $(DIR)\src\phobos\std\c\windows\
+	$(CP) $(SRC_STD_C_LINUX) $(DIR)\src\phobos\std\c\linux\
+	$(CP) $(SRC_STD_C_OSX) $(DIR)\src\phobos\std\c\osx\
+	$(CP) $(SRC_STD_C_FREEBSD) $(DIR)\src\phobos\std\c\freebsd\
+	$(CP) $(SRC_STD_INTERNAL) $(DIR)\src\phobos\std\internal\
+	$(CP) $(SRC_STD_INTERNAL_MATH) $(DIR)\src\phobos\std\internal\math\
+	$(CP) $(SRC_STD_INTERNAL_WINDOWS) $(DIR)\src\phobos\std\internal\windows\
+	#$(CP) $(SRC_ETC) $(DIR)\src\phobos\etc\
+	$(CP) $(SRC_ETC_C) $(DIR)\src\phobos\etc\c\
+	$(CP) $(SRC_ZLIB) $(DIR)\src\phobos\etc\c\zlib\
+	$(CP) $(DOCS) $(DIR)\html\d\phobos\
 
 svn:
-	$(CP) win32.mak posix.mak $(STDDOC) $(SVN)\ 
-	$(CP) $(SRC) $(SVN)\ 
-	$(CP) $(SRC_STD) $(SVN)\std\ 
-	$(CP) $(SRC_STD_NET) $(SVN)\std\net\ 
-	$(CP) $(SRC_STD_C) $(SVN)\std\c\ 
-	$(CP) $(SRC_STD_WIN) $(SVN)\std\windows\ 
-	$(CP) $(SRC_STD_C_WIN) $(SVN)\std\c\windows\ 
-	$(CP) $(SRC_STD_C_LINUX) $(SVN)\std\c\linux\ 
-	$(CP) $(SRC_STD_C_OSX) $(SVN)\std\c\osx\ 
-	$(CP) $(SRC_STD_C_FREEBSD) $(SVN)\std\c\freebsd\ 
-	$(CP) $(SRC_STD_INTERNAL) $(SVN)\std\internal\ 
-	$(CP) $(SRC_STD_INTERNAL_MATH) $(SVN)\std\internal\math\ 
-	$(CP) $(SRC_STD_INTERNAL_WINDOWS) $(SVN)\std\internal\windows\ 
-	#$(CP) $(SRC_ETC) $(SVN)\etc\ 
-	$(CP) $(SRC_ETC_C) $(SVN)\etc\c\ 
-	$(CP) $(SRC_ZLIB) $(SVN)\etc\c\zlib\ 
-
+	$(CP) win32.mak posix.mak $(STDDOC) $(SVN)\
+	$(CP) $(SRC) $(SVN)\
+	$(CP) $(SRC_STD) $(SVN)\std\
+	$(CP) $(SRC_STD_NET) $(SVN)\std\net\
+	$(CP) $(SRC_STD_C) $(SVN)\std\c\
+	$(CP) $(SRC_STD_WIN) $(SVN)\std\windows\
+	$(CP) $(SRC_STD_C_WIN) $(SVN)\std\c\windows\
+	$(CP) $(SRC_STD_C_LINUX) $(SVN)\std\c\linux\
+	$(CP) $(SRC_STD_C_OSX) $(SVN)\std\c\osx\
+	$(CP) $(SRC_STD_C_FREEBSD) $(SVN)\std\c\freebsd\
+	$(CP) $(SRC_STD_INTERNAL) $(SVN)\std\internal\
+	$(CP) $(SRC_STD_INTERNAL_MATH) $(SVN)\std\internal\math\
+	$(CP) $(SRC_STD_INTERNAL_WINDOWS) $(SVN)\std\internal\windows\
+	#$(CP) $(SRC_ETC) $(SVN)\etc\
+	$(CP) $(SRC_ETC_C) $(SVN)\etc\c\
+	$(CP) $(SRC_ZLIB) $(SVN)\etc\c\zlib\
+
