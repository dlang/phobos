# Makefile to build D runtime library phobos.lib for Win32
# Prerequisites:
#	Digital Mars dmc, lib, and make that are unzipped from Digital Mars C:
#	    http://ftp.digitalmars.com/Digital_Mars_C++/Patch/dm850c.zip
#	and are in the \dm\bin directory.
# Targets:
#	make
#		Same as make unittest
#	make phobos.lib
#		Build phobos.lib
#	make clean
#		Delete unneeded files created by build process
#	make unittest
#		Build phobos.lib, build and run unit tests
#	make cov
#		Build for coverage tests, run coverage tests
#	make html
#		Build documentation
# Notes:
#	minit.obj requires Microsoft MASM386.EXE to build from minit.asm,
#`	or just use the supplied minit.obj

## Copy command

CP=cp

## Directory where dmd has been installed

DIR=\dmd2

## Flags for dmc C compiler

CFLAGS=-mn -6 -r
#CFLAGS=-g -mn -6 -r

## Flags for dmd D compiler

DFLAGS=-O -release -nofloat -w -d
#DFLAGS=-unittest -g -d
#DFLAGS=-unittest -cov -g -d

## Flags for compiling unittests

UDFLAGS=-O -nofloat -w -d

## C compiler

CC=dmc

## D compiler

DMD=$(DIR)\bin\dmd
#DMD=..\dmd
DMD=dmd

## Location of the svn repository

SVN=\svnproj\phobos\phobos

## Location of where to write the html documentation files

DOCSRC = ../docsrc
STDDOC = $(DOCSRC)/std.ddoc

DOC=..\..\html\d\phobos
#DOC=..\doc\phobos

## Location of druntime tree

DRUNTIME=..\druntime
DRUNTIMELIB=$(DRUNTIME)\lib\druntime.lib

.c.obj:
	$(CC) -c $(CFLAGS) $*

.cpp.obj:
	$(CC) -c $(CFLAGS) $*

.d.obj:
	$(DMD) -c $(DFLAGS) $*

.asm.obj:
	$(CC) -c $*

targets : phobos.lib

test : test.exe

test.obj : test.d
	$(DMD) -c test -g -unittest

test.exe : test.obj phobos.lib
	$(DMD) test.obj -g -L/map

OBJS= Czlib.obj Dzlib.obj Ccurl.obj \
	oldsyserror.obj \
	c_stdio.obj

#	ti_bit.obj ti_Abit.obj

# The separation is a workaround for bug 4904 (optlink bug 3372).
# SRCS_1 is the heavyweight modules which are most likely to trigger the bug.
# Do not add any more modules to SRCS_1.
SRCS_11 = std\stdio.d std\stdiobase.d \
	std\string.d std\format.d \
	std\algorithm.d std\file.d

SRCS_12 = std\array.d std\functional.d std\range.d \
	std\path.d std\outbuffer.d std\utf.d

SRCS_2 = std\math.d std\complex.d std\numeric.d std\bigint.d \
    std\dateparse.d std\date.d std\datetime.d \
    std\metastrings.d std\bitmanip.d std\typecons.d \
    std\uni.d std\base64.d std\md5.d std\ctype.d std\ascii.d \
    std\demangle.d std\uri.d std\mmfile.d std\getopt.d \
    std\signals.d std\typetuple.d std\traits.d std\bind.d \
    std\encoding.d std\xml.d \
    std\random.d std\regexp.d \
    std\contracts.d std\exception.d \
    std\compiler.d std\cpuid.d \
<<<<<<< HEAD
    std\process.d std\system.d std\concurrency.d \
    std\crypt\md5.d std\crypt\sha1.d std\internal\crypt\sha1_SSSE3.d
=======
    std\process.d std\internal\processinit.d \
    std\system.d std\concurrency.d
>>>>>>> 5ffd5b34

SRCS_3 = std\variant.d \
	std\stream.d std\socket.d std\socketstream.d \
	std\perf.d std\container.d std\conv.d \
	std\zip.d std\cstream.d std\loader.d \
	std\__fileinit.d \
	std\datebase.d \
	std\regex.d \
	std\stdarg.d \
	std\stdint.d \
	std\json.d \
	std\parallelism.d \
	std\gregorian.d \
    std\mathspecial.d \
	std\internal\math\biguintcore.d \
	std\internal\math\biguintnoasm.d std\internal\math\biguintx86.d \
    std\internal\math\gammafunction.d std\internal\math\errorfunction.d \
	std\internal\windows\advapi32.d \
	crc32.d \
	std\c\process.d \
	std\c\stdarg.d \
	std\c\stddef.d \
	std\c\stdlib.d \
	std\c\string.d \
	std\c\time.d \
	std\c\math.d \
	std\c\windows\com.d \
	std\c\windows\stat.d \
	std\c\windows\windows.d \
	std\c\windows\winsock.d \
	std\windows\charset.d \
	std\windows\iunknown.d \
	std\windows\registry.d \
	std\windows\syserror.d

# The separation is a workaround for bug 4904 (optlink bug 3372).
# See: http://lists.puremagic.com/pipermail/phobos/2010-September/002741.html
SRCS = $(SRCS_11) $(SRCS_12) $(SRCS_2) $(SRCS_3)


DOCS=	$(DOC)\object.html \
	$(DOC)\core_atomic.html \
	$(DOC)\core_bitop.html \
	$(DOC)\core_cpuid.html \
	$(DOC)\core_exception.html \
	$(DOC)\core_memory.html \
	$(DOC)\core_runtime.html \
	$(DOC)\core_time.html \
	$(DOC)\core_thread.html \
	$(DOC)\core_vararg.html \
	$(DOC)\core_sync_barrier.html \
	$(DOC)\core_sync_condition.html \
	$(DOC)\core_sync_config.html \
	$(DOC)\core_sync_exception.html \
	$(DOC)\core_sync_mutex.html \
	$(DOC)\core_sync_rwmutex.html \
	$(DOC)\core_sync_semaphore.html \
	$(DOC)\std_algorithm.html \
	$(DOC)\std_array.html \
	$(DOC)\std_ascii.html \
	$(DOC)\std_base64.html \
	$(DOC)\std_bigint.html \
	$(DOC)\std_bind.html \
	$(DOC)\std_bitmanip.html \
	$(DOC)\std_concurrency.html \
	$(DOC)\std_compiler.html \
	$(DOC)\std_complex.html \
	$(DOC)\std_contracts.html \
	$(DOC)\std_container.html \
	$(DOC)\std_conv.html \
	$(DOC)\std_cpuid.html \
	$(DOC)\std_cstream.html \
	$(DOC)\std_ctype.html \
	$(DOC)\std_date.html \
	$(DOC)\std_datetime.html \
	$(DOC)\std_demangle.html \
	$(DOC)\std_encoding.html \
	$(DOC)\std_exception.html \
	$(DOC)\std_file.html \
	$(DOC)\std_format.html \
	$(DOC)\std_functional.html \
	$(DOC)\std_gc.html \
	$(DOC)\std_getopt.html \
	$(DOC)\std_gregorian.html \
	$(DOC)\std_json.html \
	$(DOC)\std_math.html \
	$(DOC)\std_mathspecial.html \
	$(DOC)\std_md5.html \
	$(DOC)\std_metastrings.html \
	$(DOC)\std_mmfile.html \
	$(DOC)\std_numeric.html \
	$(DOC)\std_outbuffer.html \
	$(DOC)\std_parallelism.html \
	$(DOC)\std_path.html \
	$(DOC)\std_perf.html \
	$(DOC)\std_process.html \
	$(DOC)\std_random.html \
	$(DOC)\std_range.html \
	$(DOC)\std_regex.html \
	$(DOC)\std_regexp.html \
	$(DOC)\std_signals.html \
	$(DOC)\std_socket.html \
	$(DOC)\std_socketstream.html \
	$(DOC)\std_stdint.html \
	$(DOC)\std_stdio.html \
	$(DOC)\std_stream.html \
	$(DOC)\std_string.html \
	$(DOC)\std_system.html \
	$(DOC)\std_thread.html \
	$(DOC)\std_traits.html \
	$(DOC)\std_typecons.html \
	$(DOC)\std_typetuple.html \
	$(DOC)\std_uni.html \
	$(DOC)\std_uri.html \
	$(DOC)\std_utf.html \
	$(DOC)\std_variant.html \
	$(DOC)\std_xml.html \
	$(DOC)\std_zip.html \
	$(DOC)\std_zlib.html \
	$(DOC)\std_windows_charset.html \
	$(DOC)\std_windows_registry.html \
	$(DOC)\std_c_fenv.html \
	$(DOC)\std_c_locale.html \
	$(DOC)\std_c_math.html \
	$(DOC)\std_c_process.html \
	$(DOC)\std_c_stdarg.html \
	$(DOC)\std_c_stddef.html \
	$(DOC)\std_c_stdio.html \
	$(DOC)\std_c_stdlib.html \
	$(DOC)\std_c_string.html \
	$(DOC)\std_c_time.html \
	$(DOC)\std_c_wcharh.html \
	$(DOC)\std_net_isemail.html \
	$(DOC)\phobos.html

SRC=	unittest.d crc32.d index.d

SRC_STD= std\zlib.d std\zip.d std\stdint.d std\container.d std\conv.d std\utf.d std\uri.d \
	std\math.d std\string.d std\path.d std\date.d std\datetime.d \
	std\ctype.d std\file.d std\compiler.d std\system.d \
	std\outbuffer.d std\md5.d std\base64.d \
	std\dateparse.d std\mmfile.d \
	std\syserror.d \
	std\regexp.d std\random.d std\stream.d std\process.d \
	std\socket.d std\socketstream.d std\loader.d std\stdarg.d std\format.d \
	std\stdio.d std\perf.d std\uni.d \
	std\cstream.d std\demangle.d \
	std\signals.d std\cpuid.d std\typetuple.d std\traits.d std\bind.d \
	std\metastrings.d std\contracts.d std\getopt.d \
	std\variant.d std\numeric.d std\bitmanip.d std\complex.d std\mathspecial.d \
	std\functional.d std\algorithm.d std\array.d std\typecons.d \
	std\json.d std\xml.d std\encoding.d std\bigint.d std\concurrency.d \
	std\range.d std\stdiobase.d std\parallelism.d \
	std\regex.d std\datebase.d \
	std\__fileinit.d std\gregorian.d std\exception.d std\ascii.d

SRC_STD_NET= std\net\isemail.d

SRC_STD_C= std\c\process.d std\c\stdlib.d std\c\time.d std\c\stdio.d \
	std\c\math.d std\c\stdarg.d std\c\stddef.d std\c\fenv.d std\c\string.d \
	std\c\locale.d std\c\wcharh.d

SRC_STD_WIN= std\windows\registry.d \
	std\windows\iunknown.d std\windows\syserror.d std\windows\charset.d

SRC_STD_C_WIN= std\c\windows\windows.d std\c\windows\com.d \
	std\c\windows\winsock.d std\c\windows\stat.d

SRC_STD_C_LINUX= std\c\linux\linux.d \
	std\c\linux\socket.d std\c\linux\pthread.d std\c\linux\termios.d \
	std\c\linux\tipc.d

SRC_STD_C_OSX= std\c\osx\socket.d

SRC_STD_C_FREEBSD= std\c\freebsd\socket.d

SRC_STD_INTERNAL= std\internal\processinit.d

SRC_STD_INTERNAL_MATH= std\internal\math\biguintcore.d \
	std\internal\math\biguintnoasm.d std\internal\math\biguintx86.d \
    std\internal\math\gammafunction.d std\internal\math\errorfunction.d

SRC_STD_INTERNAL_WINDOWS= std\internal\windows\advapi32.d

SRC_ETC=

SRC_ETC_C= etc\c\zlib.d etc\c\curl.d etc\c\sqlite3.d

SRC_ZLIB= \
	etc\c\zlib\crc32.h \
	etc\c\zlib\deflate.h \
	etc\c\zlib\gzguts.h \
	etc\c\zlib\inffixed.h \
	etc\c\zlib\inffast.h \
	etc\c\zlib\inftrees.h \
	etc\c\zlib\inflate.h \
	etc\c\zlib\trees.h \
	etc\c\zlib\zconf.h \
	etc\c\zlib\zlib.h \
	etc\c\zlib\zutil.h \
	etc\c\zlib\adler32.c \
	etc\c\zlib\compress.c \
	etc\c\zlib\crc32.c \
	etc\c\zlib\deflate.c \
	etc\c\zlib\example.c \
	etc\c\zlib\gzclose.c \
	etc\c\zlib\gzlib.c \
	etc\c\zlib\gzread.c \
	etc\c\zlib\gzwrite.c \
	etc\c\zlib\infback.c \
	etc\c\zlib\inffast.c \
	etc\c\zlib\inflate.c \
	etc\c\zlib\inftrees.c \
	etc\c\zlib\minigzip.c \
	etc\c\zlib\trees.c \
	etc\c\zlib\uncompr.c \
	etc\c\zlib\zutil.c \
	etc\c\zlib\algorithm.txt \
	etc\c\zlib\zlib.3 \
	etc\c\zlib\ChangeLog \
	etc\c\zlib\README \
	etc\c\zlib\win32.mak \
	etc\c\zlib\linux.mak \
	etc\c\zlib\osx.mak

phobos.lib : $(OBJS) $(SRCS) \
	etc\c\zlib\zlib.lib $(DRUNTIMELIB) win32.mak
	$(DMD) -lib -ofphobos.lib -Xfphobos.json $(DFLAGS) $(SRCS) $(OBJS) \
		etc\c\zlib\zlib.lib $(DRUNTIMELIB)

unittest : $(SRCS) phobos.lib
	$(DMD) $(UDFLAGS) -L/co -c -unittest -ofunittest11.obj $(SRCS_11)
	$(DMD) $(UDFLAGS) -L/co -c -unittest -ofunittest12.obj $(SRCS_12)
	$(DMD) $(UDFLAGS) -L/co -c -unittest -ofunittest2.obj $(SRCS_2)
	$(DMD) $(UDFLAGS) -L/co -unittest unittest.d $(SRCS_3) unittest11.obj unittest12.obj unittest2.obj \
		etc\c\zlib\zlib.lib $(DRUNTIMELIB)
	unittest

#unittest : unittest.exe
#	unittest
#
#unittest.exe : unittest.d phobos.lib
#	$(DMD) unittest -g
#	dmc unittest.obj -g

cov : $(SRCS) phobos.lib
	$(DMD) -cov -unittest -ofcov.exe unittest.d $(SRCS) phobos.lib
	cov

html : $(DOCS)

######################################################

etc\c\zlib\zlib.lib:
	cd etc\c\zlib
	make -f win32.mak zlib.lib
	cd ..\..\..

### std

algorithm.obj : std\algorithm.d
	$(DMD) -c $(DFLAGS) std\algorithm.d

array.obj : std\array.d
	$(DMD) -c $(DFLAGS) std\array.d

ascii.obj : std\ascii.d
	$(DMD) -c $(DFLAGS) std\ascii.d

base64.obj : std\base64.d
	$(DMD) -c $(DFLAGS) -inline std\base64.d

bind.obj : std\bind.d
	$(DMD) -c $(DFLAGS) -inline std\bind.d

bitmanip.obj : std\bitmanip.d
	$(DMD) -c $(DFLAGS) std\bitmanip.d

concurrency.obj : std\concurrency.d
	$(DMD) -c $(DFLAGS) std\concurrency.d

compiler.obj : std\compiler.d
	$(DMD) -c $(DFLAGS) std\compiler.d

complex.obj : std\complex.d
	$(DMD) -c $(DFLAGS) std\complex.d

contracts.obj : std\contracts.d
	$(DMD) -c $(DFLAGS) std\contracts.d

container.obj : std\container.d
	$(DMD) -c $(DFLAGS) std\container.d

conv.obj : std\conv.d
	$(DMD) -c $(DFLAGS) std\conv.d

cpuid.obj : std\cpuid.d
	$(DMD) -c $(DFLAGS) std\cpuid.d -ofcpuid.obj

cstream.obj : std\cstream.d
	$(DMD) -c $(DFLAGS) std\cstream.d

ctype.obj : std\ctype.d
	$(DMD) -c $(DFLAGS) std\ctype.d

date.obj : std\dateparse.d std\date.d
	$(DMD) -c $(DFLAGS) std\date.d

dateparse.obj : std\dateparse.d std\date.d
	$(DMD) -c $(DFLAGS) std\dateparse.d

datetime.obj : std\datetime.d
	$(DMD) -c $(DFLAGS) std\datetime.d

demangle.obj : std\demangle.d
	$(DMD) -c $(DFLAGS) std\demangle.d

exception.obj : std\exception.d
	$(DMD) -c $(DFLAGS) std\exception.d

file.obj : std\file.d
	$(DMD) -c $(DFLAGS) std\file.d

__fileinit.obj : std\__fileinit.d
	$(DMD) -c $(DFLAGS) std\__fileinit.d

format.obj : std\format.d
	$(DMD) -c $(DFLAGS) std\format.d

functional.obj : std\functional.d
	$(DMD) -c $(DFLAGS) std\functional.d

getopt.obj : std\getopt.d
	$(DMD) -c $(DFLAGS) std\getopt.d

json.obj : std\json.d
	$(DMD) -c $(DFLAGS) std\json.d

loader.obj : std\loader.d
	$(DMD) -c $(DFLAGS) std\loader.d

math.obj : std\math.d
	$(DMD) -c $(DFLAGS) std\math.d

mathspecial.obj : std\mathspecial.d
	$(DMD) -c $(DFLAGS) std\mathspecial.d

md5.obj : std\md5.d
	$(DMD) -c $(DFLAGS) -inline std\md5.d

metastrings.obj : std\metastrings.d
	$(DMD) -c $(DFLAGS) -inline std\metastrings.d

mmfile.obj : std\mmfile.d
	$(DMD) -c $(DFLAGS) std\mmfile.d

numeric.obj : std\numeric.d
	$(DMD) -c $(DFLAGS) std\numeric.d

outbuffer.obj : std\outbuffer.d
	$(DMD) -c $(DFLAGS) std\outbuffer.d

parallelism.obj : std\parallelism.d
	$(DMD) -c $(DFLAGS) std\parallelism.d

path.obj : std\path.d
	$(DMD) -c $(DFLAGS) std\path.d

perf.obj : std\perf.d
	$(DMD) -c $(DFLAGS) std\perf.d

process.obj : std\process.d
	$(DMD) -c $(DFLAGS) std\process.d

processinit.obj : std\internal\processinit.d
	$(DMD) -c $(DFLAGS) std\internal\processinit.d

random.obj : std\random.d
	$(DMD) -c $(DFLAGS) std\random.d

regexp.obj : std\regexp.d
	$(DMD) -c $(DFLAGS) std\regexp.d

signals.obj : std\signals.d
	$(DMD) -c $(DFLAGS) std\signals.d -ofsignals.obj

socket.obj : std\socket.d
	$(DMD) -c $(DFLAGS) std\socket.d -ofsocket.obj

socketstream.obj : std\socketstream.d
	$(DMD) -c $(DFLAGS) std\socketstream.d -ofsocketstream.obj

stdio.obj : std\stdio.d
	$(DMD) -c $(DFLAGS) std\stdio.d

stream.obj : std\stream.d
	$(DMD) -c $(DFLAGS) -d std\stream.d

string.obj : std\string.d
	$(DMD) -c $(DFLAGS) std\string.d

oldsyserror.obj : std\syserror.d
	$(DMD) -c $(DFLAGS) std\syserror.d -ofoldsyserror.obj

system.obj : std\system.d
	$(DMD) -c $(DFLAGS) std\system.d

traits.obj : std\traits.d
	$(DMD) -c $(DFLAGS) std\traits.d -oftraits.obj

typecons.obj : std\typecons.d
	$(DMD) -c $(DFLAGS) std\typecons.d -oftypecons.obj

typetuple.obj : std\typetuple.d
	$(DMD) -c $(DFLAGS) std\typetuple.d -oftypetuple.obj

uni.obj : std\uni.d
	$(DMD) -c $(DFLAGS) std\uni.d

uri.obj : std\uri.d
	$(DMD) -c $(DFLAGS) std\uri.d

utf.obj : std\utf.d
	$(DMD) -c $(DFLAGS) std\utf.d

variant.obj : std\variant.d
	$(DMD) -c $(DFLAGS) std\variant.d

xml.obj : std\xml.d
	$(DMD) -c $(DFLAGS) std\xml.d

encoding.obj : std\encoding.d
	$(DMD) -c $(DFLAGS) std\encoding.d

Dzlib.obj : std\zlib.d
	$(DMD) -c $(DFLAGS) std\zlib.d -ofDzlib.obj

zip.obj : std\zip.d
	$(DMD) -c $(DFLAGS) std\zip.d

bigint.obj : std\bigint.d
	$(DMD) -c $(DFLAGS) std\bigint.d

biguintcore.obj : std\internal\math\biguintcore.d
	$(DMD) -c $(DFLAGS) std\internal\math\biguintcore.d

biguintnoasm.obj : std\internal\math\biguintnoasm.d
	$(DMD) -c $(DFLAGS) std\internal\math\biguintnoasm.d

biguintx86.obj : std\internal\math\biguintx86.d
	$(DMD) -c $(DFLAGS) std\internal\math\biguintx86.d

gammafunction.obj : std\internal\math\gammafunction.d
	$(DMD) -c $(DFLAGS) std\internal\math\gammafunction.d

errorfunction.obj : std\internal\math\errorfunction.d
	$(DMD) -c $(DFLAGS) std\internal\math\errorfunction.d

### std\net

isemail.obj : std\net\isemail.d
	$(DMD) -c $(DFLAGS) std\net\isemail.d

### std\windows

charset.obj : std\windows\charset.d
	$(DMD) -c $(DFLAGS) std\windows\charset.d

iunknown.obj : std\windows\iunknown.d
	$(DMD) -c $(DFLAGS) std\windows\iunknown.d

registry.obj : std\windows\registry.d
	$(DMD) -c $(DFLAGS) std\windows\registry.d

syserror.obj : std\windows\syserror.d
	$(DMD) -c $(DFLAGS) std\windows\syserror.d

### std\c

stdarg.obj : std\c\stdarg.d
	$(DMD) -c $(DFLAGS) std\c\stdarg.d

c_stdio.obj : std\c\stdio.d
	$(DMD) -c $(DFLAGS) std\c\stdio.d -ofc_stdio.obj

### etc

### etc\c

Czlib.obj : etc\c\zlib.d
	$(DMD) -c $(DFLAGS) etc\c\zlib.d -ofCzlib.obj

Ccurl.obj : etc\c\curl.d
	$(DMD) -c $(DFLAGS) etc\c\curl.d -ofCcurl.obj

### std\c\windows

com.obj : std\c\windows\com.d
	$(DMD) -c $(DFLAGS) std\c\windows\com.d

stat.obj : std\c\windows\stat.d
	$(DMD) -c $(DFLAGS) std\c\windows\stat.d

winsock.obj : std\c\windows\winsock.d
	$(DMD) -c $(DFLAGS) std\c\windows\winsock.d

windows.obj : std\c\windows\windows.d
	$(DMD) -c $(DFLAGS) std\c\windows\windows.d

################## DOCS ####################################

DDOCFLAGS=$(DFLAGS) -version=StdDdoc

$(DOC)\object.html : $(STDDOC) $(DRUNTIME)\src\object_.d
	$(DMD) -c -o- $(DDOCFLAGS) -Df$(DOC)\object.html $(STDDOC) $(DRUNTIME)\src\object_.d -I$(DRUNTIME)\src\

$(DOC)\phobos.html : $(STDDOC) index.d
	$(DMD) -c -o- $(DDOCFLAGS) -Df$(DOC)\phobos.html $(STDDOC) index.d

$(DOC)\core_atomic.html : $(STDDOC) $(DRUNTIME)\src\core\atomic.d
	$(DMD) -c -o- $(DDOCFLAGS) -Df$(DOC)\core_atomic.html $(STDDOC) $(DRUNTIME)\src\core\atomic.d -I$(DRUNTIME)\src\

$(DOC)\core_bitop.html : $(STDDOC) $(DRUNTIME)\src\core\bitop.d
	$(DMD) -c -o- $(DDOCFLAGS) -Df$(DOC)\core_bitop.html $(STDDOC) $(DRUNTIME)\src\core\bitop.d -I$(DRUNTIME)\src\

$(DOC)\core_cpuid.html : $(STDDOC) $(DRUNTIME)\src\core\cpuid.d
	$(DMD) -c -o- $(DDOCFLAGS) -Df$(DOC)\core_cpuid.html $(STDDOC) $(DRUNTIME)\src\core\cpuid.d -I$(DRUNTIME)\src\

$(DOC)\core_exception.html : $(STDDOC) $(DRUNTIME)\src\core\exception.d
	$(DMD) -c -o- $(DDOCFLAGS) -Df$(DOC)\core_exception.html $(STDDOC) $(DRUNTIME)\src\core\exception.d -I$(DRUNTIME)\src\

$(DOC)\core_memory.html : $(STDDOC) $(DRUNTIME)\src\core\memory.d
	$(DMD) -c -o- $(DDOCFLAGS) -Df$(DOC)\core_memory.html $(STDDOC) $(DRUNTIME)\src\core\memory.d -I$(DRUNTIME)\src\

$(DOC)\core_runtime.html : $(STDDOC) $(DRUNTIME)\src\core\runtime.d
	$(DMD) -c -o- $(DDOCFLAGS) -Df$(DOC)\core_runtime.html $(STDDOC) $(DRUNTIME)\src\core\runtime.d -I$(DRUNTIME)\src\

$(DOC)\core_time.html : $(STDDOC) $(DRUNTIME)\src\core\time.d
	$(DMD) -c -o- $(DDOCFLAGS) -Df$(DOC)\core_time.html $(STDDOC) $(DRUNTIME)\src\core\time.d -I$(DRUNTIME)\src\

$(DOC)\core_thread.html : $(STDDOC) $(DRUNTIME)\src\core\thread.d
	$(DMD) -c -o- $(DDOCFLAGS) -Df$(DOC)\core_thread.html $(STDDOC) $(DRUNTIME)\src\core\thread.d -I$(DRUNTIME)\src\

$(DOC)\core_vararg.html : $(STDDOC) $(DRUNTIME)\src\core\vararg.d
	$(DMD) -c -o- $(DDOCFLAGS) -Df$(DOC)\core_vararg.html $(STDDOC) $(DRUNTIME)\src\core\vararg.d -I$(DRUNTIME)\src\

$(DOC)\core_sync_barrier.html : $(STDDOC) $(DRUNTIME)\src\core\sync\barrier.d
	$(DMD) -c -o- $(DDOCFLAGS) -Df$(DOC)\core_sync_barrier.html $(STDDOC) $(DRUNTIME)\src\core\sync\barrier.d -I$(DRUNTIME)\src\

$(DOC)\core_sync_condition.html : $(STDDOC) $(DRUNTIME)\src\core\sync\condition.d
	$(DMD) -c -o- $(DDOCFLAGS) -Df$(DOC)\core_sync_condition.html $(STDDOC) $(DRUNTIME)\src\core\sync\condition.d -I$(DRUNTIME)\src\

$(DOC)\core_sync_config.html : $(STDDOC) $(DRUNTIME)\src\core\sync\config.d
	$(DMD) -c -o- $(DDOCFLAGS) -Df$(DOC)\core_sync_config.html $(STDDOC) $(DRUNTIME)\src\core\sync\config.d -I$(DRUNTIME)\src\

$(DOC)\core_sync_exception.html : $(STDDOC) $(DRUNTIME)\src\core\sync\exception.d
	$(DMD) -c -o- $(DDOCFLAGS) -Df$(DOC)\core_sync_exception.html $(STDDOC) $(DRUNTIME)\src\core\sync\exception.d -I$(DRUNTIME)\src\

$(DOC)\core_sync_mutex.html : $(STDDOC) $(DRUNTIME)\src\core\sync\mutex.d
	$(DMD) -c -o- $(DDOCFLAGS) -Df$(DOC)\core_sync_mutex.html $(STDDOC) $(DRUNTIME)\src\core\sync\mutex.d -I$(DRUNTIME)\src\

$(DOC)\core_sync_rwmutex.html : $(STDDOC) $(DRUNTIME)\src\core\sync\rwmutex.d
	$(DMD) -c -o- $(DDOCFLAGS) -Df$(DOC)\core_sync_rwmutex.html $(STDDOC) $(DRUNTIME)\src\core\sync\rwmutex.d -I$(DRUNTIME)\src\

$(DOC)\core_sync_semaphore.html : $(STDDOC) $(DRUNTIME)\src\core\sync\semaphore.d
	$(DMD) -c -o- $(DDOCFLAGS) -Df$(DOC)\core_sync_semaphore.html $(STDDOC) $(DRUNTIME)\src\core\sync\semaphore.d -I$(DRUNTIME)\src\

$(DOC)\std_algorithm.html : $(STDDOC) std\algorithm.d
	$(DMD) -c -o- $(DDOCFLAGS) -Df$(DOC)\std_algorithm.html $(STDDOC) std\algorithm.d

$(DOC)\std_array.html : $(STDDOC) std\array.d
	$(DMD) -c -o- $(DDOCFLAGS) -Df$(DOC)\std_array.html $(STDDOC) std\array.d

$(DOC)\std_ascii.html : $(STDDOC) std\ascii.d
	$(DMD) -c -o- $(DDOCFLAGS) -Df$(DOC)\std_ascii.html $(STDDOC) std\ascii.d

$(DOC)\std_base64.html : $(STDDOC) std\base64.d
	$(DMD) -c -o- $(DDOCFLAGS) -Df$(DOC)\std_base64.html $(STDDOC) std\base64.d

$(DOC)\std_bigint.html : $(STDDOC) std\bigint.d
	$(DMD) -c -o- $(DDOCFLAGS) -Df$(DOC)\std_bigint.html $(STDDOC) std\bigint.d

$(DOC)\std_bind.html : $(STDDOC) std\bind.d
	$(DMD) -c -o- $(DDOCFLAGS) -Df$(DOC)\std_bind.html $(STDDOC) std\bind.d

$(DOC)\std_bitmanip.html : $(STDDOC) std\bitmanip.d
	$(DMD) -c -o- $(DDOCFLAGS) -Df$(DOC)\std_bitmanip.html $(STDDOC) std\bitmanip.d

$(DOC)\std_concurrency.html : $(STDDOC) std\concurrency.d
	$(DMD) -c -o- $(DDOCFLAGS) -Df$(DOC)\std_concurrency.html $(STDDOC) std\concurrency.d

$(DOC)\std_compiler.html : $(STDDOC) std\compiler.d
	$(DMD) -c -o- $(DDOCFLAGS) -Df$(DOC)\std_compiler.html $(STDDOC) std\compiler.d

$(DOC)\std_complex.html : $(STDDOC) std\complex.d
	$(DMD) -c -o- $(DDOCFLAGS) -Df$(DOC)\std_complex.html $(STDDOC) std\complex.d

$(DOC)\std_contracts.html : $(STDDOC) std\contracts.d
	$(DMD) -c -o- $(DDOCFLAGS) -Df$(DOC)\std_contracts.html $(STDDOC) std\contracts.d

$(DOC)\std_conv.html : $(STDDOC) std\conv.d
	$(DMD) -c -o- $(DDOCFLAGS) -Df$(DOC)\std_conv.html $(STDDOC) std\conv.d

$(DOC)\std_container.html : $(STDDOC) std\container.d
	$(DMD) -c -o- $(DDOCFLAGS) -Df$(DOC)\std_container.html $(STDDOC) std\container.d

$(DOC)\std_cpuid.html : $(STDDOC) std\cpuid.d
	$(DMD) -c -o- $(DDOCFLAGS) -Df$(DOC)\std_cpuid.html $(STDDOC) std\cpuid.d

$(DOC)\std_cstream.html : $(STDDOC) std\cstream.d
	$(DMD) -c -o- $(DDOCFLAGS) -Df$(DOC)\std_cstream.html $(STDDOC) std\cstream.d

$(DOC)\std_ctype.html : $(STDDOC) std\ctype.d
	$(DMD) -c -o- $(DDOCFLAGS) -Df$(DOC)\std_ctype.html $(STDDOC) std\ctype.d

$(DOC)\std_date.html : $(STDDOC) std\date.d
	$(DMD) -c -o- $(DDOCFLAGS) -Df$(DOC)\std_date.html $(STDDOC) std\date.d

$(DOC)\std_datetime.html : $(STDDOC) std\datetime.d
	$(DMD) -c -o- $(DDOCFLAGS) -Df$(DOC)\std_datetime.html $(STDDOC) std\datetime.d

$(DOC)\std_demangle.html : $(STDDOC) std\demangle.d
	$(DMD) -c -o- $(DDOCFLAGS) -Df$(DOC)\std_demangle.html $(STDDOC) std\demangle.d

$(DOC)\std_exception.html : $(STDDOC) std\exception.d
	$(DMD) -c -o- $(DDOCFLAGS) -Df$(DOC)\std_exception.html $(STDDOC) std\exception.d

$(DOC)\std_file.html : $(STDDOC) std\file.d
	$(DMD) -c -o- $(DDOCFLAGS) -Df$(DOC)\std_file.html $(STDDOC) std\file.d

$(DOC)\std_format.html : $(STDDOC) std\format.d
	$(DMD) -c -o- $(DDOCFLAGS) -Df$(DOC)\std_format.html $(STDDOC) std\format.d

$(DOC)\std_functional.html : $(STDDOC) std\functional.d
	$(DMD) -c -o- $(DDOCFLAGS) -Df$(DOC)\std_functional.html $(STDDOC) std\functional.d

$(DOC)\std_gc.html : $(STDDOC) $(DRUNTIME)\src\core\memory.d
	$(DMD) -c -o- $(DDOCFLAGS) -Df$(DOC)\std_gc.html $(STDDOC) $(DRUNTIME)\src\core\memory.d

$(DOC)\std_getopt.html : $(STDDOC) std\getopt.d
	$(DMD) -c -o- $(DDOCFLAGS) -Df$(DOC)\std_getopt.html $(STDDOC) std\getopt.d

$(DOC)\std_gregorian.html : $(STDDOC) std\gregorian.d
	$(DMD) -c -o- $(DDOCFLAGS) -Df$(DOC)\std_gregorian.html $(STDDOC) std\gregorian.d

$(DOC)\std_json.html : $(STDDOC) std\json.d
	$(DMD) -c -o- $(DDOCFLAGS) -Df$(DOC)\std_json.html $(STDDOC) std\json.d

$(DOC)\std_math.html : $(STDDOC) std\math.d
	$(DMD) -c -o- $(DDOCFLAGS) -Df$(DOC)\std_math.html $(STDDOC) std\math.d

$(DOC)\std_mathspecial.html : $(STDDOC) std\mathspecial.d
	$(DMD) -c -o- $(DDOCFLAGS) -Df$(DOC)\std_mathspecial.html $(STDDOC) std\mathspecial.d

$(DOC)\std_md5.html : $(STDDOC) std\md5.d
	$(DMD) -c -o- $(DDOCFLAGS) -Df$(DOC)\std_md5.html $(STDDOC) std\md5.d

$(DOC)\std_metastrings.html : $(STDDOC) std\metastrings.d
	$(DMD) -c -o- $(DDOCFLAGS) -Df$(DOC)\std_metastrings.html $(STDDOC) std\metastrings.d

$(DOC)\std_mmfile.html : $(STDDOC) std\mmfile.d
	$(DMD) -c -o- $(DDOCFLAGS) -Df$(DOC)\std_mmfile.html $(STDDOC) std\mmfile.d

$(DOC)\std_numeric.html : $(STDDOC) std\numeric.d
	$(DMD) -c -o- $(DDOCFLAGS) -Df$(DOC)\std_numeric.html $(STDDOC) std\numeric.d

$(DOC)\std_outbuffer.html : $(STDDOC) std\outbuffer.d
	$(DMD) -c -o- $(DDOCFLAGS) -Df$(DOC)\std_outbuffer.html $(STDDOC) std\outbuffer.d

$(DOC)\std_parallelism.html : $(STDDOC) std\parallelism.d
	$(DMD) -c -o- $(DDOCFLAGS) -Df$(DOC)\std_parallelism.html $(STDDOC) std\parallelism.d

$(DOC)\std_path.html : $(STDDOC) std\path.d
	$(DMD) -c -o- $(DDOCFLAGS) -Df$(DOC)\std_path.html $(STDDOC) std\path.d

$(DOC)\std_perf.html : $(STDDOC) std\perf.d
	$(DMD) -c -o- $(DDOCFLAGS) -Df$(DOC)\std_perf.html $(STDDOC) std\perf.d

$(DOC)\std_process.html : $(STDDOC) std\process.d
	$(DMD) -c -o- $(DDOCFLAGS) -Df$(DOC)\std_process.html $(STDDOC) std\process.d

$(DOC)\std_random.html : $(STDDOC) std\random.d
	$(DMD) -c -o- $(DDOCFLAGS) -Df$(DOC)\std_random.html $(STDDOC) std\random.d

$(DOC)\std_range.html : $(STDDOC) std\range.d
	$(DMD) -c -o- $(DDOCFLAGS) -Df$(DOC)\std_range.html $(STDDOC) std\range.d

$(DOC)\std_regex.html : $(STDDOC) std\regex.d
	$(DMD) -c -o- $(DDOCFLAGS) -Df$(DOC)\std_regex.html $(STDDOC) std\regex.d

$(DOC)\std_regexp.html : $(STDDOC) std\regexp.d
	$(DMD) -c -o- $(DDOCFLAGS) -Df$(DOC)\std_regexp.html $(STDDOC) std\regexp.d

$(DOC)\std_signals.html : $(STDDOC) std\signals.d
	$(DMD) -c -o- $(DDOCFLAGS) -Df$(DOC)\std_signals.html $(STDDOC) std\signals.d

$(DOC)\std_socket.html : $(STDDOC) std\socket.d
	$(DMD) -c -o- $(DDOCFLAGS) -Df$(DOC)\std_socket.html $(STDDOC) std\socket.d

$(DOC)\std_socketstream.html : $(STDDOC) std\socketstream.d
	$(DMD) -c -o- $(DDOCFLAGS) -Df$(DOC)\std_socketstream.html $(STDDOC) std\socketstream.d

$(DOC)\std_stdint.html : $(STDDOC) std\stdint.d
	$(DMD) -c -o- $(DDOCFLAGS) -Df$(DOC)\std_stdint.html $(STDDOC) std\stdint.d

$(DOC)\std_stdio.html : $(STDDOC) std\stdio.d
	$(DMD) -c -o- $(DDOCFLAGS) -Df$(DOC)\std_stdio.html $(STDDOC) std\stdio.d

$(DOC)\std_stream.html : $(STDDOC) std\stream.d
	$(DMD) -c -o- $(DDOCFLAGS) -Df$(DOC)\std_stream.html -d $(STDDOC) std\stream.d

$(DOC)\std_string.html : $(STDDOC) std\string.d
	$(DMD) -c -o- $(DDOCFLAGS) -Df$(DOC)\std_string.html $(STDDOC) std\string.d

$(DOC)\std_system.html : $(STDDOC) std\system.d
	$(DMD) -c -o- $(DDOCFLAGS) -Df$(DOC)\std_system.html $(STDDOC) std\system.d

$(DOC)\std_thread.html : $(STDDOC) $(DRUNTIME)\src\core\thread.d
	$(DMD) -c -o- -d $(DDOCFLAGS) -Df$(DOC)\std_thread.html $(STDDOC) $(DRUNTIME)\src\core\thread.d

$(DOC)\std_traits.html : $(STDDOC) std\traits.d
	$(DMD) -c -o- $(DDOCFLAGS) -Df$(DOC)\std_traits.html $(STDDOC) std\traits.d

$(DOC)\std_typecons.html : $(STDDOC) std\typecons.d
	$(DMD) -c -o- $(DDOCFLAGS) -Df$(DOC)\std_typecons.html $(STDDOC) std\typecons.d

$(DOC)\std_typetuple.html : $(STDDOC) std\typetuple.d
	$(DMD) -c -o- $(DDOCFLAGS) -Df$(DOC)\std_typetuple.html $(STDDOC) std\typetuple.d

$(DOC)\std_uni.html : $(STDDOC) std\uni.d
	$(DMD) -c -o- $(DDOCFLAGS) -Df$(DOC)\std_uni.html $(STDDOC) std\uni.d

$(DOC)\std_uri.html : $(STDDOC) std\uri.d
	$(DMD) -c -o- $(DDOCFLAGS) -Df$(DOC)\std_uri.html $(STDDOC) std\uri.d

$(DOC)\std_utf.html : $(STDDOC) std\utf.d
	$(DMD) -c -o- $(DDOCFLAGS) -Df$(DOC)\std_utf.html $(STDDOC) std\utf.d

$(DOC)\std_variant.html : $(STDDOC) std\variant.d
	$(DMD) -c -o- $(DDOCFLAGS) -Df$(DOC)\std_variant.html $(STDDOC) std\variant.d

$(DOC)\std_xml.html : $(STDDOC) std\xml.d
	$(DMD) -c -o- $(DDOCFLAGS) -Df$(DOC)\std_xml.html $(STDDOC) std\xml.d

$(DOC)\std_encoding.html : $(STDDOC) std\encoding.d
	$(DMD) -c -o- $(DDOCFLAGS) -Df$(DOC)\std_encoding.html $(STDDOC) std\encoding.d

$(DOC)\std_zip.html : $(STDDOC) std\zip.d
	$(DMD) -c -o- $(DDOCFLAGS) -Df$(DOC)\std_zip.html $(STDDOC) std\zip.d

$(DOC)\std_zlib.html : $(STDDOC) std\zlib.d
	$(DMD) -c -o- $(DDOCFLAGS) -Df$(DOC)\std_zlib.html $(STDDOC) std\zlib.d

$(DOC)\std_windows_charset.html : $(STDDOC) std\windows\charset.d
	$(DMD) -c -o- $(DDOCFLAGS) -Df$(DOC)\std_windows_charset.html $(STDDOC) std\windows\charset.d

$(DOC)\std_windows_registry.html : $(STDDOC) std\windows\registry.d
	$(DMD) -c -o- $(DDOCFLAGS) -Df$(DOC)\std_windows_registry.html $(STDDOC) std\windows\registry.d

$(DOC)\std_c_fenv.html : $(STDDOC) std\c\fenv.d
	$(DMD) -c -o- $(DDOCFLAGS) -Df$(DOC)\std_c_fenv.html $(STDDOC) std\c\fenv.d

$(DOC)\std_c_locale.html : $(STDDOC) std\c\locale.d
	$(DMD) -c -o- $(DDOCFLAGS) -Df$(DOC)\std_c_locale.html $(STDDOC) std\c\locale.d

$(DOC)\std_c_math.html : $(STDDOC) std\c\math.d
	$(DMD) -c -o- $(DDOCFLAGS) -Df$(DOC)\std_c_math.html $(STDDOC) std\c\math.d

$(DOC)\std_c_process.html : $(STDDOC) std\c\process.d
	$(DMD) -c -o- $(DDOCFLAGS) -Df$(DOC)\std_c_process.html $(STDDOC) std\c\process.d

$(DOC)\std_c_stdarg.html : $(STDDOC) std\c\stdarg.d
	$(DMD) -c -o- $(DDOCFLAGS) -Df$(DOC)\std_c_stdarg.html $(STDDOC) std\c\stdarg.d

$(DOC)\std_c_stddef.html : $(STDDOC) std\c\stddef.d
	$(DMD) -c -o- $(DDOCFLAGS) -Df$(DOC)\std_c_stddef.html $(STDDOC) std\c\stddef.d

$(DOC)\std_c_stdio.html : $(STDDOC) std\c\stdio.d
	$(DMD) -c -o- $(DDOCFLAGS) -Df$(DOC)\std_c_stdio.html $(STDDOC) std\c\stdio.d

$(DOC)\std_c_stdlib.html : $(STDDOC) std\c\stdlib.d
	$(DMD) -c -o- $(DDOCFLAGS) -Df$(DOC)\std_c_stdlib.html $(STDDOC) std\c\stdlib.d

$(DOC)\std_c_string.html : $(STDDOC) std\c\string.d
	$(DMD) -c -o- $(DDOCFLAGS) -Df$(DOC)\std_c_string.html $(STDDOC) std\c\string.d

$(DOC)\std_c_time.html : $(STDDOC) std\c\time.d
	$(DMD) -c -o- $(DDOCFLAGS) -Df$(DOC)\std_c_time.html $(STDDOC) std\c\time.d

$(DOC)\std_c_wcharh.html : $(STDDOC) std\c\wcharh.d
	$(DMD) -c -o- $(DDOCFLAGS) -Df$(DOC)\std_c_wcharh.html $(STDDOC) std\c\wcharh.d

$(DOC)\std_net_isemail.html : $(STDDOC) std\net\isemail.d
	$(DMD) -c -o- $(DDOCFLAGS) -Df$(DOC)\std_net_isemail.html $(STDDOC) std\net\isemail.d


######################################################

zip : win32.mak posix.mak $(STDDOC) $(SRC) \
	$(SRC_STD) $(SRC_STD_C) $(SRC_STD_WIN) \
	$(SRC_STD_C_WIN) $(SRC_STD_C_LINUX) $(SRC_STD_C_OSX) $(SRC_STD_C_FREEBSD) \
	$(SRC_ETC) $(SRC_ETC_C) $(SRC_ZLIB) $(SRC_STD_NET)
	del phobos.zip
	zip32 -u phobos win32.mak posix.mak $(STDDOC)
	zip32 -u phobos $(SRC)
	zip32 -u phobos $(SRC_STD)
	zip32 -u phobos $(SRC_STD_C)
	zip32 -u phobos $(SRC_STD_WIN)
	zip32 -u phobos $(SRC_STD_C_WIN)
	zip32 -u phobos $(SRC_STD_C_LINUX)
	zip32 -u phobos $(SRC_STD_C_OSX)
	zip32 -u phobos $(SRC_STD_C_FREEBSD)
	zip32 -u phobos $(SRC_STD_INTERNAL)
	zip32 -u phobos $(SRC_STD_INTERNAL_MATH)
	zip32 -u phobos $(SRC_STD_INTERNAL_WINDOWS)
	zip32 -u phobos $(SRC_ETC) $(SRC_ETC_C)
	zip32 -u phobos $(SRC_ZLIB)
	zip32 -u phobos $(SRC_STD_NET)

clean:
	cd etc\c\zlib
	make -f win32.mak clean
	cd ..\..\..
	del $(OBJS)
	del $(DOCS)
	del unittest1.obj unittest.obj unittest.map unittest.exe
	del phobos.lib
	del phobos.json

cleanhtml:
	del $(DOCS)

install:
	$(CP) phobos.lib $(DIR)\windows\lib
	$(CP) $(DRUNTIME)\lib\gcstub.obj $(DIR)\windows\lib
	$(CP) win32.mak posix.mak $(STDDOC) $(DIR)\src\phobos
	$(CP) $(SRC) $(DIR)\src\phobos
	$(CP) $(SRC_STD) $(DIR)\src\phobos\std
	$(CP) $(SRC_STD_NET) $(DIR)\src\phobos\std\net
	$(CP) $(SRC_STD_C) $(DIR)\src\phobos\std\c
	$(CP) $(SRC_STD_WIN) $(DIR)\src\phobos\std\windows
	$(CP) $(SRC_STD_C_WIN) $(DIR)\src\phobos\std\c\windows
	$(CP) $(SRC_STD_C_LINUX) $(DIR)\src\phobos\std\c\linux
	$(CP) $(SRC_STD_C_OSX) $(DIR)\src\phobos\std\c\osx
	$(CP) $(SRC_STD_C_FREEBSD) $(DIR)\src\phobos\std\c\freebsd
	$(CP) $(SRC_STD_INTERNAL) $(DIR)\src\phobos\std\internal
	$(CP) $(SRC_STD_INTERNAL_MATH) $(DIR)\src\phobos\std\internal\math
	$(CP) $(SRC_STD_INTERNAL_WINDOWS) $(DIR)\src\phobos\std\internal\windows
	#$(CP) $(SRC_ETC) $(DIR)\src\phobos\etc
	$(CP) $(SRC_ETC_C) $(DIR)\src\phobos\etc\c
	$(CP) $(SRC_ZLIB) $(DIR)\src\phobos\etc\c\zlib
	$(CP) $(DOCS) $(DIR)\html\d\phobos

svn:
	$(CP) win32.mak posix.mak $(STDDOC) $(SVN)\
	$(CP) $(SRC) $(SVN)\
	$(CP) $(SRC_STD) $(SVN)\std
	$(CP) $(SRC_STD_NET) $(SVN)\std\net
	$(CP) $(SRC_STD_C) $(SVN)\std\c
	$(CP) $(SRC_STD_WIN) $(SVN)\std\windows
	$(CP) $(SRC_STD_C_WIN) $(SVN)\std\c\windows
	$(CP) $(SRC_STD_C_LINUX) $(SVN)\std\c\linux
	$(CP) $(SRC_STD_C_OSX) $(SVN)\std\c\osx
	$(CP) $(SRC_STD_C_FREEBSD) $(SVN)\std\c\freebsd
	$(CP) $(SRC_STD_INTERNAL) $(SVN)\std\internal
	$(CP) $(SRC_STD_INTERNAL_MATH) $(SVN)\std\internal\math
	$(CP) $(SRC_STD_INTERNAL_WINDOWS) $(SVN)\std\internal\windows
	#$(CP) $(SRC_ETC) $(SVN)\etc
	$(CP) $(SRC_ETC_C) $(SVN)\etc\c
	$(CP) $(SRC_ZLIB) $(SVN)\etc\c\zlib

<|MERGE_RESOLUTION|>--- conflicted
+++ resolved
@@ -118,13 +118,9 @@
     std\random.d std\regexp.d \
     std\contracts.d std\exception.d \
     std\compiler.d std\cpuid.d \
-<<<<<<< HEAD
-    std\process.d std\system.d std\concurrency.d \
+    std\process.d std\internal\processinit.d \
+    std\system.d std\concurrency.d \
     std\crypt\md5.d std\crypt\sha1.d std\internal\crypt\sha1_SSSE3.d
-=======
-    std\process.d std\internal\processinit.d \
-    std\system.d std\concurrency.d
->>>>>>> 5ffd5b34
 
 SRCS_3 = std\variant.d \
 	std\stream.d std\socket.d std\socketstream.d \
